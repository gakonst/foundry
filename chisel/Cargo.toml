[package]
name = "chisel"
version = "0.1.0"
edition = "2021"
authors = [
    "clabby <https://github.com/clabby>",
    "asnared <https://github.com/abigger87>"
]
description = "Solidity REPL"
repository = "https://github.com/foundry-rs/foundry/tree/main/chisel"
license = "MIT"
keywords = ["Rust", "Ethereum", "Foundry", "Chisel", "REPL", "Solidity", "Solang"]

[[bin]]
name = "chisel"
path = "src/chisel.rs"

[dependencies]
ansi_term = "0.12.1"
clap = { version = "4.0", features = ["derive", "env", "wrap_help"] }
ethers-solc = { git = "https://github.com/gakonst/ethers-rs", features = ["project-util", "full"] }
rustyline = "10.0.0"
solang-parser = "0.1.18"
tracing = "0.1.37"
strum = { version = "0.24.1", features = ["derive"] }
<<<<<<< HEAD
serde = "1.0.145"
serde_json = "1.0.85"
=======
semver = "1.0.14"
>>>>>>> 63eb7fd3
<|MERGE_RESOLUTION|>--- conflicted
+++ resolved
@@ -23,9 +23,6 @@
 solang-parser = "0.1.18"
 tracing = "0.1.37"
 strum = { version = "0.24.1", features = ["derive"] }
-<<<<<<< HEAD
 serde = "1.0.145"
 serde_json = "1.0.85"
-=======
-semver = "1.0.14"
->>>>>>> 63eb7fd3
+semver = "1.0.14"