[package]
name = "chisel"
version = "0.1.0"
edition = "2021"
authors = [
    "clabby <https://github.com/clabby>",
    "asnared <https://github.com/abigger87>"
]
description = "Solidity REPL"
repository = "https://github.com/foundry-rs/foundry/tree/main/chisel"
license = "MIT"
keywords = ["Rust", "Ethereum", "Foundry", "Chisel", "REPL", "Solidity", "Solang"]

[lib]
name = "chisel"
path = "src/lib.rs"

[[bin]]
name = "chisel"
path = "src/cli.rs"

[dependencies]
foundry-evm = { path = "../evm" }
forge = { path = "../forge" }
clap = { version = "4.0", features = ["derive", "env", "wrap_help"] }
rustyline = "10.0.0"
solang-parser = "0.1.18"
ethers = { git = "https://github.com/gakonst/ethers-rs" }
ethers-solc = { git = "https://github.com/gakonst/ethers-rs", features = ["project-util", "full"] }
yansi = "0.5.1"
strum = { version = "0.24.1", features = ["derive"] }
<<<<<<< HEAD
semver = "1.0.14"
tracing = "0.1.37"
bytes = "1.2.1"
revm = "2.1.0"
=======
serde = "1.0.145"
serde_json = { version = "1.0.85", features = ["raw_value"] }
semver = "1.0.14"
eyre = "0.6.8"
dirs = "4.0.0"

[dev-dependencies]
serial_test = "0.9.0"
>>>>>>> 607b1030
<|MERGE_RESOLUTION|>--- conflicted
+++ resolved
@@ -29,18 +29,15 @@
 ethers-solc = { git = "https://github.com/gakonst/ethers-rs", features = ["project-util", "full"] }
 yansi = "0.5.1"
 strum = { version = "0.24.1", features = ["derive"] }
-<<<<<<< HEAD
+serde = "1.0.145"
+serde_json = { version = "1.0.85", features = ["raw_value"] }
 semver = "1.0.14"
 tracing = "0.1.37"
 bytes = "1.2.1"
 revm = "2.1.0"
-=======
-serde = "1.0.145"
-serde_json = { version = "1.0.85", features = ["raw_value"] }
-semver = "1.0.14"
 eyre = "0.6.8"
 dirs = "4.0.0"
+ansi_term = "0.12.1"
 
 [dev-dependencies]
-serial_test = "0.9.0"
->>>>>>> 607b1030
+serial_test = "0.9.0"