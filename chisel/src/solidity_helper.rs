//! SolidityHelper
//!
//! This module contains the `SolidityHelper`, a [rustyline::Helper] implementation for
//! usage in Chisel. It is ported from [soli](https://github.com/jpopesculian/soli/blob/master/src/main.rs).

use crate::prelude::{ChiselCommand, COMMAND_LEADER};
use rustyline::{
    completion::Completer,
    highlight::Highlighter,
    hint::Hinter,
    validate::{ValidationContext, ValidationResult, Validator},
    Helper,
};
use solang_parser::{
    lexer::{Lexer, LexicalError, Token},
    pt,
};
use std::{borrow::Cow, str::FromStr};
use yansi::{Color, Paint, Style};

/// The default pre-allocation for solang parsed comments
const DEFAULT_COMMENTS: usize = 5;

/// The maximum length of an ANSI prefix + suffix characters using [SolidityHelper].
///
/// * 5 - prefix:
///   * 2 - start: `\x1B[`
///   * 2 - fg: `3<fg_code>`
///   * 1 - end: `m`
/// * 4 - suffix: `\x1B[0m`
const MAX_ANSI_LEN: usize = 9;

/// `(start, style, end)`
pub type SpannedStyle = (usize, Style, usize);

/// A rustyline helper for Solidity code
pub struct SolidityHelper;

impl SolidityHelper {
    /// Get styles for a solidity source string
    pub fn get_styles(input: &str) -> Vec<SpannedStyle> {
        let mut comments = Vec::with_capacity(DEFAULT_COMMENTS);
        let mut errors = Vec::with_capacity(5);
        let mut out = Lexer::new(input, 0, &mut comments, &mut errors)
            .flatten()
            .map(|(start, token, end)| (start, token.style(), end))
            .collect::<Vec<_>>();

        // highlight comments too
        let comments_iter = comments.into_iter().map(|comment| {
            let loc = match comment {
                pt::Comment::Line(loc, _) |
                pt::Comment::Block(loc, _) |
                pt::Comment::DocLine(loc, _) |
                pt::Comment::DocBlock(loc, _) => loc,
            };
            (loc.start(), Style::default().dimmed(), loc.end())
        });
        out.extend(comments_iter);

        out
    }

    /// Get contiguous styles for a solidity source string
    pub fn get_contiguous_styles(input: &str) -> Vec<SpannedStyle> {
        let mut styles = Self::get_styles(input);
        styles.sort_unstable_by_key(|(start, _, _)| *start);

        let len = input.len();
        // len / 4 is just a random average of whitespaces in the input
        let mut out = Vec::with_capacity(styles.len() + len / 4 + 1);
        let mut index = 0;
        for (start, style, end) in styles {
            if index < start {
                out.push((index, Style::default(), start));
            }
            out.push((start, style, end));
            index = end;
        }
        if index < len {
            out.push((index, Style::default(), len));
        }
        out
    }

    /// Highlights a solidity source string
<<<<<<< HEAD
    pub fn highlight(input: &str) -> String {
        if Self::skip_input(input) {
            return input.to_string()
        }

        let mut out = String::new();
=======
    pub fn highlight(input: &str) -> Cow<str> {
        if !Paint::is_enabled() {
            return Cow::Borrowed(input)
        }

>>>>>>> 8d2e6768
        // Highlight commands separately
        if input.starts_with(COMMAND_LEADER) {
            let (cmd, rest) = match input.split_once(' ') {
                Some((cmd, rest)) => (cmd, Some(rest)),
                None => (input, None),
            };
            let cmd = cmd.strip_prefix(COMMAND_LEADER).unwrap_or(cmd);

            let mut out = String::with_capacity(input.len() + MAX_ANSI_LEN);

            // cmd
            out.push(COMMAND_LEADER);
            let cmd_res = ChiselCommand::from_str(cmd);
            let style = Style::new(if cmd_res.is_ok() { Color::Green } else { Color::Red });
            Self::paint_unchecked(cmd, style, &mut out);

            // rest
            match rest {
                Some(rest) if !rest.is_empty() => {
                    out.push(' ');
                    out.push_str(rest);
                }
                _ => {}
            }

            Cow::Owned(out)
        } else {
            let styles = Self::get_contiguous_styles(input);
            let len = styles.len();
            if len == 0 {
                Cow::Borrowed(input)
            } else {
                let mut out = String::with_capacity(input.len() + MAX_ANSI_LEN * len);
                for (start, style, end) in styles {
                    Self::paint_unchecked(&input[start..end], style, &mut out);
                }
                Cow::Owned(out)
            }
        }
    }

    /// Validate that a source snippet is closed (i.e., all braces and parenthesis are matched).
    fn validate_closed(input: &str) -> ValidationResult {
        if Self::skip_input(input) {
            let msg = Paint::red("\nInput must not start with `.<number>`");
            return ValidationResult::Invalid(Some(msg.to_string()))
        }

        let mut bracket_depth = 0usize;
        let mut paren_depth = 0usize;
        let mut brace_depth = 0usize;
        let mut comments = Vec::with_capacity(DEFAULT_COMMENTS);
        // returns on any encountered error, so allocate for just one
        let mut errors = Vec::with_capacity(1);
        for res in Lexer::new(input, 0, &mut comments, &mut errors) {
            match res {
                Err(err) => match err {
                    LexicalError::EndOfFileInComment(_) |
                    LexicalError::EndofFileInHex(_) |
                    LexicalError::EndOfFileInString(_) => return ValidationResult::Incomplete,
                    _ => return ValidationResult::Valid(None),
                },
                Ok((_, token, _)) => match token {
                    Token::OpenBracket => {
                        bracket_depth += 1;
                    }
                    Token::OpenCurlyBrace => {
                        brace_depth += 1;
                    }
                    Token::OpenParenthesis => {
                        paren_depth += 1;
                    }
                    Token::CloseBracket => {
                        bracket_depth = bracket_depth.saturating_sub(1);
                    }
                    Token::CloseCurlyBrace => {
                        brace_depth = brace_depth.saturating_sub(1);
                    }
                    Token::CloseParenthesis => {
                        paren_depth = paren_depth.saturating_sub(1);
                    }
                    _ => {}
                },
            }
        }
        if (bracket_depth | brace_depth | paren_depth) == 0 {
            ValidationResult::Valid(None)
        } else {
            ValidationResult::Incomplete
        }
    }

<<<<<<< HEAD
    /// Whether to skip parsing this input due to known errors or panics
    #[inline]
    fn skip_input(input: &str) -> bool {
        // input.startsWith(/\.[0-9]/)
        let mut chars = input.chars();
        chars.next() == Some('.') && chars.next().map(|c| c.is_ascii_digit()).unwrap_or_default()
=======
    /// Formats `input` with `style` into `out`, without checking `style.wrapping` or
    /// `Paint::is_enabled`
    #[inline]
    fn paint_unchecked(string: &str, style: Style, out: &mut String) {
        let _ = style.fmt_prefix(out);
        out.push_str(string);
        let _ = style.fmt_suffix(out);
    }
}

impl Highlighter for SolidityHelper {
    fn highlight<'l>(&self, line: &'l str, _pos: usize) -> Cow<'l, str> {
        Self::highlight(line)
    }

    fn highlight_char(&self, line: &str, pos: usize) -> bool {
        pos == line.len()
>>>>>>> 8d2e6768
    }
}

impl Validator for SolidityHelper {
    fn validate(&self, ctx: &mut ValidationContext) -> rustyline::Result<ValidationResult> {
        Ok(Self::validate_closed(ctx.input()))
    }
}

impl Completer for SolidityHelper {
    type Candidate = String;
}

impl Hinter for SolidityHelper {
    type Hint = String;
}

impl Helper for SolidityHelper {}

/// Trait that assigns a color to a Token kind
pub trait TokenStyle {
    /// Returns the style with which the token should be decorated with.
    fn style(&self) -> Style;
}

/// [TokenStyle] implementation for [Token]
impl<'a> TokenStyle for Token<'a> {
    fn style(&self) -> Style {
        use Token::*;
        match self {
            StringLiteral(_, _) => Style::new(Color::Green),
            AddressLiteral(_) |
            HexLiteral(_) |
            Number(_, _) |
            RationalNumber(_, _, _) |
            HexNumber(_) |
            True |
            False |
            Seconds |
            Minutes |
            Hours |
            Days |
            Weeks |
            Gwei |
            Wei |
            Ether |
            This => Color::Yellow.style(),
            Memory | Storage | Calldata | Public | Private | Internal | External | Constant |
            Pure | View | Payable | Anonymous | Indexed | Abstract | Virtual | Override |
            Modifier | Immutable | Unchecked => Color::Cyan.style(),
            Contract | Library | Interface | Function | Pragma | Import | Struct | Event |
            Error | Enum | Type | Constructor | As | Is | Using | New | Delete | Do |
            Continue | Break | Throw | Emit | Return | Returns | Revert | For | While | If |
            Else | Try | Catch | Assembly | Let | Leave | Switch | Case | Default | YulArrow |
            Arrow => Color::Magenta.style(),
            Uint(_) | Int(_) | Bytes(_) | Byte | DynamicBytes | Bool | Address | String |
            Mapping => Color::Blue.style(),
            Identifier(_) => Style::default(),
            _ => Style::default(),
        }
    }
}<|MERGE_RESOLUTION|>--- conflicted
+++ resolved
@@ -84,20 +84,11 @@
     }
 
     /// Highlights a solidity source string
-<<<<<<< HEAD
-    pub fn highlight(input: &str) -> String {
-        if Self::skip_input(input) {
-            return input.to_string()
-        }
-
-        let mut out = String::new();
-=======
     pub fn highlight(input: &str) -> Cow<str> {
-        if !Paint::is_enabled() {
+        if !Paint::is_enabled() || Self::skip_input(input) {
             return Cow::Borrowed(input)
         }
 
->>>>>>> 8d2e6768
         // Highlight commands separately
         if input.starts_with(COMMAND_LEADER) {
             let (cmd, rest) = match input.split_once(' ') {
@@ -190,14 +181,6 @@
         }
     }
 
-<<<<<<< HEAD
-    /// Whether to skip parsing this input due to known errors or panics
-    #[inline]
-    fn skip_input(input: &str) -> bool {
-        // input.startsWith(/\.[0-9]/)
-        let mut chars = input.chars();
-        chars.next() == Some('.') && chars.next().map(|c| c.is_ascii_digit()).unwrap_or_default()
-=======
     /// Formats `input` with `style` into `out`, without checking `style.wrapping` or
     /// `Paint::is_enabled`
     #[inline]
@@ -206,6 +189,14 @@
         out.push_str(string);
         let _ = style.fmt_suffix(out);
     }
+
+    /// Whether to skip parsing this input due to known errors or panics
+    #[inline]
+    fn skip_input(input: &str) -> bool {
+        // input.startsWith(/\.[0-9]/)
+        let mut chars = input.chars();
+        chars.next() == Some('.') && chars.next().map(|c| c.is_ascii_digit()).unwrap_or_default()
+    }
 }
 
 impl Highlighter for SolidityHelper {
@@ -215,7 +206,6 @@
 
     fn highlight_char(&self, line: &str, pos: usize) -> bool {
         pos == line.len()
->>>>>>> 8d2e6768
     }
 }
 
