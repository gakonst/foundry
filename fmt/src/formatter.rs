//! A Solidity formatter

use std::fmt::Write;

use indent_write::fmt::IndentWriter;
use itertools::Itertools;
use solang_parser::pt::*;

use crate::{
    loc::LineOfCode,
    visit::{ParameterList, VResult, Visitable, Visitor},
};

/// Contains the config and rule set
#[derive(Debug, Clone)]
pub struct FormatterConfig {
    /// Maximum line length where formatter will try to wrap the line
    pub line_length: usize,
    /// Number of spaces per indentation level
    pub tab_width: usize,
    /// Print spaces between brackets
    pub bracket_spacing: bool,
}

impl Default for FormatterConfig {
    fn default() -> Self {
        FormatterConfig { line_length: 80, tab_width: 4, bracket_spacing: false }
    }
}

// TODO: use it inside Formatter since they're sharing same fields
#[derive(Default)]
struct FormatBuffer {
    level: usize,
    current_line: usize,
    pending_indent: bool,
    w: String,
}

// TODO: store context entities as references without copying
#[derive(Default)]
struct Context {
    contract: Option<ContractDefinition>,
    function: Option<FunctionDefinition>,
}

/// A Solidity formatter
pub struct Formatter<'a, W> {
    w: &'a mut W,
    source: &'a str,
    config: FormatterConfig,
    level: usize,
    pending_indent: bool,
    current_line: usize,
    bufs: Vec<FormatBuffer>,
    context: Context,
}

impl<'a, W: Write> Formatter<'a, W> {
    pub fn new(w: &'a mut W, source: &'a str, config: FormatterConfig) -> Self {
        Self {
            w,
            source,
            config,
            level: 0,
            pending_indent: true,
            bufs: Vec::new(),
            current_line: 0,
            context: Context::default(),
        }
    }

    fn level(&mut self) -> &mut usize {
        if let Some(buf) = self.bufs.last_mut() {
            &mut buf.level
        } else {
            &mut self.level
        }
    }

    fn indent(&mut self, delta: usize) {
        let level = self.level();

        *level += delta;
    }

    fn dedent(&mut self, delta: usize) {
        let level = self.level();

        *level -= delta;
    }

    /// Write opening bracket with respect to `config.bracket_spacing` setting:
    /// `"{ "` if `true`, `"{"` if `false`
    fn write_opening_bracket(&mut self) -> std::fmt::Result {
        write!(self, "{}", if self.config.bracket_spacing { "{ " } else { "{" })
    }

    /// Write closing bracket with respect to `config.bracket_spacing` setting:
    /// `" }"` if `true`, `"}"` if `false`
    fn write_closing_bracket(&mut self) -> std::fmt::Result {
        write!(self, "{}", if self.config.bracket_spacing { " }" } else { "}" })
    }

    /// Write empty brackets with respect to `config.bracket_spacing` setting:
    /// `"{ }"` if `true`, `"{}"` if `false`
    fn write_empty_brackets(&mut self) -> std::fmt::Result {
        write!(self, "{}", if self.config.bracket_spacing { "{ }" } else { "{}" })
    }

    /// Length of the line `s` with respect to already written line
    fn len_indented_with_current(&self, s: impl AsRef<str>) -> usize {
        if self.pending_indent { self.config.tab_width * self.level } else { 0 }
            .saturating_add(self.current_line)
            .saturating_add(s.as_ref().len())
    }

    /// Is length of the `text` with respect to already written line <= `config.line_length`
    fn will_it_fit(&self, text: impl AsRef<str>) -> bool {
        self.len_indented_with_current(text) <= self.config.line_length
    }

    /// Is length of the line consisting of `items` separated by `separator` with respect to
    /// already written line greater than `config.line_length`
    fn is_separated_multiline(
        &self,
        items: impl IntoIterator<Item = impl AsRef<str> + std::fmt::Display>,
        separator: &str,
    ) -> bool {
        !self.will_it_fit(items.into_iter().join(separator))
    }

    /// Write `items` with no separator with respect to `config.line_length` setting
    fn write_items(
        &mut self,
        items: impl IntoIterator<Item = impl AsRef<str> + std::fmt::Display>,
        multiline: bool,
    ) -> std::fmt::Result {
        self.write_items_separated(items, "", multiline)
    }

    /// Write `items` separated by `separator` with respect to `config.line_length` setting
    fn write_items_separated(
        &mut self,
        items: impl IntoIterator<Item = impl AsRef<str> + std::fmt::Display>,
        separator: &str,
        multiline: bool,
    ) -> std::fmt::Result {
        if multiline {
            let mut items = items.into_iter().peekable();
            while let Some(item) = items.next() {
                write!(self, "{}", item.as_ref())?;

                if items.peek().is_some() {
                    writeln!(self, "{}", separator.trim_end())?;
                }
            }
        } else {
            write!(self, "{}", items.into_iter().join(separator))?;
        }

        Ok(())
    }

    fn visit_to_string(
        &mut self,
        visitable: &mut impl Visitable,
    ) -> Result<String, Box<dyn std::error::Error>> {
        self.bufs.push(FormatBuffer::default());
        visitable.visit(self)?;
        let buf = self.bufs.pop().unwrap();

        Ok(buf.w)
    }

    /// Returns number of blank lines between two LOCs
    fn blank_lines(&self, a: Loc, b: Loc) -> usize {
        return self.source[a.end()..b.start()].matches('\n').count()
    }
}

impl<'a, W: Write> Write for Formatter<'a, W> {
    fn write_str(&mut self, s: &str) -> std::fmt::Result {
        let (level, current_line, pending_indent, w): (_, _, _, &mut dyn Write) =
            if let Some(buf) = self.bufs.last_mut() {
                (buf.level, &mut buf.current_line, &mut buf.pending_indent, &mut buf.w)
            } else {
                (self.level, &mut self.current_line, &mut self.pending_indent, self.w)
            };

        if *pending_indent {
            let indent = " ".repeat(self.config.tab_width * level);
            IndentWriter::new(&indent, w).write_str(s)?;
        } else {
            w.write_str(s)?;
        }
        *current_line += s.len();

        *pending_indent = s.ends_with('\n');
        if *pending_indent {
            *current_line = 0;
        }

        Ok(())
    }
}

// Traverse the Solidity Parse Tree and write to the code formatter
impl<'a, W: Write> Visitor for Formatter<'a, W> {
    fn visit_source(&mut self, loc: Loc) -> VResult {
        let source = String::from_utf8(self.source.as_bytes()[loc.start()..loc.end()].to_vec())?;
        let mut lines = source.splitn(2, '\n');

        write!(self, "{}", lines.next().unwrap())?;
        if let Some(remainder) = lines.next() {
            // Call with `self.write_str` and not `write!`, so we can have `\n` at the beginning
            // without triggering an indentation
            self.write_str(&format!("\n{remainder}"))?;
        }

        Ok(())
    }

    fn visit_source_unit(&mut self, source_unit: &mut SourceUnit) -> VResult {
        // TODO: do we need to put pragma and import directives at the top of the file?
        // source_unit.0.sort_by_key(|item| match item {
        //     SourceUnitPart::PragmaDirective(_, _, _) => 0,
        //     SourceUnitPart::ImportDirective(_, _) => 1,
        //     _ => usize::MAX,
        // });

        let mut source_unit_parts_iter = source_unit.0.iter_mut().peekable();
        while let Some(unit) = source_unit_parts_iter.next() {
            let is_pragma =
                |u: &SourceUnitPart| matches!(u, SourceUnitPart::PragmaDirective(_, _, _, _));
            let is_import = |u: &SourceUnitPart| matches!(u, SourceUnitPart::ImportDirective(_, _));
            let is_error = |u: &SourceUnitPart| matches!(u, SourceUnitPart::ErrorDefinition(_));
            let is_declaration =
                |u: &SourceUnitPart| !(is_pragma(u) || is_import(u) || is_error(u));

            unit.visit(self)?;
            writeln!(self)?;

            if let Some(next_unit) = source_unit_parts_iter.peek() {
                // If source has zero blank lines between imports or errors, leave it as is. If one
                // or more, separate with one blank line.
                let separate = (is_import(unit) || is_error(unit)) &&
                    (is_import(next_unit) || is_error(next_unit)) &&
                    self.blank_lines(unit.loc(), next_unit.loc()) > 1;

                if (is_declaration(unit) || is_declaration(next_unit)) ||
                    (is_pragma(unit) || is_pragma(next_unit)) ||
                    separate
                {
                    writeln!(self)?;
                }
            }
        }

        Ok(())
    }

    fn visit_doc_comment(&mut self, doc_comment: &mut DocComment) -> VResult {
        match doc_comment {
            DocComment::Line { comment } => {
                write!(self, "/// @{}", comment.tag)?;
                if !comment.value.is_empty() {
                    let mut lines = comment.value.split('\n');
                    write!(self, " {}", lines.next().unwrap())?;

                    for line in lines {
                        writeln!(self)?; // Write newline separately to trigger an indentation
                        write!(self, "/// {}", line)?;
                    }
                }
            }
            DocComment::Block { comments } => {
                writeln!(self, "/**")?;
                for comment in comments {
                    write!(self, "@{} ", comment.tag)?;
                    for line in comment.value.split('\n') {
                        writeln!(self, "{}", line)?;
                    }
                }
                write!(self, "*/")?;
            }
        };

        Ok(())
    }

    fn visit_doc_comments(&mut self, doc_comments: &mut [DocComment]) -> VResult {
        let mut iter = doc_comments.iter_mut();
        if let Some(doc_comment) = iter.next() {
            doc_comment.visit(self)?
        }
        for doc_comment in iter {
            writeln!(self)?;
            doc_comment.visit(self)?;
        }

        Ok(())
    }

    fn visit_contract(&mut self, contract: &mut ContractDefinition) -> VResult {
        self.context.contract = Some(contract.clone());

        if !contract.doc.is_empty() {
            contract.doc.visit(self)?;
            writeln!(self)?;
        }

        write!(self, "{} {} ", contract.ty, contract.name.name)?;

        if !contract.base.is_empty() {
            write!(self, "is")?;

            let bases = contract
                .base
                .iter_mut()
                .map(|base| self.visit_to_string(base))
                .collect::<Result<Vec<_>, _>>()?;

            let multiline = self.is_separated_multiline(&bases, ", ");

            if multiline {
                writeln!(self)?;
                self.indent(1);
            } else {
                write!(self, " ")?;
            }

            self.write_items_separated(&bases, ", ", multiline)?;

            if multiline {
                self.dedent(1);
                writeln!(self)?;
            } else {
                write!(self, " ")?;
            }
        }

        if contract.parts.is_empty() {
            self.write_empty_brackets()?;
        } else {
            writeln!(self, "{{")?;

            self.indent(1);
            let mut contract_parts_iter = contract.parts.iter_mut().peekable();
            while let Some(part) = contract_parts_iter.next() {
                part.visit(self)?;
                writeln!(self)?;

                // If source has zero blank lines between parts and the current part is not a
                // function, leave it as is. If it has one or more blank lines or
                // the current part is a function, separate parts with one blank
                // line.
                if let Some(next_part) = contract_parts_iter.peek() {
                    let blank_lines = self.blank_lines(part.loc(), next_part.loc());
                    let is_function =
                        if let ContractPart::FunctionDefinition(function_definition) = part {
                            matches!(
                                **function_definition,
                                FunctionDefinition {
                                    ty: FunctionTy::Function |
                                        FunctionTy::Receive |
                                        FunctionTy::Fallback,
                                    ..
                                }
                            )
                        } else {
                            false
                        };
                    if is_function && blank_lines > 0 || blank_lines > 1 {
                        writeln!(self)?;
                    }
                }
            }
            self.dedent(1);

            write!(self, "}}")?;
        }

        self.context.contract = None;

        Ok(())
    }

    fn visit_pragma(&mut self, ident: &mut Identifier, str: &mut StringLiteral) -> VResult {
        write!(self, "pragma {} ", &ident.name)?;

        #[allow(clippy::if_same_then_else)]
        if ident.name == "solidity" {
            // There are some issues with parsing Solidity's versions with crates like `semver`:
            // 1. Ranges like `>=0.4.21<0.6.0` or `>=0.4.21 <0.6.0` are not parseable at all.
            // 2. Versions like `0.8.10` got transformed into `^0.8.10` which is not the same.
            // TODO: semver-solidity crate :D
            write!(self, "{};", str.string)?;
        } else {
            write!(self, "{};", str.string)?;
        }

        Ok(())
    }

    fn visit_import_plain(&mut self, import: &mut StringLiteral) -> VResult {
        write!(self, "import \"{}\";", &import.string)?;

        Ok(())
    }

    fn visit_import_global(
        &mut self,
        global: &mut StringLiteral,
        alias: &mut Identifier,
    ) -> VResult {
        write!(self, "import \"{}\" as {};", global.string, alias.name)?;

        Ok(())
    }

    fn visit_import_renames(
        &mut self,
        imports: &mut [(Identifier, Option<Identifier>)],
        from: &mut StringLiteral,
    ) -> VResult {
        write!(self, "import ")?;

        let mut imports = imports
            .iter()
            .map(|(ident, alias)| {
                format!(
                    "{}{}",
                    ident.name,
                    alias.as_ref().map_or("".to_string(), |alias| format!(" as {}", alias.name))
                )
            })
            .collect::<Vec<_>>();
        imports.sort();

        let multiline = self.is_separated_multiline(&imports, ", ");

        if multiline {
            writeln!(self, "{{")?;
            self.indent(1);
        } else {
            self.write_opening_bracket()?;
        }

        self.write_items_separated(&imports, ", ", multiline)?;

        if multiline {
            self.dedent(1);
            write!(self, "\n}}")?;
        } else {
            self.write_closing_bracket()?;
        }

        write!(self, " from \"{}\";", from.string)?;

        Ok(())
    }

    fn visit_enum(&mut self, enumeration: &mut EnumDefinition) -> VResult {
        if !enumeration.doc.is_empty() {
            enumeration.doc.visit(self)?;
            writeln!(self)?;
        }

        write!(self, "enum {} ", &enumeration.name.name)?;

        if enumeration.values.is_empty() {
            self.write_empty_brackets()?;
        } else {
            writeln!(self, "{{")?;

            self.indent(1);
            for (i, value) in enumeration.values.iter().enumerate() {
                write!(self, "{}", &value.name)?;

                if i != enumeration.values.len() - 1 {
                    write!(self, ",")?;
                }

                writeln!(self)?;
            }
            self.dedent(1);

            write!(self, "}}")?;
        }

        Ok(())
    }

    fn visit_expr(&mut self, loc: Loc, expr: &mut Expression) -> VResult {
        match expr {
            Expression::Type(_, typ) => match typ {
                Type::Address => write!(self, "address")?,
                Type::AddressPayable => write!(self, "address payable")?,
                Type::Payable => write!(self, "payable")?,
                Type::Bool => write!(self, "bool")?,
                Type::String => write!(self, "string")?,
                Type::Int(n) => write!(self, "int{}", n)?,
                Type::Uint(n) => write!(self, "uint{}", n)?,
                Type::Bytes(n) => write!(self, "bytes{}", n)?,
                Type::Rational => write!(self, "rational")?,
                Type::DynamicBytes => write!(self, "bytes")?,
                Type::Mapping(_, from, to) => {
                    write!(self, "mapping(")?;
                    from.visit(self)?;
                    write!(self, " => ")?;
                    to.visit(self)?;
                    write!(self, ")")?;
                }
                Type::Function { .. } => self.visit_source(loc)?,
            },
            _ => self.visit_source(loc)?,
        };

        Ok(())
    }

    fn visit_emit(&mut self, _loc: Loc, event: &mut Expression) -> VResult {
        write!(self, "emit ")?;
        event.loc().visit(self)?;
        write!(self, ";")?;

        Ok(())
    }

    fn visit_var_declaration(&mut self, var: &mut VariableDeclaration) -> VResult {
        var.ty.visit(self)?;

        if let Some(storage) = &var.storage {
            write!(self, " {}", storage)?;
        }

        write!(self, " {}", var.name.name)?;

        Ok(())
    }

    fn visit_break(&mut self) -> VResult {
        write!(self, "break;")?;

        Ok(())
    }

    fn visit_continue(&mut self) -> VResult {
        write!(self, "continue;")?;

        Ok(())
    }

    fn visit_function(&mut self, func: &mut FunctionDefinition) -> VResult {
        self.context.function = Some(func.clone());

        if !func.doc.is_empty() {
            func.doc.visit(self)?;
            writeln!(self)?;
        }

        write!(self, "{}", func.ty)?;

        if let Some(Identifier { name, .. }) = &func.name {
            write!(self, " {name}")?;
        }

        let params = self.visit_to_string(&mut func.params)?;
        let params_multiline = params.contains('\n');

        self.write_items(params.lines(), params_multiline)?;

        let attributes = self.visit_to_string(&mut func.attributes)?;
        let attributes = attributes.lines().collect::<Vec<_>>();

        let returns = self.visit_to_string(&mut func.returns)?;
        let returns_multiline = returns.contains('\n');
        let returns_indent = params_multiline || !attributes.is_empty() || returns_multiline;

        // Compose one line string consisting of attributes and return parameters.
        let attributes_returns = format!(
            "{} {}",
            attributes.join(" "),
            if func.returns.is_empty() { "".to_string() } else { format!("returns {returns}") }
        );
        let attributes_returns = attributes_returns.trim();

        let (body, body_first_line) = match &mut func.body {
            Some(body) => {
                let body_string = self.visit_to_string(body)?;
                let first_line = body_string.lines().next().unwrap_or_default();

                (Some(body), format!(" {first_line}"))
            }
            None => (None, ";".to_string()),
        };

        let attributes_returns_fits_one_line = self
            .will_it_fit(&format!(" {attributes_returns}{body_first_line}")) &&
            !returns_multiline;

        // Check that we can fit both attributes and return arguments in one line.
        if !attributes_returns.is_empty() && attributes_returns_fits_one_line {
            write!(self, " {attributes_returns}")?;
        } else {
            // If attributes and returns can't fit in one line, we write all attributes in multiple
            // lines.
            if !func.attributes.is_empty() {
                writeln!(self)?;
                self.indent(1);
                func.attributes.visit(self)?;
                self.dedent(1);
            }

            if !func.returns.is_empty() {
                if returns_indent {
                    self.indent(1);
                }
                writeln!(self)?;
                write!(self, "returns ")?;

                self.write_items(returns.lines(), returns_multiline)?;

                if returns_indent {
                    self.dedent(1);
                }
            }
        }

        match body {
            Some(body) => {
                if self.will_it_fit(format!(" {}", body_first_line)) &&
                    attributes_returns_fits_one_line
                {
                    write!(self, " ")?;
                } else {
                    writeln!(self)?;
                }
                // TODO: when we implement visitors for statements, write `body_string` here instead
                //  of visiting it twice.
                body.visit(self)?;
            }
            None => write!(self, ";")?,
        }

        self.context.function = None;

        Ok(())
    }

    /// Write each function attribute on a new line because we don't have enough information in
    /// visit function regarding one line/multiline cases. We can transform it into one line later
    /// by `.split("\n").join(" ")`.
    fn visit_function_attribute_list(&mut self, list: &mut Vec<FunctionAttribute>) -> VResult {
        let mut attributes = list
            .iter_mut()
            .sorted_by_key(|attribute| match attribute {
                FunctionAttribute::Visibility(_) => 0,
                FunctionAttribute::Mutability(_) => 1,
                FunctionAttribute::Virtual(_) => 2,
                FunctionAttribute::Override(_, _) => 3,
                FunctionAttribute::BaseOrModifier(_, _) => 4,
            })
            .peekable();

        while let Some(attribute) = attributes.next() {
            attribute.visit(self)?;
            if attributes.peek().is_some() {
                writeln!(self)?;
            }
        }

        Ok(())
    }

    fn visit_function_attribute(&mut self, attribute: &mut FunctionAttribute) -> VResult {
        match attribute {
            FunctionAttribute::Mutability(mutability) => write!(self, "{mutability}")?,
            FunctionAttribute::Visibility(visibility) => write!(self, "{visibility}")?,
            FunctionAttribute::Virtual(_) => write!(self, "virtual")?,
            FunctionAttribute::Override(_, args) => {
                write!(self, "override")?;
                if !args.is_empty() {
                    write!(self, "(")?;

                    let args = args.iter().map(|arg| &arg.name).collect::<Vec<_>>();

                    let multiline = self.is_separated_multiline(&args, ", ");

                    if multiline {
                        writeln!(self)?;
                        self.indent(1);
                    }

                    self.write_items_separated(&args, ", ", multiline)?;

                    if multiline {
                        self.dedent(1);
                        writeln!(self)?;
                    }

                    write!(self, ")")?;
                }
            }
            FunctionAttribute::BaseOrModifier(_, base) => {
                let is_contract_base = self.context.contract.as_ref().map_or(false, |contract| {
                    contract
                        .base
                        .iter()
                        .any(|contract_base| contract_base.name.name == base.name.name)
                });

                if is_contract_base {
                    base.visit(self)?;
                } else {
                    let base_or_modifier = self.visit_to_string(base)?;
                    write!(
                        self,
                        "{}",
                        base_or_modifier.strip_suffix("()").unwrap_or(&base_or_modifier)
                    )?;
                }
            }
        };

        Ok(())
    }

    fn visit_base(&mut self, base: &mut Base) -> VResult {
        let need_parents = self.context.function.is_some() || base.args.is_some();

        write!(self, "{}", base.name.name)?;

        if need_parents {
            self.visit_opening_paren()?;
        }

        if let Some(args) = &mut base.args {
            let args = args
                .iter_mut()
                .map(|arg| self.visit_to_string(arg))
                .collect::<Result<Vec<_>, _>>()?;

            let multiline = self.is_separated_multiline(&args, ", ");

            if multiline {
                writeln!(self)?;
                self.indent(1);
            }

            self.write_items_separated(&args, ", ", multiline)?;

            if multiline {
                self.dedent(1);
                writeln!(self)?;
            }
        }

        if need_parents {
            self.visit_closing_paren()?;
        }

        Ok(())
    }

    fn visit_parameter(&mut self, parameter: &mut Parameter) -> VResult {
        parameter.ty.visit(self)?;

        if let Some(storage) = &parameter.storage {
            write!(self, " {storage}")?;
        }

        if let Some(name) = &parameter.name {
            write!(self, " {}", name.name)?;
        }

        Ok(())
    }

    /// Write parameter list with opening and closing parenthesis respecting multiline case.
    /// More info in [Visitor::visit_parameter_list].
    fn visit_parameter_list(&mut self, list: &mut ParameterList) -> VResult {
        let params = list
            .iter_mut()
            .map(|(_, param)| param.as_mut().map(|param| self.visit_to_string(param)).transpose())
            .collect::<Result<Vec<_>, Box<dyn std::error::Error>>>()?
            .into_iter()
            .flatten()
            .collect::<Vec<_>>();

        let params_multiline = params.len() > 2 || self.is_separated_multiline(&params, ", ");

        self.visit_opening_paren()?;
        if params_multiline {
            writeln!(self)?;
            self.indent(1);
        }
        self.write_items_separated(&params, ", ", params_multiline)?;
        if params_multiline {
            self.dedent(1);
            writeln!(self)?;
        }
        self.visit_closing_paren()?;

        Ok(())
    }

    fn visit_struct(&mut self, structure: &mut StructDefinition) -> VResult {
        if !structure.doc.is_empty() {
            structure.doc.visit(self)?;
            writeln!(self)?;
        }

        write!(self, "struct {} ", &structure.name.name)?;

        if structure.fields.is_empty() {
            self.write_empty_brackets()?;
        } else {
            writeln!(self, "{{")?;

            self.indent(1);
            for field in structure.fields.iter_mut() {
                field.visit(self)?;
                writeln!(self, ";")?;
            }
            self.dedent(1);

            write!(self, "}}")?;
        }

        Ok(())
    }

    fn visit_type_definition(&mut self, def: &mut TypeDefinition) -> VResult {
        if !def.doc.is_empty() {
            def.doc.visit(self)?;
            writeln!(self)?;
        }

        write!(self, "type {} is ", def.name.name)?;
        def.ty.visit(self)?;
        write!(self, ";")?;

        Ok(())
    }

    fn visit_stray_semicolon(&mut self) -> VResult {
        write!(self, ";")?;

        Ok(())
    }

    fn visit_block(
        &mut self,
        loc: Loc,
        unchecked: bool,
        statements: &mut Vec<Statement>,
    ) -> VResult {
        if unchecked {
            write!(self, "unchecked ")?;
        }

        if statements.is_empty() {
            self.write_empty_brackets()?;
            return Ok(())
        }

        let multiline = self.source[loc.start()..loc.end()].contains('\n');

        if multiline {
            writeln!(self, "{{")?;
            self.indent(1);
        } else {
            self.write_opening_bracket()?;
        }

        let mut statements_iter = statements.iter_mut().peekable();
        while let Some(stmt) = statements_iter.next() {
            stmt.visit(self)?;
            if multiline {
                writeln!(self)?;
            }

            // If source has zero blank lines between statements, leave it as is. If one
            //  or more, separate statements with one blank line.
            if let Some(next_stmt) = statements_iter.peek() {
                if self.blank_lines(stmt.loc(), next_stmt.loc()) > 1 {
                    writeln!(self)?;
                }
            }
        }

        if multiline {
            self.dedent(1);
            write!(self, "}}")?;
        } else {
            self.write_closing_bracket()?;
        }

        Ok(())
    }

    fn visit_opening_paren(&mut self) -> VResult {
        write!(self, "(")?;

        Ok(())
    }

    fn visit_closing_paren(&mut self) -> VResult {
        write!(self, ")")?;

        Ok(())
    }

    fn visit_newline(&mut self) -> VResult {
        writeln!(self)?;

        Ok(())
    }

    fn visit_event(&mut self, event: &mut EventDefinition) -> VResult {
        if !event.doc.is_empty() {
            event.doc.visit(self)?;
            writeln!(self)?;
        }

        write!(self, "event {}(", event.name.name)?;

        let params = event
            .fields
            .iter_mut()
            .map(|param| self.visit_to_string(param))
            .collect::<Result<Vec<_>, _>>()?;

        let multiline = self.is_separated_multiline(&params, ", ");

        if multiline {
            writeln!(self)?;
            self.indent(1);
        }

        self.write_items_separated(&params, ", ", multiline)?;

        if multiline {
            self.dedent(1);
            writeln!(self)?;
        }

        write!(self, ")")?;

        if event.anonymous {
            write!(self, " anonymous")?;
        }

        write!(self, ";")?;

        Ok(())
    }

    fn visit_event_parameter(&mut self, param: &mut EventParameter) -> VResult {
        param.ty.visit(self)?;

        if param.indexed {
            write!(self, " indexed")?;
        }
        if let Some(name) = &param.name {
            write!(self, " {}", name.name)?;
        }

        Ok(())
    }

    fn visit_error(&mut self, error: &mut ErrorDefinition) -> VResult {
        if !error.doc.is_empty() {
            error.doc.visit(self)?;
            writeln!(self)?;
        }

        write!(self, "error {}(", error.name.name)?;

        let params = error
            .fields
            .iter_mut()
            .map(|param| self.visit_to_string(param))
            .collect::<Result<Vec<_>, _>>()?;

        let multiline = self.is_separated_multiline(&params, ", ");

        if multiline {
            writeln!(self)?;
            self.indent(1);
        }

        self.write_items_separated(&params, ", ", multiline)?;

        if multiline {
            self.dedent(1);
            writeln!(self)?;
        }

        write!(self, ");")?;

        Ok(())
    }

    fn visit_error_parameter(&mut self, param: &mut ErrorParameter) -> VResult {
        param.ty.visit(self)?;

        if let Some(name) = &param.name {
            write!(self, " {}", name.name)?;
        }

        Ok(())
    }

<<<<<<< HEAD
    fn visit_var_definition(&mut self, var: &mut VariableDefinition) -> VResult {
        if !var.doc.is_empty() {
            var.doc.visit(self)?;
            writeln!(self)?;
        }

        var.ty.visit(self)?;

        let attributes = var
            .attrs
            .iter_mut()
            .sorted_by_key(|attribute| match attribute {
                VariableAttribute::Visibility(_) => 0,
                VariableAttribute::Constant(_) => 1,
                VariableAttribute::Immutable(_) => 2,
                VariableAttribute::Override(_) => 3,
            })
            .map(|attribute| match attribute {
                VariableAttribute::Visibility(visibility) => visibility.to_string(),
                VariableAttribute::Constant(_) => "constant".to_string(),
                VariableAttribute::Immutable(_) => "immutable".to_string(),
                VariableAttribute::Override(_) => "override".to_string(),
            })
            .collect::<Vec<_>>();

        let mut multiline = self.is_separated_multiline(&attributes, " ");

        if !var.attrs.is_empty() {
            if multiline {
                writeln!(self)?;
                self.indent(1);
            } else {
                write!(self, " ")?;
            }

            self.write_items_separated(&attributes, " ", multiline)?;
        }

        if self.will_it_fit(format!(" {}", var.name.name)) {
            write!(self, " {}", var.name.name)?;
        } else {
            writeln!(self)?;
            if !multiline {
                multiline = true;
                self.indent(1);
            }
            write!(self, "{}", var.name.name)?;
        }

        if let Some(init) = &mut var.initializer {
            write!(self, " =")?;

            let init = self.visit_to_string(init)?;
            if self.will_it_fit(format!(" {init}")) {
                write!(self, " {init}")?;
            } else {
                writeln!(self)?;
                if !multiline {
                    self.indent(1);
                }
                write!(self, "{init}")?;
                if !multiline {
                    self.dedent(1);
                }
            }
=======
    fn visit_using(&mut self, using: &mut Using) -> VResult {
        write!(self, "using {} for ", using.library.name)?;

        if let Some(ty) = &mut using.ty {
            ty.visit(self)?;
        } else {
            write!(self, "*")?;
>>>>>>> d5bb4c05
        }

        write!(self, ";")?;

<<<<<<< HEAD
        if multiline {
            self.dedent(1);
        }

=======
>>>>>>> d5bb4c05
        Ok(())
    }
}

#[cfg(test)]
mod tests {
    use itertools::Itertools;
    use std::{fs, path::PathBuf};

    use crate::visit::Visitable;

    use super::*;

    fn test_directory(base_name: &str) {
        let mut original = None;

        let tests = fs::read_dir(
            PathBuf::from(env!("CARGO_MANIFEST_DIR")).join("testdata").join(base_name),
        )
        .unwrap()
        .filter_map(|path| {
            let path = path.unwrap().path();
            let source = fs::read_to_string(&path).unwrap();

            if let Some(filename) = path.file_name().and_then(|name| name.to_str()) {
                if filename == "original.sol" {
                    original = Some(source);
                } else if filename
                    .strip_suffix("fmt.sol")
                    .map(|filename| filename.strip_suffix('.'))
                    .is_some()
                {
                    let mut config = FormatterConfig::default();

                    let mut lines = source.split('\n').peekable();
                    while let Some(line) = lines.peek() {
                        let entry = line
                            .strip_prefix("//")
                            .and_then(|line| line.trim().strip_prefix("config:"))
                            .map(str::trim);
                        if entry.is_none() {
                            break
                        }

                        if let Some((key, value)) = entry.unwrap().split_once("=") {
                            match key {
                                "line-length" => config.line_length = value.parse().unwrap(),
                                "tab-width" => config.tab_width = value.parse().unwrap(),
                                "bracket-spacing" => {
                                    config.bracket_spacing = value.parse().unwrap()
                                }
                                _ => panic!("Unknown config key: {key}"),
                            }
                        }

                        lines.next();
                    }

                    return Some((filename.to_string(), config, lines.join("\n")))
                }
            }

            None
        })
        .collect::<Vec<_>>();

        for (filename, config, formatted) in tests {
            test_formatter(
                &filename,
                config,
                original.as_ref().expect("original.sol not found"),
                &formatted,
            );
        }
    }

    fn test_formatter(filename: &str, config: FormatterConfig, source: &str, expected: &str) {
        #[derive(PartialEq, Eq)]
        struct PrettyString(String);

        impl std::fmt::Debug for PrettyString {
            fn fmt(&self, f: &mut std::fmt::Formatter) -> std::fmt::Result {
                f.write_str(&self.0)
            }
        }

        let (mut source_unit, _comments) = solang_parser::parse(source, 1).unwrap();
        let mut result = String::new();
        let mut f = Formatter::new(&mut result, source, config);

        source_unit.visit(&mut f).unwrap();

        let formatted = PrettyString(result);
        let expected = PrettyString(expected.trim_start().to_string());

        pretty_assertions::assert_eq!(
            formatted,
            expected,
            "(formatted == expected) in {}",
            filename
        );
    }

    #[test]
    fn constructor_definition() {
        test_directory("ConstructorDefinition");
    }

    #[test]
    fn contract_definition() {
        test_directory("ContractDefinition");
    }

    #[test]
    fn error_definition() {
        test_directory("ErrorDefinition");
    }

    #[test]
    fn enum_definition() {
        test_directory("EnumDefinition");
    }

    #[test]
    fn event_definition() {
        test_directory("EventDefinition");
    }

    #[test]
    fn function_definition() {
        test_directory("FunctionDefinition");
    }

    #[test]
    fn import_directive() {
        test_directory("ImportDirective");
    }

    #[test]
    fn modifier_definition() {
        test_directory("ModifierDefinition");
    }

    #[test]
    fn statement_block() {
        test_directory("StatementBlock");
    }

    #[test]
    fn struct_definition() {
        test_directory("StructDefinition");
    }

    #[test]
    fn type_definition() {
        test_directory("TypeDefinition");
    }

    #[test]
<<<<<<< HEAD
    fn variable_definition() {
        test_directory("VariableDefinition");
=======
    fn using_directive() {
        test_directory("UsingDirective");
>>>>>>> d5bb4c05
    }
}<|MERGE_RESOLUTION|>--- conflicted
+++ resolved
@@ -1014,7 +1014,20 @@
         Ok(())
     }
 
-<<<<<<< HEAD
+    fn visit_using(&mut self, using: &mut Using) -> VResult {
+        write!(self, "using {} for ", using.library.name)?;
+
+        if let Some(ty) = &mut using.ty {
+            ty.visit(self)?;
+        } else {
+            write!(self, "*")?;
+        }
+
+        write!(self, ";")?;
+
+        Ok(())
+    }
+
     fn visit_var_definition(&mut self, var: &mut VariableDefinition) -> VResult {
         if !var.doc.is_empty() {
             var.doc.visit(self)?;
@@ -1080,26 +1093,14 @@
                     self.dedent(1);
                 }
             }
-=======
-    fn visit_using(&mut self, using: &mut Using) -> VResult {
-        write!(self, "using {} for ", using.library.name)?;
-
-        if let Some(ty) = &mut using.ty {
-            ty.visit(self)?;
-        } else {
-            write!(self, "*")?;
->>>>>>> d5bb4c05
         }
 
         write!(self, ";")?;
 
-<<<<<<< HEAD
         if multiline {
             self.dedent(1);
         }
 
-=======
->>>>>>> d5bb4c05
         Ok(())
     }
 }
@@ -1259,12 +1260,12 @@
     }
 
     #[test]
-<<<<<<< HEAD
+    fn using_directive() {
+        test_directory("UsingDirective");
+    }
+
+    #[test]
     fn variable_definition() {
         test_directory("VariableDefinition");
-=======
-    fn using_directive() {
-        test_directory("UsingDirective");
->>>>>>> d5bb4c05
     }
 }