//! A Solidity formatter

use std::fmt::Write;

use indent_write::fmt::IndentWriter;
use itertools::Itertools;
use solang_parser::pt::*;
use thiserror::Error;

use crate::{
    comments::{CommentStringExt, CommentWithMetadata, Comments},
    solang_ext::*,
    visit::{Visitable, Visitor},
};

/// A custom Error thrown by the Formatter
#[derive(Error, Debug)]
pub enum FormatterError {
    /// Error thrown by `std::fmt::Write` interfaces
    #[error(transparent)]
    Fmt(#[from] std::fmt::Error),
    /// All other errors
    #[error(transparent)]
    Custom(Box<dyn std::error::Error>),
}

impl FormatterError {
    fn fmt() -> Self {
        Self::Fmt(std::fmt::Error)
    }
    fn custom(err: impl std::error::Error + 'static) -> Self {
        Self::Custom(Box::new(err))
    }
}

#[allow(unused_macros)]
macro_rules! format_err {
    ($msg:literal $(,)?) => {
        $crate::formatter::FormatterError::custom($msg.to_string())
    };
    ($err:expr $(,)?) => {
        $crate::formatter::FormatterError::custom($err)
    };
    ($fmt:expr, $($arg:tt)*) => {
        $crate::formatter::FormatterError::custom(format!($fmt, $($arg)*))
    };
}

#[allow(unused_macros)]
macro_rules! bail {
    ($msg:literal $(,)?) => {
        return Err($crate::formatter::format_err!($msg))
    };
    ($err:expr $(,)?) => {
        return Err($err)
    };
    ($fmt:expr, $($arg:tt)*) => {
        return Err($crate::formatter::format_err!($fmt, $(arg)*))
    };
}

type Result<T, E = FormatterError> = std::result::Result<T, E>;

/// Contains the config and rule set
#[derive(Debug, Clone)]
pub struct FormatterConfig {
    /// Maximum line length where formatter will try to wrap the line
    pub line_length: usize,
    /// Number of spaces per indentation level
    pub tab_width: usize,
    /// Print spaces between brackets
    pub bracket_spacing: bool,
}

impl Default for FormatterConfig {
    fn default() -> Self {
        FormatterConfig { line_length: 80, tab_width: 4, bracket_spacing: false }
    }
}

/// An indent group. The group may optionally skip the first line
#[derive(Default, Clone)]
struct IndentGroup {
    skip_line: bool,
}

/// A wrapper around a `std::fmt::Write` interface. The wrapper keeps track of indentation as well
/// as information about the last `write_str` command if available. The formatter may also be
/// restricted to a single line, in which case it will throw an error on a newline
struct FormatBuffer<W: Sized> {
    indents: Vec<IndentGroup>,
    base_indent_len: usize,
    tab_width: usize,
    is_beginning_of_line: bool,
    last_indent: String,
    last_char: Option<char>,
    current_line_len: usize,
    w: W,
    restrict_to_single_line: bool,
}

impl<W: Sized> FormatBuffer<W> {
    fn new(w: W, tab_width: usize) -> Self {
        Self {
            w,
            tab_width,
            base_indent_len: 0,
            indents: vec![],
            current_line_len: 0,
            is_beginning_of_line: true,
            last_indent: String::new(),
            last_char: None,
            restrict_to_single_line: false,
        }
    }

    /// Create a new temporary buffer based on an existing buffer which retains information about
    /// the buffer state, but has a blank String as its underlying `Write` interface
    fn create_temp_buf(&self) -> FormatBuffer<String> {
        let mut new = FormatBuffer::new(String::new(), self.tab_width);
        new.base_indent_len = self.current_indent_len();
        new.last_indent = " ".repeat(self.last_indent_len().saturating_sub(new.base_indent_len));
        new.current_line_len = self.current_line_len();
        new.last_char = self.last_char;
        new.restrict_to_single_line = self.restrict_to_single_line;
        new
    }

    /// Restrict the buffer to a single line
    fn restrict_to_single_line(&mut self, restricted: bool) {
        self.restrict_to_single_line = restricted;
    }

    /// Indent the buffer by delta
    fn indent(&mut self, delta: usize) {
        self.indents.extend(std::iter::repeat(IndentGroup::default()).take(delta));
    }

    /// Dedent the buffer by delta
    fn dedent(&mut self, delta: usize) {
        self.indents.truncate(self.indents.len() - delta);
    }

    /// Get the current level of the indent. This is multiplied by the tab width to get the
    /// resulting indent
    fn level(&self) -> usize {
        self.indents.iter().filter(|i| !i.skip_line).count()
    }

    /// Check if the last indent group is being skipped
    fn last_indent_group_skipped(&self) -> bool {
        self.indents.last().map(|i| i.skip_line).unwrap_or(false)
    }

    /// Set whether the last indent group should be skipped
    fn set_last_indent_group_skipped(&mut self, skip_line: bool) {
        if let Some(i) = self.indents.last_mut() {
            i.skip_line = skip_line
        }
    }

    /// Get the indent size of the last indent
    fn last_indent_len(&self) -> usize {
        self.last_indent.len() + self.base_indent_len
    }

    /// Get the current indent size (level * tab_width)
    fn current_indent_len(&self) -> usize {
        self.level() * self.tab_width
    }

    /// Get the current written position (this does not include the indent size)
    fn current_line_len(&self) -> usize {
        self.current_line_len
    }

    /// Set the current position
    fn set_current_line_len(&mut self, len: usize) {
        self.current_line_len = len
    }

    /// Check if the buffer is at the beggining of a new line
    fn is_beginning_of_line(&self) -> bool {
        self.is_beginning_of_line
    }

    /// Start a new indent group (skips first indent)
    fn start_group(&mut self) {
        self.indents.push(IndentGroup { skip_line: true });
    }

    /// End the last indent group
    fn end_group(&mut self) {
        self.indents.pop();
    }

    /// Get the last char written to the buffer
    fn last_char(&self) -> Option<char> {
        self.last_char
    }
}

impl<W: Write> FormatBuffer<W> {
    /// Write a raw string to the buffer. This will ignore indents and remove the indents of the
    /// written string to match the current base indent of this buffer if it is a temp buffer
    fn write_raw(&mut self, s: impl AsRef<str>) -> std::fmt::Result {
        let mut lines = s.as_ref().lines().peekable();
        while let Some(line) = lines.next() {
            // remove the whitespace that covered by the base indent length (this is normally the
            // case with temporary buffers as this will be readded by the underlying IndentWriter
            // later on
            let line_start = line
                .char_indices()
                .take(self.base_indent_len)
                .take_while(|(_, ch)| ch.is_whitespace())
                .last()
                .map(|(idx, _)| idx + 1)
                .unwrap_or(0);
            let trimmed_line = &line[line_start..];
            if !trimmed_line.is_empty() {
                self.w.write_str(trimmed_line)?;
                self.is_beginning_of_line = false;
            }
            if lines.peek().is_some() {
                if self.restrict_to_single_line {
                    return Err(std::fmt::Error)
                }
                self.w.write_char('\n')?;
                self.is_beginning_of_line = true;
            }
        }
        Ok(())
    }
}

impl<W: Write> Write for FormatBuffer<W> {
    fn write_str(&mut self, s: &str) -> std::fmt::Result {
        if s.is_empty() {
            return Ok(())
        }
        let is_multiline = s.contains('\n');
        if is_multiline && self.restrict_to_single_line {
            return Err(std::fmt::Error)
        }

        let mut level = self.level();

        if self.is_beginning_of_line && !s.trim_start().is_empty() {
            let indent = " ".repeat(self.tab_width * level);
            self.w.write_str(&indent)?;
            self.last_indent = indent;
        }

        if self.last_indent_group_skipped() {
            level += 1;
        }
        let indent = " ".repeat(self.tab_width * level);
        IndentWriter::new_skip_initial(&indent, &mut self.w).write_str(s)?;

        if let Some(last_char) = s.chars().next_back() {
            self.last_char = Some(last_char);
        }

        if is_multiline {
            self.set_last_indent_group_skipped(false);
            self.last_indent = indent;
            self.is_beginning_of_line = s.ends_with('\n');
            if self.is_beginning_of_line {
                self.current_line_len = 0;
            } else {
                self.current_line_len = s.lines().last().unwrap().len();
            }
        } else {
            self.is_beginning_of_line = false;
            self.current_line_len += s.len();
        }

        Ok(())
    }
}

/// Holds information about a non-whitespace-splittable string, and the surrounding comments
#[derive(Clone, Debug, Default)]
struct Chunk {
    postfixes_before: Vec<CommentWithMetadata>,
    prefixes: Vec<CommentWithMetadata>,
    content: String,
    postfixes: Vec<CommentWithMetadata>,
    needs_space: Option<bool>,
}

impl From<String> for Chunk {
    fn from(string: String) -> Self {
        Chunk { content: string, ..Default::default() }
    }
}

impl From<&str> for Chunk {
    fn from(string: &str) -> Self {
        Chunk { content: string.to_owned(), ..Default::default() }
    }
}

// TODO: store context entities as references without copying
/// Current context of the Formatter (e.g. inside Contract or Function definition)
#[derive(Default)]
struct Context {
    contract: Option<ContractDefinition>,
    function: Option<FunctionDefinition>,
}

/// A Solidity formatter
pub struct Formatter<'a, W> {
    buf: FormatBuffer<&'a mut W>,
    source: &'a str,
    config: FormatterConfig,
    temp_bufs: Vec<FormatBuffer<String>>,
    context: Context,
    comments: Comments,
}

macro_rules! write_chunk {
    ($self:expr, $format_str:literal) => {{
        write_chunk!($self, $format_str,)
    }};
    ($self:expr, $format_str:literal, $($arg:tt)*) => {{
        $self.write_chunk(&format!($format_str, $($arg)*).into())
    }};
    ($self:expr, $loc:expr) => {{
        write_chunk!($self, $loc, "")
    }};
    ($self:expr, $loc:expr, $format_str:literal) => {{
        write_chunk!($self, $loc, $format_str,)
    }};
    ($self:expr, $loc:expr, $format_str:literal, $($arg:tt)*) => {{
        let chunk = $self.chunk_at($loc, None, None, format_args!($format_str, $($arg)*),);
        $self.write_chunk(&chunk)
    }};
    ($self:expr, $loc:expr, $end_loc:expr, $format_str:literal) => {{
        write_chunk!($self, $loc, $end_loc, $format_str,)
    }};
    ($self:expr, $loc:expr, $end_loc:expr, $format_str:literal, $($arg:tt)*) => {{
        let chunk = $self.chunk_at($loc, Some($end_loc), None, format_args!($format_str, $($arg)*),);
        $self.write_chunk(&chunk)
    }};
    ($self:expr, $loc:expr, $end_loc:expr, $needs_space:expr, $format_str:literal, $($arg:tt)*) => {{
        let chunk = $self.chunk_at($loc, Some($end_loc), Some($needs_space), format_args!($format_str, $($arg)*),);
        $self.write_chunk(&chunk)
    }};
}

macro_rules! writeln_chunk {
    ($self:expr) => {{
        writeln_chunk!($self, "")
    }};
    ($self:expr, $format_str:literal) => {{
        writeln_chunk!($self, $format_str,)
    }};
    ($self:expr, $format_str:literal, $($arg:tt)*) => {{
        write_chunk!($self, "{}\n", format_args!($format_str, $($arg)*))
    }};
    ($self:expr, $loc:expr) => {{
        writeln_chunk!($self, $loc, "")
    }};
    ($self:expr, $loc:expr, $format_str:literal) => {{
        writeln_chunk!($self, $loc, $format_str,)
    }};
    ($self:expr, $loc:expr, $format_str:literal, $($arg:tt)*) => {{
        write_chunk!($self, $loc, "{}\n", format_args!($format_str, $($arg)*))
    }};
    ($self:expr, $loc:expr, $end_loc:expr, $format_str:literal) => {{
        writeln_chunk!($self, $loc, $end_loc, $format_str,)
    }};
    ($self:expr, $loc:expr, $end_loc:expr, $format_str:literal, $($arg:tt)*) => {{
        write_chunk!($self, $loc, $end_loc, "{}\n", format_args!($format_str, $($arg)*))
    }};
}

macro_rules! write_chunk_spaced {
    ($self:expr, $loc:expr, $needs_space:expr, $format_str:literal, $($arg:tt)*) => {{
        let chunk = $self.chunk_at($loc, None, $needs_space, format_args!($format_str, $($arg)*),);
        $self.write_chunk(&chunk)
    }};
}

macro_rules! buf_fn {
    ($vis:vis fn $name:ident(&self $(,)? $($arg_name:ident : $arg_ty:ty),*) $(-> $ret:ty)?) => {
        $vis fn $name(&self, $($arg_name : $arg_ty),*) $(-> $ret)? {
            if self.temp_bufs.is_empty() {
                self.buf.$name($($arg_name),*)
            } else {
                self.temp_bufs.last().unwrap().$name($($arg_name),*)
            }
        }
    };
    ($vis:vis fn $name:ident(&mut self $(,)? $($arg_name:ident : $arg_ty:ty),*) $(-> $ret:ty)?) => {
        $vis fn $name(&mut self, $($arg_name : $arg_ty),*) $(-> $ret)? {
            if self.temp_bufs.is_empty() {
                self.buf.$name($($arg_name),*)
            } else {
                self.temp_bufs.last_mut().unwrap().$name($($arg_name),*)
            }
        }
    };
}

/// An action which may be committed to a Formatter
struct Transaction<'f, 'a, W> {
    fmt: &'f mut Formatter<'a, W>,
    buffer: String,
    comments: Comments,
}

impl<'f, 'a, W> std::ops::Deref for Transaction<'f, 'a, W> {
    type Target = Formatter<'a, W>;
    fn deref(&self) -> &Self::Target {
        self.fmt
    }
}

impl<'f, 'a, W> std::ops::DerefMut for Transaction<'f, 'a, W> {
    fn deref_mut(&mut self) -> &mut Self::Target {
        self.fmt
    }
}

impl<'f, 'a, W: Write> Transaction<'f, 'a, W> {
    /// Create a new transaction from a callback
    fn new(
        fmt: &'f mut Formatter<'a, W>,
        mut fun: impl FnMut(&mut Formatter<'a, W>) -> Result<()>,
    ) -> Result<Self> {
        let mut comments = fmt.comments.clone();
        let buffer = fmt.with_temp_buf(|fmt| fun(fmt))?.w;
        comments = std::mem::replace(&mut fmt.comments, comments);
        Ok(Self { fmt, buffer, comments })
    }

    /// Commit the transaction to the Formatter
    fn commit(self) -> Result<String> {
        self.fmt.comments = self.comments;
        write_chunk!(self.fmt, "{}", self.buffer)?;
        Ok(self.buffer)
    }
}

impl<'a, W: Write> Formatter<'a, W> {
    pub fn new(w: &'a mut W, source: &'a str, comments: Comments, config: FormatterConfig) -> Self {
        Self {
            buf: FormatBuffer::new(w, config.tab_width),
            source,
            config,
            temp_bufs: Vec::new(),
            context: Context::default(),
            comments,
        }
    }

    /// Get the Write interface of the current temp buffer or the underlying Write
    fn buf(&mut self) -> &mut dyn Write {
        if self.temp_bufs.is_empty() {
            &mut self.buf as &mut dyn Write
        } else {
            self.temp_bufs.last_mut().unwrap() as &mut dyn Write
        }
    }

    buf_fn! { fn indent(&mut self, delta: usize) }
    buf_fn! { fn dedent(&mut self, delta: usize) }
    buf_fn! { fn start_group(&mut self) }
    buf_fn! { fn end_group(&mut self) }
    buf_fn! { fn create_temp_buf(&self) -> FormatBuffer<String> }
    buf_fn! { fn restrict_to_single_line(&mut self, restricted: bool) }
    buf_fn! { fn set_current_line_len(&mut self, len: usize) }
    buf_fn! { fn current_line_len(&self) -> usize }
    buf_fn! { fn last_indent_len(&self) -> usize }
    buf_fn! { fn is_beginning_of_line(&self) -> bool }
    buf_fn! { fn last_char(&self) -> Option<char> }
    buf_fn! { fn last_indent_group_skipped(&self) -> bool }
    buf_fn! { fn set_last_indent_group_skipped(&mut self, skip: bool) }
    buf_fn! { fn write_raw(&mut self, s: impl AsRef<str>) -> std::fmt::Result }

    /// Do the callback within the context of a temp buffer
    fn with_temp_buf(
        &mut self,
        mut fun: impl FnMut(&mut Self) -> Result<()>,
    ) -> Result<FormatBuffer<String>> {
        self.temp_bufs.push(self.create_temp_buf());
        let res = fun(self);
        let out = self.temp_bufs.pop().unwrap();
        res?;
        Ok(out)
    }

    /// Does the next written character require whitespace before
    fn next_char_needs_space(&self, next_char: char) -> bool {
        if self.is_beginning_of_line() {
            return false
        }
        let last_char =
            if let Some(last_char) = self.last_char() { last_char } else { return false };
        if last_char.is_whitespace() || next_char.is_whitespace() {
            return false
        }
        match last_char {
            '{' | '[' => match next_char {
                '{' | '[' | '(' => false,
                '/' => true,
                _ => self.config.bracket_spacing,
            },
            '(' | '.' => false,
            '/' => true,
            _ => match next_char {
                '}' | ']' => self.config.bracket_spacing,
                ')' | ',' | '.' | ';' => false,
                _ => true,
            },
        }
    }

    /// Is length of the `text` with respect to already written line <= `config.line_length`
    fn will_it_fit(&self, text: impl AsRef<str>) -> bool {
        let text = text.as_ref();
        if text.is_empty() {
            return true
        }
        if text.contains('\n') {
            return false
        }
        let space = if self.next_char_needs_space(text.chars().next().unwrap()) { 1 } else { 0 };
        self.config.line_length >=
            self.last_indent_len()
                .saturating_add(self.current_line_len())
                .saturating_add(text.len() + space)
    }

    /// Write empty brackets with respect to `config.bracket_spacing` setting:
    /// `"{ }"` if `true`, `"{}"` if `false`
    fn write_empty_brackets(&mut self) -> Result<()> {
        let brackets = if self.config.bracket_spacing { "{ }" } else { "{}" };
        write_chunk!(self, "{brackets}")?;
        Ok(())
    }

    /// Write semicolon to the buffer
    fn write_semicolon(&mut self) -> Result<()> {
        write!(self.buf(), ";")?;
        Ok(())
    }

    /// Write whitespace separator to the buffer
    /// `"\n"` if `multiline` is `true`, `" "` if `false`
    fn write_whitespace_separator(&mut self, multiline: bool) -> Result<()> {
        if !self.is_beginning_of_line() {
            write!(self.buf(), "{}", if multiline { "\n" } else { " " })?;
        }
        Ok(())
    }

    /// Returns number of blank lines in source between two byte indexes
    fn blank_lines(&self, start: usize, end: usize) -> usize {
        self.source[start..end].matches('\n').count()
    }

    /// Find the next instance of the character in source
    fn find_next_in_src(&self, byte_offset: usize, needle: char) -> Option<usize> {
        self.source[byte_offset..]
            .non_comment_chars()
            .position(|ch| needle == ch)
            .map(|p| byte_offset + p)
    }

    /// Create a chunk given a string and the location information
    fn chunk_at(
        &mut self,
        byte_offset: usize,
        next_byte_offset: Option<usize>,
        needs_space: Option<bool>,
        content: impl std::fmt::Display,
    ) -> Chunk {
        Chunk {
            postfixes_before: self.comments.remove_postfixes_before(byte_offset),
            prefixes: self.comments.remove_prefixes_before(byte_offset),
            content: content.to_string(),
            postfixes: next_byte_offset
                .map(|byte_offset| self.comments.remove_postfixes_before(byte_offset))
                .unwrap_or_default(),
            needs_space, // TODO:
        }
    }

    /// Create a chunk given a callback
    fn chunked(
        &mut self,
        byte_offset: usize,
        next_byte_offset: Option<usize>,
        fun: impl FnMut(&mut Self) -> Result<()>,
    ) -> Result<Chunk> {
        let postfixes_before = self.comments.remove_postfixes_before(byte_offset);
        let prefixes = self.comments.remove_prefixes_before(byte_offset);
        let content = self.with_temp_buf(fun)?.w;
        let postfixes = next_byte_offset
            .map(|byte_offset| self.comments.remove_postfixes_before(byte_offset))
            .unwrap_or_default();
        Ok(Chunk { postfixes_before, prefixes, content, postfixes, needs_space: None }) // TODO:
    }

    /// Create a chunk given a [Visitable] item
    fn visit_to_chunk(
        &mut self,
        byte_offset: usize,
        next_byte_offset: Option<usize>,
        visitable: &mut impl Visitable,
    ) -> Result<Chunk> {
        self.chunked(byte_offset, next_byte_offset, |fmt| {
            visitable.visit(fmt)?;
            Ok(())
        })
    }

    /// Transform [Visitable] items to the list of chunks
    fn items_to_chunks<'b>(
        &mut self,
        next_byte_offset: Option<usize>,
        items: impl IntoIterator<Item = Result<(Loc, &'b mut (impl Visitable + 'b))>> + 'b,
    ) -> Result<Vec<Chunk>> {
        let mut items = items.into_iter().collect::<Result<Vec<_>>>()?.into_iter().peekable();
        let mut out = Vec::new();
        while let Some((loc, item)) = items.next() {
            let chunk_next_byte_offset =
                items.peek().map(|(loc, _)| loc.start()).or(next_byte_offset);
            out.push(self.visit_to_chunk(loc.start(), chunk_next_byte_offset, item)?);
        }
        Ok(out)
    }

    /// Transform [Visitable] items to a list of chunks and then sort those chunks by [AttrSortKey]
    fn items_to_chunks_sorted<'b>(
        &mut self,
        next_byte_offset: Option<usize>,
        items: impl IntoIterator<Item = Result<(Loc, &'b mut (impl Visitable + AttrSortKey + 'b))>> + 'b,
    ) -> Result<Vec<Chunk>> {
        let mut items = items
            .into_iter()
            .map_ok(|(loc, vis)| (vis.attr_sort_key(), loc, vis))
            .collect::<Result<Vec<_>>>()?
            .into_iter()
            .peekable();
        let mut out = Vec::new();
        while let Some((attr_sort_key, loc, item)) = items.next() {
            let chunk_next_byte_offset =
                items.peek().map(|(_, loc, _)| loc.start()).or(next_byte_offset);
            out.push((
                (attr_sort_key, loc),
                self.visit_to_chunk(loc.start(), chunk_next_byte_offset, item)?,
            ));
        }
        out.sort_by_key(|(k, _)| *k);
        Ok(out.into_iter().map(|(_, c)| c).collect_vec())
    }

    /// Write a comment to the buffer formatted.
    /// WARNING: This may introduce a newline if the comment is a Line comment
    fn write_comment(&mut self, comment: &CommentWithMetadata) -> Result<()> {
        if comment.is_prefix() {
            let last_indent_group_skipped = self.last_indent_group_skipped();
            if !self.is_beginning_of_line() {
                writeln!(self.buf())?;
                self.set_last_indent_group_skipped(last_indent_group_skipped);
            }
            let mut lines = comment.comment.splitn(2, '\n');
            write!(self.buf(), "{}", lines.next().unwrap())?;
            if let Some(line) = lines.next() {
                writeln!(self.buf())?;
                self.set_last_indent_group_skipped(last_indent_group_skipped);
                self.write_raw(line)?;
            }
            writeln!(self.buf())?;
            self.set_last_indent_group_skipped(last_indent_group_skipped);
        } else {
            let indented = self.is_beginning_of_line();
            self.indented_if(indented, 1, |fmt| {
                if !indented && fmt.next_char_needs_space('/') {
                    write!(fmt.buf(), " ")?;
                }
                let mut lines = comment.comment.splitn(2, '\n');
                write!(fmt.buf(), "{}", lines.next().unwrap())?;
                if let Some(line) = lines.next() {
                    writeln!(fmt.buf())?;
                    fmt.write_raw(line)?;
                }
                if comment.is_line() {
                    writeln!(fmt.buf())?;
                }
                Ok(())
            })?;
        }
        Ok(())
    }

    /// Write a postfix comments before a given location
    fn write_postfix_comments_before(&mut self, byte_end: usize) -> Result<()> {
        for postfix in self.comments.remove_postfixes_before(byte_end) {
            self.write_comment(&postfix)?;
        }
        Ok(())
    }

    /// Write all prefix comments before a given location
    fn write_prefix_comments_before(&mut self, byte_end: usize) -> Result<()> {
        for prefix in self.comments.remove_prefixes_before(byte_end) {
            self.write_comment(&prefix)?;
        }
        Ok(())
    }

    /// Check if a chunk will fit on the current line
    fn will_chunk_fit(&mut self, format_string: &str, chunk: &Chunk) -> Result<bool> {
        if let Some(chunk_str) = self.simulate_to_single_line(|fmt| fmt.write_chunk(chunk))? {
            Ok(self.will_it_fit(format_string.replacen("{}", &chunk_str, 1)))
        } else {
            Ok(false)
        }
    }

    /// Check if a separated list of chunks will fit on the current line
    fn are_chunks_separated_multiline<'b>(
        &mut self,
        format_string: &str,
        items: impl IntoIterator<Item = &'b Chunk>,
        separator: &str,
    ) -> Result<bool> {
        let items = items.into_iter().collect_vec();
        if let Some(chunks) = self.simulate_to_single_line(|fmt| {
            fmt.write_chunks_separated(items.iter().copied(), separator, false)
        })? {
            Ok(!self.will_it_fit(format_string.replacen("{}", &chunks, 1)))
        } else {
            Ok(true)
        }
    }

    /// Write the chunk and any surrounding comments into the buffer
    /// This will automatically add whitespace before the chunk given the rule set in
    /// `next_char_needs_space`. If the chunk does not fit on the current line it will be put on
    /// to the next line
    fn write_chunk(&mut self, chunk: &Chunk) -> Result<()> {
        // handle comments before chunk
        for comment in &chunk.postfixes_before {
            self.write_comment(comment)?;
        }
        for comment in &chunk.prefixes {
            self.write_comment(comment)?;
        }

        // trim chunk start
        let content = if chunk.content.starts_with('\n') {
            let mut chunk = chunk.content.trim_start().to_string();
            chunk.insert(0, '\n');
            chunk
        } else if chunk.content.starts_with(' ') {
            let mut chunk = chunk.content.trim_start().to_string();
            chunk.insert(0, ' ');
            chunk
        } else {
            chunk.content.clone()
        };

        if !content.is_empty() {
            // add whitespace if necessary
            let needs_space = chunk
                .needs_space
                .unwrap_or_else(|| self.next_char_needs_space(content.chars().next().unwrap()));
            if needs_space {
                if self.will_it_fit(&content) {
                    write!(self.buf(), " ")?;
                } else {
                    writeln!(self.buf())?;
                }
            }

            // write chunk
            write!(self.buf(), "{content}")?;
        }

        // write any postfix comments
        for comment in &chunk.postfixes {
            self.write_comment(comment)?;
        }

        Ok(())
    }

    /// Write chunks separated by a separator. If `multiline`, each chunk will be written to a
    /// separate line
    fn write_chunks_separated<'b>(
        &mut self,
        chunks: impl IntoIterator<Item = &'b Chunk>,
        separator: &str,
        multiline: bool,
    ) -> Result<()> {
        let mut chunks = chunks.into_iter().peekable();
        while let Some(chunk) = chunks.next() {
            let mut chunk = chunk.clone();

            // handle postfixes before and add newline if necessary
            let postfixes_before = std::mem::take(&mut chunk.postfixes_before);
            for comment in postfixes_before {
                self.write_comment(&comment)?;
            }
            if multiline && !self.is_beginning_of_line() {
                writeln!(self.buf())?;
            }

            // remove postfixes so we can add separator between
            let postfixes = std::mem::take(&mut chunk.postfixes);

            self.write_chunk(&chunk)?;

            // add separator
            if chunks.peek().is_some() {
                write!(self.buf(), "{}", separator)?;
                for comment in postfixes {
                    self.write_comment(&comment)?;
                }
                if multiline && !self.is_beginning_of_line() {
                    writeln!(self.buf())?;
                }
            } else {
                for comment in postfixes {
                    self.write_comment(&comment)?;
                }
            }
        }
        Ok(())
    }

    /// Apply the callback indented by the indent size
    fn indented(&mut self, delta: usize, fun: impl FnMut(&mut Self) -> Result<()>) -> Result<()> {
        self.indented_if(true, delta, fun)
    }

    /// Apply the callback indented by the indent size if the condition is true
    fn indented_if(
        &mut self,
        condition: bool,
        delta: usize,
        mut fun: impl FnMut(&mut Self) -> Result<()>,
    ) -> Result<()> {
        if condition {
            self.indent(delta);
        }
        let res = fun(self);
        if condition {
            self.dedent(delta);
        }
        res?;
        Ok(())
    }

    /// Apply the callback into an indent group. The first line of the indent group is not
    /// indented but lines thereafter are
    fn grouped(&mut self, mut fun: impl FnMut(&mut Self) -> Result<()>) -> Result<bool> {
        self.start_group();
        let res = fun(self);
        let indented = !self.last_indent_group_skipped();
        self.end_group();
        res?;
        Ok(indented)
    }

    /// Create a transaction. The result of the transaction is not applied to the buffer unless
    /// `Transacton::commit` is called
    fn transact<'b>(
        &'b mut self,
        fun: impl FnMut(&mut Self) -> Result<()>,
    ) -> Result<Transaction<'b, 'a, W>> {
        Transaction::new(self, fun)
    }

    /// Do the callback and return the result on the buffer as a string
    fn simulate_to_string(&mut self, fun: impl FnMut(&mut Self) -> Result<()>) -> Result<String> {
        Ok(self.transact(fun)?.buffer)
    }

    /// Turn a chunk and its surrounding comments into a a string
    fn chunk_to_string(&mut self, chunk: &Chunk) -> Result<String> {
        self.simulate_to_string(|fmt| fmt.write_chunk(chunk))
    }

    /// Try to create a string based on a callback. If the string does not fit on a single line
    /// this will return `None`
    fn simulate_to_single_line(
        &mut self,
        mut fun: impl FnMut(&mut Self) -> Result<()>,
    ) -> Result<Option<String>> {
        let mut single_line = false;
        let tx = self.transact(|fmt| {
            fmt.restrict_to_single_line(true);
            single_line = match fun(fmt) {
                Ok(()) => true,
                Err(FormatterError::Fmt(_)) => false,
                Err(err) => bail!(err),
            };
            Ok(())
        })?;
        Ok(if single_line && tx.will_it_fit(&tx.buffer) { Some(tx.buffer) } else { None })
    }

    /// Try to apply a callback to a single line. If the callback cannot be applied to a single
    /// line the callback will not be applied to the buffer and `false` will be returned. Otherwise
    /// `true` will be returned
    fn try_on_single_line(&mut self, mut fun: impl FnMut(&mut Self) -> Result<()>) -> Result<bool> {
        let mut single_line = false;
        let tx = self.transact(|fmt| {
            fmt.restrict_to_single_line(true);
            single_line = match fun(fmt) {
                Ok(()) => true,
                Err(FormatterError::Fmt(_)) => false,
                Err(err) => bail!(err),
            };
            Ok(())
        })?;
        Ok(if single_line && tx.will_it_fit(&tx.buffer) {
            tx.commit()?;
            true
        } else {
            false
        })
    }

    /// Surrounds a callback with parentheses. The callback will try to be applied to a single
    /// line. If the callback cannot be applied to a single line the callback will applied to the
    /// nextline indented. The callback receives a `multiline` hint as the second argument which
    /// receives `true` in the latter case
    fn surrounded(
        &mut self,
        byte_offset: usize,
        first_chunk: impl std::fmt::Display,
        last_chunk: impl std::fmt::Display,
        next_byte_end: Option<usize>,
        mut fun: impl FnMut(&mut Self, bool) -> Result<()>,
    ) -> Result<()> {
        self.write_postfix_comments_before(byte_offset)?;

        write_chunk!(self, byte_offset, "{first_chunk}")?;

        let multiline = !self.try_on_single_line(|fmt| {
            fun(fmt, false)?;
            write_chunk!(fmt, byte_offset, "{last_chunk}")?;
            Ok(())
        })?;

        if multiline {
            self.indented(1, |fmt| {
                let contents = fmt
                    .with_temp_buf(|fmt| {
                        fmt.set_current_line_len(0);
                        fun(fmt, true)
                    })?
                    .w;
                if contents.chars().next().map(|ch| !ch.is_whitespace()).unwrap_or(false) {
                    fmt.write_whitespace_separator(true)?;
                }
                write_chunk!(fmt, "{contents}")
            })?;
            if let Some(next_byte_end) = next_byte_end {
                self.write_postfix_comments_before(next_byte_end)?;
            }
            let last_chunk = last_chunk.to_string();
            if !last_chunk.trim_start().is_empty() {
                self.write_whitespace_separator(true)?;
            }
            write_chunk!(self, byte_offset, "{last_chunk}")?;
        } else if let Some(next_byte_end) = next_byte_end {
            self.write_postfix_comments_before(next_byte_end)?;
        }

        Ok(())
    }

    /// Write each [Visitable] item on a separate line. The function will check if there are any
    /// blank lines between each visitable statement and will apply a single blank line if there
    /// exists any. The `needs_space` callback can force a newline and is given the last_item if
    /// any and the next item as arguments
    fn write_lined_visitable<'b, I, V, F>(&mut self, items: I, needs_space_fn: F) -> Result<()>
    where
        I: Iterator<Item = &'b mut V> + 'b,
        V: Visitable + LineOfCode + 'b,
        F: Fn(&Option<&V>, &V) -> bool,
    {
        let mut last_item: Option<&V> = None;
        let mut last_byte_written = 0;
        let mut is_first_line = true;
        let mut items_iter = items.peekable();

        while let Some(item) = items_iter.next() {
            // check if the next block requires space
            let mut needs_space = needs_space_fn(&last_item, item);

            // write prefix comments
            let comments = self.comments.remove_prefixes_before(item.loc().start());
            for comment in &comments {
                if !is_first_line && (needs_space || comment.has_newline_before) {
                    writeln!(self.buf())?;
                    needs_space = false;
                }
                self.write_comment(comment)?;
                is_first_line = false;
                last_byte_written = comment.loc.end();
            }

            // write space if required or if there are blank lines in between
            if !is_first_line &&
                (needs_space || self.blank_lines(last_byte_written, item.loc().start()) > 1)
            {
                writeln!(self.buf())?;
            }

            // write source unit part
            item.visit(self)?;
            last_byte_written = item.loc().end();
            last_item = Some(item);
            is_first_line = false;

            // write postfix comments
            if let Some(next_item) = items_iter.peek() {
                let comments = self.comments.remove_postfixes_before(next_item.loc().start());
                for comment in comments {
                    self.write_comment(&comment)?;
                    last_byte_written = comment.loc.end();
                }
                self.write_whitespace_separator(true)?;
            }
        }
        Ok(())
    }

    /// Visit a flattened expression. The function will try to be applied to a single line and
    /// otherwise will be grouped into the next line
    fn visit_flattened_expr<E>(&mut self, flattened: &mut [FlatExpression<&mut E>]) -> Result<()>
    where
        E: Visitable + LineOfCode,
    {
        if !self.try_on_single_line(|fmt| fmt.visit_flattened_expr_multiline(flattened, false))? {
            self.grouped(|fmt| fmt.visit_flattened_expr_multiline(flattened, true))?;
        }
        Ok(())
    }

    /// Visit a flattened expression. The function takes a `multiline` hint as a second argument
    /// If multiline the function will split every spaced operator onto a separate line
    fn visit_flattened_expr_multiline<E>(
        &mut self,
        flattened: &mut [FlatExpression<&mut E>],
        multiline: bool,
    ) -> Result<()>
    where
        E: Visitable + LineOfCode,
    {
        let mut flattened = flattened.iter_mut().peekable();
        let mut prefix_ops = String::new();
        while let Some(item) = flattened.next() {
            let loc = item.loc();
            match item {
                FlatExpression::Expression(expr) => {
                    let mut chunk = self.visit_to_chunk(expr.loc().end(), None, *expr)?;

                    chunk.content.insert_str(0, &prefix_ops);
                    prefix_ops.clear();
                    while let Some(FlatExpression::UnspacedOp(op)) = flattened.peek() {
                        chunk.content.push_str(op);
                        flattened.next();
                    }

                    self.write_chunk(&chunk)?;
                    if multiline && flattened.peek().is_some() {
                        self.write_whitespace_separator(true)?;
                    }
                }
                FlatExpression::SpacedOp(op) => {
                    write_chunk!(self, "{op}")?;
                }
                FlatExpression::UnspacedOp(op) => {
                    prefix_ops.push_str(op);
                }
                FlatExpression::Group(group) => {
                    let mut prefix = std::mem::take(&mut prefix_ops);
                    prefix.push('(');
                    let mut suffix = ")".to_string();
                    while let Some(FlatExpression::UnspacedOp(op)) = flattened.peek() {
                        suffix.push_str(op);
                        flattened.next();
                    }
                    self.surrounded(
                        loc.map(|loc| loc.start()).unwrap_or(0),
                        prefix,
                        suffix,
                        loc.map(|loc| loc.end()),
                        |fmt, _multiline| fmt.visit_flattened_expr(group),
                    )?;
                }
            }
        }
        Ok(())
    }

    /// Visit the right side of an assignment. The function will try to write the assignment on a
    /// single line or indented on the next line. If it can't do this it resorts to letting the
    /// expression decide how to split iself on multiple lines
    fn visit_assignment(&mut self, expr: &mut Expression) -> Result<()> {
        use Expression::*;

        if self.try_on_single_line(|fmt| expr.visit(fmt))? {
            return Ok(())
        }

        self.write_postfix_comments_before(expr.loc().start())?;
        self.write_prefix_comments_before(expr.loc().start())?;

        if self.is_beginning_of_line() &&
            self.try_on_single_line(|fmt| fmt.indented(1, |fmt| expr.visit(fmt)))?
        {
            return Ok(())
        } else {
            let mut fit_on_next_line = false;
            self.indented(1, |fmt| {
                let tx = fmt.transact(|fmt| {
                    writeln!(fmt.buf())?;
                    fit_on_next_line = fmt.try_on_single_line(|fmt| expr.visit(fmt))?;
                    Ok(())
                })?;
                if fit_on_next_line {
                    tx.commit()?;
                }
                Ok(())
            })?;
            if fit_on_next_line {
                return Ok(())
            }
        }

        let unsplittable = matches!(
            expr,
            BoolLiteral(..) |
                NumberLiteral(..) |
                RationalNumberLiteral(..) |
                HexNumberLiteral(..) |
                StringLiteral(..) |
                HexLiteral(..) |
                AddressLiteral(..) |
                Variable(..) |
                Unit(..) |
                This(..)
        );
        if unsplittable {
            self.indented(1, |fmt| expr.visit(fmt))?;
            return Ok(())
        }

        expr.visit(self)?;

        Ok(())
    }

    fn visit_ident_list(
        &mut self,
        loc: &mut Loc,
        prefix: &str,
        idents: &mut Vec<IdentifierPath>,
    ) -> Result<()> {
        write_chunk!(self, loc.start(), "{}", prefix)?;
        if !idents.is_empty() {
            self.surrounded(loc.start(), "(", ")", Some(loc.end()), |fmt, _multiline| {
                let args = fmt.items_to_chunks(
                    Some(loc.end()),
                    idents.iter_mut().map(|arg| Ok((arg.loc, arg))),
                )?;
                let multiline = fmt.are_chunks_separated_multiline("{}", &args, ", ")?;
                fmt.write_chunks_separated(&args, ",", multiline)?;
                Ok(())
            })?;
        }
        Ok(())
    }
}

// Traverse the Solidity Parse Tree and write to the code formatter
impl<'a, W: Write> Visitor for Formatter<'a, W> {
    type Error = FormatterError;

    fn visit_source(&mut self, loc: Loc) -> Result<()> {
        let source = String::from_utf8(self.source.as_bytes()[loc.start()..loc.end()].to_vec())
            .map_err(FormatterError::custom)?;
        let mut lines = source.splitn(2, '\n');

        write_chunk!(self, loc.start(), "{}", lines.next().unwrap())?;
        if let Some(remainder) = lines.next() {
            // Call with `self.write_str` and not `write!`, so we can have `\n` at the beginning
            // without triggering an indentation
            self.write_raw(&format!("\n{remainder}"))?;
        }

        let _ = self.comments.remove_comments_before(loc.end());

        Ok(())
    }

    fn visit_source_unit(&mut self, source_unit: &mut SourceUnit) -> Result<()> {
        // TODO: do we need to put pragma and import directives at the top of the file?
        // source_unit.0.sort_by_key(|item| match item {
        //     SourceUnitPart::PragmaDirective(_, _, _) => 0,
        //     SourceUnitPart::ImportDirective(_, _) => 1,
        //     _ => usize::MAX,
        // });

        self.write_lined_visitable(source_unit.0.iter_mut(), |last_unit, unit| match last_unit {
            Some(last_unit) => match last_unit {
                SourceUnitPart::ImportDirective(_) => {
                    !matches!(unit, SourceUnitPart::ImportDirective(_))
                }
                SourceUnitPart::ErrorDefinition(_) => {
                    !matches!(unit, SourceUnitPart::ErrorDefinition(_))
                }
                SourceUnitPart::Using(_) => !matches!(unit, SourceUnitPart::Using(_)),
                SourceUnitPart::VariableDefinition(_) => {
                    !matches!(unit, SourceUnitPart::VariableDefinition(_))
                }
                SourceUnitPart::DocComment(_) => false,
                _ => true,
            },
            None => false,
        })?;

        let comments = self.simulate_to_string(|fmt| {
            fmt.write_postfix_comments_before(fmt.source.len())?;
            fmt.write_prefix_comments_before(fmt.source.len())?;
            Ok(())
        })?;
        self.comments.remove_comments_before(self.source.len());
        write_chunk!(self, self.source.len(), "{}", comments.trim_end())?;

        Ok(())
    }

    fn visit_doc_comment(&mut self, doc_comment: &mut DocComment) -> Result<()> {
        match doc_comment.ty {
            CommentType::Line => {
                write!(self.buf(), "///{}", doc_comment.comment.trim_end())?;
            }
            CommentType::Block => {
                let lines = doc_comment
                    .comment
                    .trim_end()
                    .lines()
                    .map(|line| line.trim_start())
                    .peekable()
                    .collect::<Vec<_>>();
                if lines.iter().skip(1).all(|line| line.starts_with('*')) {
                    writeln!(self.buf(), "/**")?;
                    let mut lines = lines.into_iter();
                    if let Some(first_line) = lines.next() {
                        if !first_line.is_empty() {
                            // write the original first line
                            writeln!(
                                self.buf(),
                                " *{}",
                                doc_comment.comment.lines().next().unwrap().trim_end()
                            )?;
                        }
                    }
                    for line in lines {
                        writeln!(self.buf(), " *{}", &line[1..].trim_end())?;
                    }
                    write!(self.buf(), " */")?;
                } else {
                    write!(self.buf(), "/**")?;
                    self.write_raw(&doc_comment.comment)?;
                    write!(self.buf(), "*/")?;
                }
            }
        }

        Ok(())
    }

    fn visit_contract(&mut self, contract: &mut ContractDefinition) -> Result<()> {
        self.context.contract = Some(contract.clone());

        self.grouped(|fmt| {
            write_chunk!(fmt, contract.loc.start(), "{}", contract.ty)?;
            write_chunk!(fmt, contract.name.loc.end(), "{}", contract.name.name)?;
            if !contract.base.is_empty() {
                write_chunk!(
                    fmt,
                    contract.name.loc.end(),
                    contract.base.first().unwrap().loc.start(),
                    "is"
                )?;
            }
            Ok(())
        })?;

        if !contract.base.is_empty() {
            self.indented(1, |fmt| {
                let base_end = contract.parts.first().map(|part| part.loc().start());
                let bases = fmt.items_to_chunks(
                    base_end,
                    contract.base.iter_mut().map(|base| Ok((base.loc, base))),
                )?;
                let multiline = fmt.are_chunks_separated_multiline("{}", &bases, ",")?;
                fmt.write_chunks_separated(&bases, ",", multiline)?;
                fmt.write_whitespace_separator(multiline)?;
                Ok(())
            })?;
        }

        write_chunk!(self, "{{")?;

        self.indented(1, |fmt| {
            if let Some(first) = contract.parts.first() {
                fmt.write_postfix_comments_before(first.loc().start())?;
                fmt.write_whitespace_separator(true)?;
            } else {
                return Ok(())
            }

            fmt.write_lined_visitable(
                contract.parts.iter_mut(),
                |last_part, part| match last_part {
                    Some(last_part) => match last_part {
                        ContractPart::ErrorDefinition(_) => {
                            !matches!(part, ContractPart::ErrorDefinition(_))
                        }
                        ContractPart::EventDefinition(_) => {
                            !matches!(part, ContractPart::EventDefinition(_))
                        }
                        ContractPart::VariableDefinition(_) => {
                            !matches!(part, ContractPart::VariableDefinition(_))
                        }
                        ContractPart::TypeDefinition(_) => {
                            !matches!(part, ContractPart::TypeDefinition(_))
                        }
                        ContractPart::EnumDefinition(_) => {
                            !matches!(part, ContractPart::EnumDefinition(_))
                        }
                        ContractPart::Using(_) => !matches!(part, ContractPart::Using(_)),
                        ContractPart::FunctionDefinition(last_def) => {
                            if last_def.is_empty() {
                                match part {
                                    ContractPart::FunctionDefinition(def) => !def.is_empty(),
                                    _ => true,
                                }
                            } else {
                                true
                            }
                        }
                        ContractPart::DocComment(_) => false,
                        _ => true,
                    },
                    None => false,
                },
            )
        })?;

        // the end of the contract location doesn't actually contain the }, this will change in
        // future versions of solang_parser
        let contract_end = {
            let last_byte = contract
                .parts
                .last()
                .map(|p| p.loc())
                .or_else(|| contract.base.last().map(|b| b.loc))
                .unwrap_or(contract.loc)
                .end();
            self.find_next_in_src(last_byte, '}').unwrap_or(last_byte)
        };
        self.write_postfix_comments_before(contract_end)?;
        if !contract.parts.is_empty() {
            self.write_whitespace_separator(true)?;
        }
        write_chunk!(self, contract_end, "}}")?;

        self.context.contract = None;

        Ok(())
    }

    fn visit_pragma(&mut self, ident: &mut Identifier, str: &mut StringLiteral) -> Result<()> {
        #[allow(clippy::if_same_then_else)]
        let pragma_descriptor = if ident.name == "solidity" {
            // There are some issues with parsing Solidity's versions with crates like `semver`:
            // 1. Ranges like `>=0.4.21<0.6.0` or `>=0.4.21 <0.6.0` are not parseable at all.
            // 2. Versions like `0.8.10` got transformed into `^0.8.10` which is not the same.
            // TODO: semver-solidity crate :D
            &str.string
        } else {
            &str.string
        };

        write_chunk!(self, str.loc.end(), "pragma {} {};", &ident.name, pragma_descriptor)?;

        Ok(())
    }

    fn visit_import_plain(&mut self, loc: Loc, import: &mut StringLiteral) -> Result<()> {
        self.grouped(|fmt| {
            write_chunk!(fmt, loc.start(), import.loc.start(), "import")?;
            write_chunk!(fmt, import.loc.start(), import.loc.end(), "\"{}\"", &import.string)?;
            fmt.write_semicolon()?;
            Ok(())
        })?;
        Ok(())
    }

    fn visit_import_global(
        &mut self,
        loc: Loc,
        global: &mut StringLiteral,
        alias: &mut Identifier,
    ) -> Result<()> {
        self.grouped(|fmt| {
            write_chunk!(fmt, loc.start(), global.loc.start(), "import")?;
            write_chunk!(fmt, global.loc.start(), global.loc.end(), "\"{}\"", &global.string)?;
            write_chunk!(fmt, loc.start(), alias.loc.start(), "as")?;
            alias.visit(fmt)?;
            fmt.write_semicolon()?;
            Ok(())
        })?;
        Ok(())
    }

    fn visit_import_renames(
        &mut self,
        loc: Loc,
        imports: &mut [(Identifier, Option<Identifier>)],
        from: &mut StringLiteral,
    ) -> Result<()> {
        if imports.is_empty() {
            self.grouped(|fmt| {
                write_chunk!(fmt, loc.start(), "import")?;
                fmt.write_empty_brackets()?;
                write_chunk!(fmt, loc.start(), from.loc.start(), "from")?;
                write_chunk!(fmt, from.loc.start(), from.loc.end(), "\"{}\"", &from.string)?;
                fmt.write_semicolon()?;
                Ok(())
            })?;
            return Ok(())
        }

        let imports_start = imports.first().unwrap().0.loc.start();

        write_chunk!(self, loc.start(), imports_start, "import")?;

        self.surrounded(imports_start, "{", "}", Some(from.loc.start()), |fmt, _multiline| {
            let mut imports = imports.iter_mut().peekable();
            let mut import_chunks = Vec::new();
            while let Some((ident, alias)) = imports.next() {
                import_chunks.push(fmt.chunked(
                    ident.loc.start(),
                    imports.peek().map(|(ident, _)| ident.loc.start()),
                    |fmt| {
                        fmt.grouped(|fmt| {
                            ident.visit(fmt)?;
                            if let Some(alias) = alias {
                                write_chunk!(fmt, ident.loc.end(), alias.loc.start(), "as")?;
                                alias.visit(fmt)?;
                            }
                            Ok(())
                        })?;
                        Ok(())
                    },
                )?);
            }

            let multiline = fmt.are_chunks_separated_multiline(
                &format!("{{}} }} from \"{}\";", from.string),
                &import_chunks,
                ",",
            )?;
            fmt.write_chunks_separated(&import_chunks, ",", multiline)?;
            Ok(())
        })?;

        self.grouped(|fmt| {
            write_chunk!(fmt, imports_start, from.loc.start(), "from")?;
            write_chunk!(fmt, from.loc.start(), from.loc.end(), "\"{}\"", &from.string)?;
            fmt.write_semicolon()?;
            Ok(())
        })?;

        Ok(())
    }

    fn visit_enum(&mut self, enumeration: &mut EnumDefinition) -> Result<()> {
        let mut name = self.visit_to_chunk(
            enumeration.name.loc.start(),
            Some(enumeration.loc.end()),
            &mut enumeration.name,
        )?;
        name.content = format!("enum {}", name.content);
        self.write_chunk(&name)?;

        if enumeration.values.is_empty() {
            self.write_empty_brackets()?;
        } else {
            self.surrounded(
                enumeration.values.first().unwrap().loc.start(),
                "{",
                "}",
                Some(enumeration.loc.end()),
                |fmt, _multiline| {
                    let values = fmt.items_to_chunks(
                        Some(enumeration.loc.end()),
                        enumeration.values.iter_mut().map(|ident| Ok((ident.loc, ident))),
                    )?;
                    fmt.write_chunks_separated(&values, ",", true)?;
                    Ok(())
                },
            )?;
        }

        Ok(())
    }

    fn visit_expr(&mut self, loc: Loc, expr: &mut Expression) -> Result<()> {
        match expr {
            Expression::Type(loc, typ) => match typ {
                Type::Address => write_chunk!(self, loc.start(), "address")?,
                Type::AddressPayable => write_chunk!(self, loc.start(), "address payable")?,
                Type::Payable => write_chunk!(self, loc.start(), "payable")?,
                Type::Bool => write_chunk!(self, loc.start(), "bool")?,
                Type::String => write_chunk!(self, loc.start(), "string")?,
                Type::Int(n) => write_chunk!(self, loc.start(), "int{}", n)?,
                Type::Uint(n) => write_chunk!(self, loc.start(), "uint{}", n)?,
                Type::Bytes(n) => write_chunk!(self, loc.start(), "bytes{}", n)?,
                Type::Rational => write_chunk!(self, loc.start(), "rational")?,
                Type::DynamicBytes => write_chunk!(self, loc.start(), "bytes")?,
                Type::Mapping(loc, from, to) => {
                    write_chunk!(self, loc.start(), "mapping(")?;
                    from.visit(self)?;
                    write!(self.buf(), " => ")?;
                    to.visit(self)?;
                    write!(self.buf(), ")")?;
                }
                Type::Function { .. } => self.visit_source(*loc)?,
            },
            Expression::ArraySubscript(_, ty_exp, size_exp) => {
                ty_exp.visit(self)?;
                write!(self.buf(), "[")?;
                if let Some(size_exp) = size_exp {
                    size_exp.visit(self)?;
                }
                write!(self.buf(), "]")?;
            }
            Expression::PreIncrement(..) |
            Expression::PostIncrement(..) |
            Expression::PreDecrement(..) |
            Expression::PostDecrement(..) |
            Expression::Not(..) |
            Expression::Complement(..) |
            Expression::UnaryPlus(..) |
            Expression::Add(..) |
            Expression::UnaryMinus(..) |
            Expression::Subtract(..) |
            Expression::Power(..) |
            Expression::Multiply(..) |
            Expression::Divide(..) |
            Expression::Modulo(..) |
            Expression::ShiftLeft(..) |
            Expression::ShiftRight(..) |
            Expression::BitwiseAnd(..) |
            Expression::BitwiseXor(..) |
            Expression::BitwiseOr(..) |
            Expression::Less(..) |
            Expression::More(..) |
            Expression::LessEqual(..) |
            Expression::MoreEqual(..) |
            Expression::And(..) |
            Expression::Or(..) |
            Expression::Equal(..) |
            Expression::NotEqual(..) => {
                self.visit_flattened_expr(&mut expr.flatten())?;
            }
            Expression::Assign(..) |
            Expression::AssignOr(..) |
            Expression::AssignAnd(..) |
            Expression::AssignXor(..) |
            Expression::AssignShiftLeft(..) |
            Expression::AssignShiftRight(..) |
            Expression::AssignAdd(..) |
            Expression::AssignSubtract(..) |
            Expression::AssignMultiply(..) |
            Expression::AssignDivide(..) |
            Expression::AssignModulo(..) => {
                let precedence = expr.precedence();
                let op = expr.operator().unwrap();
                let (left, right) = expr.into_components();
                let left = left.unwrap();
                let right = right.unwrap();

                // we shouldn't need parentheses on the left as assignment should always have the
                // lowest priority
                let left_chunked = self.chunked(left.loc().start(), None, |fmt| left.visit(fmt))?;
                // TODO we use the operator presence as a short hand for whether and indent was
                // introduced if multiline, but this may not always be the case
                let left_is_indented =
                    left_chunked.content.contains('\n') && left.operator().is_some();
                self.write_chunk(&left_chunked)?;

                self.indented_if(left_is_indented || !self.will_it_fit(op), 1, |fmt| {
                    write_chunk!(fmt, "{}", op)?;
                    if precedence.is_evaluated_first(right.precedence()) {
                        fmt.surrounded(right.loc().start(), "(", ")", None, |fmt, _multiline| {
                            right.visit(fmt)
                        })?;
                    } else {
                        fmt.visit_assignment(right)?;
                    }
                    Ok(())
                })?;
            }
            Expression::Variable(ident) => {
                write_chunk!(self, loc.end(), "{}", ident.name)?;
            }
            Expression::MemberAccess(_, expr, ident) => {
                let (remaining, idents) = {
                    let mut idents = vec![ident];
                    let mut remaining = expr.as_mut();
                    while let Expression::MemberAccess(_, expr, ident) = remaining {
                        idents.push(ident);
                        remaining = expr;
                    }
                    idents.reverse();
                    (remaining, idents)
                };

                self.visit_expr(remaining.loc(), remaining)?;

                let mut chunks = self.items_to_chunks(
                    Some(loc.end()),
                    idents.into_iter().map(|ident| Ok((ident.loc, ident))),
                )?;
                chunks.iter_mut().for_each(|chunk| chunk.content.insert(0, '.'));
                if let Some(last) = chunks.last_mut() {
                    last.needs_space = Some(false);
                }
                let multiline = self.are_chunks_separated_multiline("{}", &chunks, "")?;
                self.write_chunks_separated(&chunks, "", multiline)?;
            }
            Expression::List(loc, items) => {
                self.surrounded(
                    items.first().map(|item| item.0.start()).unwrap_or_else(|| loc.start()),
                    "(",
                    ")",
                    Some(loc.end()),
                    |fmt, _| {
                        let items = fmt.items_to_chunks(
                            Some(loc.end()),
                            items.iter_mut().map(|item| Ok((item.0, &mut item.1))),
                        )?;
                        if !fmt.try_on_single_line(|fmt| {
                            fmt.write_chunks_separated(&items, ",", false)
                        })? {
                            fmt.write_chunks_separated(&items, ",", true)?;
                        }
                        Ok(())
                    },
                )?;
            }
            Expression::FunctionCall(loc, expr, exprs) => {
                self.visit_expr(expr.loc(), expr)?;
                // write_chunk_spaced!(self, expr.loc().end(), Some(false), "{}", "(")?;
                write!(self.buf(), "(")?;
                self.surrounded(expr.loc().end(), "", ")", Some(loc.end()), |fmt, _| {
                    let exprs = fmt.items_to_chunks(
                        Some(loc.end()),
                        exprs.iter_mut().map(|expr| Ok((expr.loc(), expr))),
                    )?;

                    let multiline = fmt.are_chunks_separated_multiline("{}", &exprs, ",")?;
                    fmt.write_chunks_separated(&exprs, ",", multiline)?;
                    Ok(())
                })?
            }
            Expression::FunctionCallBlock(loc, expr, stmt) => {
                let chunks = vec![self.chunked(loc.start(), Some(loc.end()), |fmt| {
                    fmt.grouped(|fmt| {
                        expr.visit(fmt)?;
                        write!(fmt.buf(), "{{")?;
                        stmt.visit(fmt)
                    })?;
                    Ok(())
                })?];
                let multiline = self.are_chunks_separated_multiline("{}", &chunks, "")?;
                self.write_chunks_separated(&chunks, "", multiline)?;
                let closing_bracket = format!("{}{}", if multiline { "\n" } else { "" }, "}");
                write_chunk_spaced!(self, expr.loc().end(), Some(false), "{}", closing_bracket)?;
            }
            _ => self.visit_source(loc)?,
        };

        Ok(())
    }

    fn visit_ident(&mut self, loc: Loc, ident: &mut Identifier) -> Result<()> {
        write_chunk!(self, loc.end(), "{}", ident.name)?;
        Ok(())
    }

    fn visit_ident_path(&mut self, idents: &mut IdentifierPath) -> Result<(), Self::Error> {
        idents.identifiers.iter_mut().skip(1).for_each(|chunk| {
            if !chunk.name.starts_with('.') {
                chunk.name.insert(0, '.')
            }
        });
        let chunks = self.items_to_chunks(
            Some(idents.loc.end()),
            idents.identifiers.iter_mut().map(|ident| Ok((ident.loc, ident))),
        )?;
        self.grouped(|fmt| {
            let multiline = fmt.are_chunks_separated_multiline("{}", &chunks, "")?;
            fmt.write_chunks_separated(&chunks, "", multiline)
        })?;
        Ok(())
    }

    fn visit_emit(&mut self, loc: Loc, event: &mut Expression) -> Result<()> {
        self.grouped(|fmt| {
            write_chunk!(fmt, loc.start(), "emit")?;
            event.visit(fmt)?;
            fmt.write_semicolon()?;
            Ok(())
        })?;
        Ok(())
    }

    fn visit_var_declaration(
        &mut self,
        var: &mut VariableDeclaration,
        is_assignment: bool,
    ) -> Result<()> {
        self.grouped(|fmt| {
            var.ty.visit(fmt)?;
            if let Some(storage) = &var.storage {
                write_chunk!(fmt, storage.loc().end(), "{}", storage)?;
            }
            write_chunk!(
                fmt,
                var.name.loc.end(),
                "{}{}",
                var.name.name,
                if is_assignment { " =" } else { "" }
            )?;
            Ok(())
        })?;
        Ok(())
    }

    fn visit_break(&mut self, loc: Loc) -> Result<()> {
        write_chunk!(self, loc.start(), loc.end(), "break;")
    }

    fn visit_continue(&mut self, loc: Loc) -> Result<()> {
        write_chunk!(self, loc.start(), loc.end(), "continue;")
    }

    fn visit_function(&mut self, func: &mut FunctionDefinition) -> Result<()> {
        self.context.function = Some(func.clone());

        self.write_postfix_comments_before(func.loc.start())?;
        self.write_prefix_comments_before(func.loc.start())?;

        let func_name = if let Some(ident) = &func.name {
            format!("{} {}", func.ty, ident.name)
        } else {
            func.ty.to_string()
        };

        // calculate locations of chunk groups
        let attrs_loc = func.attributes.first().map(|attr| attr.loc());
        let returns_loc = func.returns.first().map(|param| param.0);
        let body_loc = func.body.as_ref().map(LineOfCode::loc);

        let params_end = attrs_loc
            .as_ref()
            .or(returns_loc.as_ref())
            .or(body_loc.as_ref())
            .map(|loc| loc.start());
        let attrs_end = returns_loc.as_ref().or(body_loc.as_ref()).map(|loc| loc.start());
        let returns_end = body_loc.as_ref().map(|loc| loc.start());

        let mut params_multiline = false;
        self.surrounded(
            func.loc.start(),
            format!("{func_name}("),
            ")",
            params_end,
            |fmt, multiline| {
                let params = fmt.items_to_chunks(
                    params_end,
                    func.params.iter_mut().map(|(loc, param)| Ok((*loc, param.as_mut().unwrap()))),
                )?;
                let after_params = if !func.attributes.is_empty() || !func.returns.is_empty() {
                    ""
                } else if func.body.is_some() {
                    " {"
                } else {
                    ";"
                };
                params_multiline = multiline ||
                    fmt.are_chunks_separated_multiline(
                        &format!("{{}}){after_params}"),
                        &params,
                        ",",
                    )?;
                fmt.write_chunks_separated(&params, ",", params_multiline)?;
                Ok(())
            },
        )?;

        let mut write_attributes = |fmt: &mut Self, multiline: bool| -> Result<()> {
            // write attributes
            if !func.attributes.is_empty() {
                let byte_offset = attrs_loc.unwrap().start();
                fmt.write_postfix_comments_before(byte_offset)?;
                fmt.write_whitespace_separator(multiline)?;
                let attributes = fmt.items_to_chunks_sorted(
                    attrs_end,
                    func.attributes.iter_mut().map(|attr| Ok((attr.loc(), attr))),
                )?;
                fmt.indented(1, |fmt| {
                    fmt.write_chunks_separated(&attributes, "", multiline)?;
                    Ok(())
                })?;
            }

            // write returns
            if !func.returns.is_empty() {
                let returns = fmt.items_to_chunks(
                    returns_end,
                    func.returns.iter_mut().map(|(loc, param)| Ok((*loc, param.as_mut().unwrap()))),
                )?;
                let byte_offset = returns_loc.unwrap().start();
                fmt.write_postfix_comments_before(byte_offset)?;
                fmt.write_whitespace_separator(multiline)?;
                fmt.indented(1, |fmt| {
                    fmt.surrounded(
                        byte_offset,
                        "returns (",
                        ")",
                        returns_end,
                        |fmt, multiline_hint| {
                            fmt.write_chunks_separated(&returns, ",", multiline_hint)?;
                            Ok(())
                        },
                    )?;
                    Ok(())
                })?;
            }
            Ok(())
        };

        let attrs_multiline = params_multiline ||
            !self.try_on_single_line(|fmt| {
                write_attributes(fmt, false)?;
                if !fmt.will_it_fit(if func.body.is_some() { " {" } else { ";" }) {
                    bail!(FormatterError::fmt())
                }
                Ok(())
            })?;
        if attrs_multiline {
            write_attributes(self, true)?;
        }

        // write function body
        match &mut func.body {
            Some(body) => {
                let body_loc = body_loc.unwrap();
                let byte_offset = body_loc.start();
                let body = self.visit_to_chunk(byte_offset, Some(body_loc.end()), body)?;
                self.write_whitespace_separator(
                    attrs_multiline && !(func.attributes.is_empty() && func.returns.is_empty()),
                )?;
                self.write_chunk(&body)?;
            }
            None => self.write_semicolon()?,
        }

        self.context.function = None;

        Ok(())
    }

    fn visit_function_attribute(&mut self, attribute: &mut FunctionAttribute) -> Result<()> {
        match attribute {
            FunctionAttribute::Mutability(mutability) => {
                write_chunk!(self, mutability.loc().end(), "{mutability}")?
            }
            FunctionAttribute::Visibility(visibility) => {
                // Visibility will always have a location in a Function attribute
                write_chunk!(self, visibility.loc().unwrap().end(), "{visibility}")?
            }
            FunctionAttribute::Virtual(loc) => write_chunk!(self, loc.end(), "virtual")?,
            FunctionAttribute::Immutable(loc) => write_chunk!(self, loc.end(), "immutable")?,
            FunctionAttribute::Override(loc, args) => {
                self.visit_ident_list(loc, "override", args)?
            }
            FunctionAttribute::BaseOrModifier(loc, base) => {
                let is_contract_base = self.context.contract.as_ref().map_or(false, |contract| {
                    contract.base.iter().any(|contract_base| {
                        contract_base
                            .name
                            .identifiers
                            .iter()
                            .zip(&base.name.identifiers)
                            .all(|(l, r)| l.name == r.name)
                    })
                });

                if is_contract_base {
                    base.visit(self)?;
                } else {
                    let mut base_or_modifier =
                        self.visit_to_chunk(loc.start(), Some(loc.end()), base)?;
                    if base_or_modifier.content.ends_with("()") {
                        base_or_modifier.content.truncate(base_or_modifier.content.len() - 2);
                    }
                    self.write_chunk(&base_or_modifier)?;
                }
            }
        };

        Ok(())
    }

    fn visit_base(&mut self, base: &mut Base) -> Result<()> {
        let name_loc = &base.name.loc;
        let mut name = self.chunked(name_loc.start(), Some(name_loc.end()), |fmt| {
            fmt.visit_ident_path(&mut base.name)?;
            Ok(())
        })?;

        if base.args.is_none() || base.args.as_ref().unwrap().is_empty() {
            if self.context.function.is_some() {
                name.content.push_str("()");
            }
            self.write_chunk(&name)?;
            return Ok(())
        }

        let args = base.args.as_mut().unwrap();
        let args_start = LineOfCode::loc(args.first().unwrap()).start();

        name.content.push('(');
        let formatted_name = self.chunk_to_string(&name)?;

        let multiline = !self.will_it_fit(&formatted_name);

        self.surrounded(
            args_start,
            &formatted_name,
            ")",
            Some(base.loc.end()),
            |fmt, multiline_hint| {
                let args = fmt.items_to_chunks(
                    Some(base.loc.end()),
                    args.iter_mut().map(|arg| Ok((arg.loc(), arg))),
                )?;
                let multiline = multiline ||
                    multiline_hint ||
                    fmt.are_chunks_separated_multiline("{}", &args, ",")?;
                fmt.write_chunks_separated(&args, ",", multiline)?;
                Ok(())
            },
        )?;

        Ok(())
    }

    fn visit_parameter(&mut self, parameter: &mut Parameter) -> Result<()> {
        self.grouped(|fmt| {
            parameter.ty.visit(fmt)?;
            if let Some(storage) = &parameter.storage {
                write_chunk!(fmt, storage.loc().end(), "{storage}")?;
            }
            if let Some(name) = &parameter.name {
                write_chunk!(fmt, parameter.loc.end(), "{}", name.name)?;
            }
            Ok(())
        })?;
        Ok(())
    }

    fn visit_struct(&mut self, structure: &mut StructDefinition) -> Result<()> {
        let mut name = self.visit_to_chunk(
            structure.name.loc.start(),
            Some(structure.loc.end()),
            &mut structure.name,
        )?;
        name.content = format!("struct {}", name.content);
        self.write_chunk(&name)?;

        if structure.fields.is_empty() {
            self.write_empty_brackets()?;
        } else {
            self.surrounded(
                structure.fields.first().unwrap().loc.start(),
                "{",
                "}",
                Some(structure.loc.end()),
                |fmt, _multiline| {
                    let chunks = fmt.items_to_chunks(
                        Some(structure.loc.end()),
                        structure.fields.iter_mut().map(|ident| Ok((ident.loc, ident))),
                    )?;
                    for mut chunk in chunks {
                        chunk.content.push(';');
                        fmt.write_chunk(&chunk)?;
                        fmt.write_whitespace_separator(true)?;
                    }
                    Ok(())
                },
            )?;
        }

        Ok(())
    }

    fn visit_type_definition(&mut self, def: &mut TypeDefinition) -> Result<()> {
        self.grouped(|fmt| {
            write_chunk!(fmt, def.loc.start(), def.name.loc.start(), "type")?;
            def.name.visit(fmt)?;
            write_chunk!(fmt, def.name.loc.end(), LineOfCode::loc(&def.ty).start(), "is")?;
            def.ty.visit(fmt)?;
            fmt.write_semicolon()?;
            Ok(())
        })?;
        Ok(())
    }

    fn visit_stray_semicolon(&mut self) -> Result<()> {
        self.write_semicolon()?;
        Ok(())
    }

    fn visit_block(
        &mut self,
        loc: Loc,
        unchecked: bool,
        statements: &mut Vec<Statement>,
    ) -> Result<()> {
        if unchecked {
            write_chunk!(self, loc.start(), "unchecked ")?;
        }
        write_chunk!(self, "{{")?;

        self.indented(1, |fmt| {
            if let Some(statement) = statements.first() {
                fmt.write_postfix_comments_before(LineOfCode::loc(statement).start())?;
                fmt.write_whitespace_separator(true)?;
            } else {
                return Ok(())
            }

            fmt.write_lined_visitable(statements.iter_mut(), |_, _| false)?;
            Ok(())
        })?;

        self.write_postfix_comments_before(loc.end())?;
        if !statements.is_empty() {
            self.write_whitespace_separator(true)?;
        }
        write_chunk!(self, loc.end(), "}}")?;

        Ok(())
    }

    fn visit_opening_paren(&mut self) -> Result<()> {
        write_chunk!(self, "(")?;
        Ok(())
    }

    fn visit_closing_paren(&mut self) -> Result<()> {
        write_chunk!(self, ")")?;
        Ok(())
    }

    fn visit_newline(&mut self) -> Result<()> {
        writeln_chunk!(self)?;
        Ok(())
    }

    fn visit_event(&mut self, event: &mut EventDefinition) -> Result<()> {
        let mut name =
            self.visit_to_chunk(event.name.loc.start(), Some(event.loc.end()), &mut event.name)?;
        name.content = format!("event {}(", name.content);

        if event.fields.is_empty() {
            name.content.push(')');
            self.write_chunk(&name)?;
        } else {
            let params_start = event.fields.first().unwrap().loc.start();

            let formatted_name = self.chunk_to_string(&name)?;

            self.surrounded(params_start, &formatted_name, ")", None, |fmt, multiline| {
                let params = fmt
                    .items_to_chunks(None, event.fields.iter_mut().map(|arg| Ok((arg.loc, arg))))?;
                fmt.write_chunks_separated(&params, ",", multiline)?;
                Ok(())
            })?;
        }

        self.grouped(|fmt| {
            write_chunk!(
                fmt,
                event.loc.start(),
                event.loc.end(),
                "{}",
                if event.anonymous { "anonymous" } else { "" }
            )
        })?;

        self.write_semicolon()?;

        Ok(())
    }

    fn visit_event_parameter(&mut self, param: &mut EventParameter) -> Result<()> {
        self.grouped(|fmt| {
            param.ty.visit(fmt)?;
            if param.indexed {
                write_chunk!(fmt, param.loc.start(), "indexed")?;
            }
            if let Some(name) = &param.name {
                write_chunk!(fmt, name.loc.end(), "{}", name.name)?;
            }
            Ok(())
        })?;
        Ok(())
    }

    fn visit_error(&mut self, error: &mut ErrorDefinition) -> Result<()> {
        let mut name =
            self.visit_to_chunk(error.name.loc.start(), Some(error.loc.end()), &mut error.name)?;
        name.content = format!("error {}(", name.content);

        if error.fields.is_empty() {
            name.content.push(')');
            self.write_chunk(&name)?;
        } else {
            let params_start = error.fields.first().unwrap().loc.start();

            let formatted_name = self.chunk_to_string(&name)?;

            self.surrounded(params_start, &formatted_name, ")", None, |fmt, _multiline| {
                let params = fmt
                    .items_to_chunks(None, error.fields.iter_mut().map(|arg| Ok((arg.loc, arg))))?;
                let multiline = fmt.are_chunks_separated_multiline("{}", &params, ",")?;
                fmt.write_chunks_separated(&params, ",", multiline)?;
                Ok(())
            })?;
        }

        self.write_semicolon()?;

        Ok(())
    }

    fn visit_error_parameter(&mut self, param: &mut ErrorParameter) -> Result<()> {
        self.grouped(|fmt| {
            param.ty.visit(fmt)?;
            if let Some(name) = &param.name {
                write_chunk!(fmt, name.loc.end(), "{}", name.name)?;
            }
            Ok(())
        })?;
        Ok(())
    }

    fn visit_using(&mut self, using: &mut Using) -> Result<()> {
        write_chunk!(self, using.loc.start(), "using")?;

        let ty_start = using.ty.as_mut().map(|ty| LineOfCode::loc(&ty).start());
        let global_start = using.global.as_mut().map(|global| global.loc.start());
        let loc_end = using.loc.end();

        let (is_library, mut list_chunks) = match &mut using.list {
            UsingList::Library(library) => {
                (true, vec![self.visit_to_chunk(library.loc.start(), None, library)?])
            }
            UsingList::Functions(funcs) => {
                let mut funcs = funcs.iter_mut().peekable();
                let mut chunks = Vec::new();
                while let Some(func) = funcs.next() {
                    let next_byte_end = funcs.peek().map(|func| func.loc.start());
                    chunks.push(self.chunked(func.loc.start(), next_byte_end, |fmt| {
                        fmt.visit_ident_path(func)?;
                        Ok(())
                    })?);
                }
                (false, chunks)
            }
        };

        let for_chunk = self.chunk_at(
            using.loc.start(),
            Some(ty_start.or(global_start).unwrap_or(loc_end)),
            None,
            "for",
        );
        let ty_chunk = if let Some(ty) = &mut using.ty {
            self.visit_to_chunk(ty.loc().start(), Some(global_start.unwrap_or(loc_end)), ty)?
        } else {
            self.chunk_at(using.loc.start(), Some(global_start.unwrap_or(loc_end)), None, "*")
        };
        let global_chunk = using
            .global
            .as_mut()
            .map(|global| self.visit_to_chunk(global.loc.start(), Some(using.loc.end()), global))
            .transpose()?;

        let write_for_def = |fmt: &mut Self| {
            fmt.grouped(|fmt| {
                fmt.write_chunk(&for_chunk)?;
                fmt.write_chunk(&ty_chunk)?;
                if let Some(global_chunk) = global_chunk.as_ref() {
                    fmt.write_chunk(global_chunk)?;
                }
                Ok(())
            })?;
            Ok(())
        };

        let simulated_for_def = self.simulate_to_string(write_for_def)?;

        if is_library {
            let chunk = list_chunks.pop().unwrap();
            if self.will_chunk_fit(&format!("{{}} {simulated_for_def};"), &chunk)? {
                self.write_chunk(&chunk)?;
                write_for_def(self)?;
            } else {
                self.write_whitespace_separator(true)?;
                self.grouped(|fmt| {
                    fmt.write_chunk(&chunk)?;
                    Ok(())
                })?;
                self.write_whitespace_separator(true)?;
                write_for_def(self)?;
            }
        } else {
            self.surrounded(
                using.loc.start(),
                "{",
                "}",
                Some(ty_start.or(global_start).unwrap_or(loc_end)),
                |fmt, _multiline| {
                    let multiline = fmt.are_chunks_separated_multiline(
                        &format!("{{ {{}} }} {simulated_for_def};"),
                        &list_chunks,
                        ",",
                    )?;
                    fmt.write_chunks_separated(&list_chunks, ",", multiline)?;
                    Ok(())
                },
            )?;
            write_for_def(self)?;
        }

        self.write_semicolon()?;

        Ok(())
    }

    fn visit_var_attribute(&mut self, attribute: &mut VariableAttribute) -> Result<()> {
        let token = match attribute {
            VariableAttribute::Visibility(visibility) => Some(visibility.to_string()),
            VariableAttribute::Constant(_) => Some("constant".to_string()),
            VariableAttribute::Immutable(_) => Some("immutable".to_string()),
            VariableAttribute::Override(loc, idents) => {
                self.visit_ident_list(loc, "override", idents)?;
                None
            }
        };
        if let Some(token) = token {
            let loc = attribute.loc();
            write_chunk!(self, loc.start(), loc.end(), "{}", token)?;
        }
        Ok(())
    }

    fn visit_var_definition(&mut self, var: &mut VariableDefinition) -> Result<()> {
        var.ty.visit(self)?;

        let multiline = self.grouped(|fmt| {
            let name_start = var.name.loc.start();

            let attrs = fmt.items_to_chunks_sorted(
                Some(name_start),
                var.attrs.iter_mut().map(|attr| Ok((attr.loc(), attr))),
            )?;
            if !fmt.try_on_single_line(|fmt| fmt.write_chunks_separated(&attrs, "", false))? {
                fmt.write_chunks_separated(&attrs, "", true)?;
            }

            let mut name =
                fmt.visit_to_chunk(name_start, Some(var.name.loc.end()), &mut var.name)?;
            if var.initializer.is_some() {
                name.content.push_str(" =");
            }
            fmt.write_chunk(&name)?;

            Ok(())
        })?;

        var.initializer
            .as_mut()
            .map(|init| self.indented_if(multiline, 1, |fmt| fmt.visit_assignment(init)))
            .transpose()?;

        self.write_semicolon()?;

        Ok(())
    }

    fn visit_var_definition_stmt(
        &mut self,
        _loc: Loc,
        declaration: &mut VariableDeclaration,
        expr: &mut Option<Expression>,
        semicolon: bool,
    ) -> Result<()> {
        let declaration = self.chunked(declaration.loc.start(), None, |fmt| {
            fmt.visit_var_declaration(declaration, expr.is_some())
        })?;
        let multiline = declaration.content.contains('\n');
        self.write_chunk(&declaration)?;

        expr.as_mut()
            .map(|expr| self.indented_if(multiline, 1, |fmt| fmt.visit_assignment(expr)))
            .transpose()?;

        if semicolon {
            self.write_semicolon()?;
        }
        Ok(())
    }

    fn visit_for(
        &mut self,
        loc: Loc,
        init: &mut Option<Box<Statement>>,
        cond: &mut Option<Box<Expression>>,
        update: &mut Option<Box<Statement>>,
        body: &mut Option<Box<Statement>>,
    ) -> Result<(), Self::Error> {
        let next_byte_end = update.as_ref().map(|u| u.loc().end());
        self.surrounded(loc.start(), "for (", ") ", next_byte_end, |fmt, _| {
            let mut write_for_loop_header = |fmt: &mut Self, multiline: bool| -> Result<()> {
                init.as_mut()
                    .map(|stmt| {
                        match **stmt {
                            Statement::VariableDefinition(loc, ref mut decl, ref mut expr) => {
                                fmt.visit_var_definition_stmt(loc, decl, expr, false)
                            }
                            Statement::Expression(loc, ref mut expr) => fmt.visit_expr(loc, expr),
                            _ => stmt.visit(fmt), // unreachable
                        }
                    })
                    .transpose()?;
                fmt.write_semicolon()?;
                if multiline {
                    fmt.write_whitespace_separator(true)?;
                }
                cond.as_mut().map(|expr| expr.visit(fmt)).transpose()?;
                fmt.write_semicolon()?;
                if multiline {
                    fmt.write_whitespace_separator(true)?;
                }
                update
                    .as_mut()
                    .map(|stmt| {
                        match **stmt {
                            Statement::VariableDefinition(_, ref mut decl, ref mut expr) => {
                                fmt.visit_var_definition_stmt(loc, decl, expr, false)
                            }
                            Statement::Expression(loc, ref mut expr) => fmt.visit_expr(loc, expr),
                            _ => stmt.visit(fmt), // unreachable
                        }
                    })
                    .transpose()?;
                Ok(())
            };
            let multiline = !fmt.try_on_single_line(|fmt| write_for_loop_header(fmt, false))?;
            if multiline {
                write_for_loop_header(fmt, true)?;
            }
            Ok(())
        })?;
        match body {
            Some(body) => body.visit(self),
            None => self.write_empty_brackets(),
        }
    }

    fn visit_while(
        &mut self,
        loc: Loc,
        cond: &mut Expression,
        body: &mut Statement,
    ) -> Result<(), Self::Error> {
        self.surrounded(loc.start(), "while (", ") ", Some(cond.loc().end()), |fmt, _| {
            cond.visit(fmt)
        })?;
        body.visit(self)
    }

    fn visit_do_while(
        &mut self,
        loc: Loc,
        body: &mut Statement,
        cond: &mut Expression,
    ) -> Result<(), Self::Error> {
        write_chunk!(self, loc.start(), "do ")?;
        body.visit(self)?;
        self.surrounded(body.loc().end(), "while (", ");", Some(cond.loc().end()), |fmt, _| {
            cond.visit(fmt)
        })
    }

    fn visit_if(
        &mut self,
        loc: Loc,
        cond: &mut Expression,
        if_branch: &mut Box<Statement>,
        else_branch: &mut Option<Box<Statement>>,
    ) -> Result<(), Self::Error> {
        self.surrounded(loc.start(), "if (", ")", Some(cond.loc().end()), |fmt, _| {
            cond.visit(fmt)
        })?;
        if_branch.visit(self)?;
        if let Some(else_branch) = else_branch {
            self.write_postfix_comments_before(else_branch.loc().start())?;
            write_chunk!(self, else_branch.loc().start(), "else")?;
            else_branch.visit(self)?;
        }
        Ok(())
    }

<<<<<<< HEAD
    fn visit_return(&mut self, loc: Loc, expr: &mut Option<Expression>) -> Result<(), Self::Error> {
        self.write_prefix_comments_before(loc.start())?;
        self.grouped(|fmt| {
            fmt.write_prefix_comments_before(loc.end())?;
            write_chunk!(fmt, loc.start(), "return")?;
            expr.as_mut().map(|expr| expr.visit(fmt)).transpose()?;
            write_chunk!(fmt, loc.end(), ";")?;
            fmt.write_prefix_comments_before(loc.end())?;
            fmt.write_postfix_comments_before(loc.end())?;
            Ok(())
        })?;
=======
    fn visit_args(&mut self, _loc: Loc, args: &mut Vec<NamedArgument>) -> Result<(), Self::Error> {
        let mut args = args.iter_mut().peekable();
        let mut chunks = Vec::new();
        while let Some(NamedArgument { loc, name, expr }) = args.next() {
            chunks.push(self.chunked(
                loc.start(),
                args.peek().map(|NamedArgument { loc, .. }| loc.start()),
                |fmt| {
                    fmt.grouped(|fmt| {
                        write_chunk!(fmt, name.loc.end(), "{}:", name.name)?;
                        expr.visit(fmt)
                    })?;
                    Ok(())
                },
            )?);
        }

        let multiline = self.are_chunks_separated_multiline("{}", &chunks, ",")?;
        if let Some(first) = chunks.first_mut() {
            if first.prefixes.is_empty() && first.postfixes_before.is_empty() {
                first.needs_space = Some(false);
            }
        }
        self.write_chunks_separated(&chunks, ",", multiline)?;
>>>>>>> 8ffdf37d
        Ok(())
    }
}

#[cfg(test)]
mod tests {
    use itertools::Itertools;
    use std::{fs, path::PathBuf};

    use crate::visit::Visitable;

    use super::*;

    fn test_directory(base_name: &str) {
        let mut original = None;

        let tests = fs::read_dir(
            PathBuf::from(env!("CARGO_MANIFEST_DIR")).join("testdata").join(base_name),
        )
        .unwrap()
        .filter_map(|path| {
            let path = path.unwrap().path();
            let source = fs::read_to_string(&path).unwrap();

            if let Some(filename) = path.file_name().and_then(|name| name.to_str()) {
                if filename == "original.sol" {
                    original = Some(source);
                } else if filename
                    .strip_suffix("fmt.sol")
                    .map(|filename| filename.strip_suffix('.'))
                    .is_some()
                {
                    let mut config = FormatterConfig::default();

                    let mut lines = source.split('\n').peekable();
                    while let Some(line) = lines.peek() {
                        let entry = line
                            .strip_prefix("//")
                            .and_then(|line| line.trim().strip_prefix("config:"))
                            .map(str::trim);
                        if entry.is_none() {
                            break
                        }

                        if let Some((key, value)) = entry.unwrap().split_once('=') {
                            match key {
                                "line-length" => config.line_length = value.parse().unwrap(),
                                "tab-width" => config.tab_width = value.parse().unwrap(),
                                "bracket-spacing" => {
                                    config.bracket_spacing = value.parse().unwrap()
                                }
                                _ => panic!("Unknown config key: {key}"),
                            }
                        }

                        lines.next();
                    }

                    return Some((filename.to_string(), config, lines.join("\n")))
                }
            }

            None
        })
        .collect::<Vec<_>>();

        for (filename, config, formatted) in tests {
            test_formatter(
                &filename,
                config,
                original.as_ref().expect("original.sol not found"),
                &formatted,
            );
        }
    }

    fn test_formatter(
        filename: &str,
        config: FormatterConfig,
        source: &str,
        expected_source: &str,
    ) {
        #[derive(PartialEq, Eq)]
        struct PrettyString(String);

        impl std::fmt::Debug for PrettyString {
            fn fmt(&self, f: &mut std::fmt::Formatter) -> std::fmt::Result {
                f.write_str(&self.0)
            }
        }

        let (mut source_pt, source_comments) = solang_parser::parse(source, 1).unwrap();
        let source_comments = Comments::new(source_comments, source);

        let (mut expected_pt, expected_comments) =
            solang_parser::parse(expected_source, 1).unwrap();
        if !source_pt.ast_eq(&expected_pt) {
            pretty_assertions::assert_eq!(
                source_pt,
                expected_pt,
                "(formatted Parse Tree == expected Parse Tree) in {}",
                filename
            );
        }
        let expected_comments = Comments::new(expected_comments, expected_source);

        let expected = PrettyString(expected_source.trim().to_string());

        let mut source_formatted = String::new();
        let mut f = Formatter::new(&mut source_formatted, source, source_comments, config.clone());
        source_pt.visit(&mut f).unwrap();

        println!("{}", source_formatted);
        let source_formatted = PrettyString(source_formatted);

        pretty_assertions::assert_eq!(
            source_formatted,
            expected,
            "(formatted == expected) in {}",
            filename
        );

        let mut expected_formatted = String::new();
        let mut f =
            Formatter::new(&mut expected_formatted, expected_source, expected_comments, config);
        expected_pt.visit(&mut f).unwrap();
        let expected_formatted = PrettyString(expected_formatted);

        pretty_assertions::assert_eq!(
            expected_formatted,
            expected,
            "(formatted == expected) in {}",
            filename
        );
    }

    macro_rules! test_directory {
        ($dir:ident) => {
            #[allow(non_snake_case)]
            #[test]
            fn $dir() {
                test_directory(stringify!($dir));
            }
        };
    }

<<<<<<< HEAD
    // test_directory! { ConstructorDefinition }
    // test_directory! { ContractDefinition }
    // test_directory! { DocComments }
    // test_directory! { EnumDefinition }
    // test_directory! { ErrorDefinition }
    // test_directory! { EventDefinition }
    // test_directory! { FunctionDefinition }
    // test_directory! { FunctionType }
    // test_directory! { ImportDirective }
    // test_directory! { ModifierDefinition }
    // test_directory! { StatementBlock }
    // test_directory! { StructDefinition }
    // test_directory! { TypeDefinition }
    // test_directory! { UsingDirective }
    // test_directory! { VariableDefinition }
    // test_directory! { ExpressionPrecedence }
    // test_directory! { WhileStatement }
    // test_directory! { DoWhileStatement }
    // test_directory! { ForStatement }
    // test_directory! { IfStatement }
    // test_directory! { VariableAssignment }
    test_directory! { ReturnStatement }
=======
    test_directory! { ConstructorDefinition }
    test_directory! { ContractDefinition }
    test_directory! { DocComments }
    test_directory! { EnumDefinition }
    test_directory! { ErrorDefinition }
    test_directory! { EventDefinition }
    test_directory! { FunctionDefinition }
    test_directory! { FunctionType }
    test_directory! { ImportDirective }
    test_directory! { ModifierDefinition }
    test_directory! { StatementBlock }
    test_directory! { StructDefinition }
    test_directory! { TypeDefinition }
    test_directory! { UsingDirective }
    test_directory! { VariableDefinition }
    test_directory! { ExpressionPrecedence }
    test_directory! { WhileStatement }
    test_directory! { DoWhileStatement }
    test_directory! { ForStatement }
    test_directory! { IfStatement }
    test_directory! { VariableAssignment }
    test_directory! { FunctionCallArgsStatement }
>>>>>>> 8ffdf37d
}<|MERGE_RESOLUTION|>--- conflicted
+++ resolved
@@ -2448,19 +2448,6 @@
         Ok(())
     }
 
-<<<<<<< HEAD
-    fn visit_return(&mut self, loc: Loc, expr: &mut Option<Expression>) -> Result<(), Self::Error> {
-        self.write_prefix_comments_before(loc.start())?;
-        self.grouped(|fmt| {
-            fmt.write_prefix_comments_before(loc.end())?;
-            write_chunk!(fmt, loc.start(), "return")?;
-            expr.as_mut().map(|expr| expr.visit(fmt)).transpose()?;
-            write_chunk!(fmt, loc.end(), ";")?;
-            fmt.write_prefix_comments_before(loc.end())?;
-            fmt.write_postfix_comments_before(loc.end())?;
-            Ok(())
-        })?;
-=======
     fn visit_args(&mut self, _loc: Loc, args: &mut Vec<NamedArgument>) -> Result<(), Self::Error> {
         let mut args = args.iter_mut().peekable();
         let mut chunks = Vec::new();
@@ -2485,7 +2472,20 @@
             }
         }
         self.write_chunks_separated(&chunks, ",", multiline)?;
->>>>>>> 8ffdf37d
+        Ok(())
+    }
+
+    fn visit_return(&mut self, loc: Loc, expr: &mut Option<Expression>) -> Result<(), Self::Error> {
+        self.write_prefix_comments_before(loc.start())?;
+        self.grouped(|fmt| {
+            fmt.write_prefix_comments_before(loc.end())?;
+            write_chunk!(fmt, loc.start(), "return")?;
+            expr.as_mut().map(|expr| expr.visit(fmt)).transpose()?;
+            write_chunk!(fmt, loc.end(), ";")?;
+            fmt.write_prefix_comments_before(loc.end())?;
+            fmt.write_postfix_comments_before(loc.end())?;
+            Ok(())
+        })?;
         Ok(())
     }
 }
@@ -2632,30 +2632,6 @@
         };
     }
 
-<<<<<<< HEAD
-    // test_directory! { ConstructorDefinition }
-    // test_directory! { ContractDefinition }
-    // test_directory! { DocComments }
-    // test_directory! { EnumDefinition }
-    // test_directory! { ErrorDefinition }
-    // test_directory! { EventDefinition }
-    // test_directory! { FunctionDefinition }
-    // test_directory! { FunctionType }
-    // test_directory! { ImportDirective }
-    // test_directory! { ModifierDefinition }
-    // test_directory! { StatementBlock }
-    // test_directory! { StructDefinition }
-    // test_directory! { TypeDefinition }
-    // test_directory! { UsingDirective }
-    // test_directory! { VariableDefinition }
-    // test_directory! { ExpressionPrecedence }
-    // test_directory! { WhileStatement }
-    // test_directory! { DoWhileStatement }
-    // test_directory! { ForStatement }
-    // test_directory! { IfStatement }
-    // test_directory! { VariableAssignment }
-    test_directory! { ReturnStatement }
-=======
     test_directory! { ConstructorDefinition }
     test_directory! { ContractDefinition }
     test_directory! { DocComments }
@@ -2678,5 +2654,5 @@
     test_directory! { IfStatement }
     test_directory! { VariableAssignment }
     test_directory! { FunctionCallArgsStatement }
->>>>>>> 8ffdf37d
+    test_directory! { ReturnStatement }
 }