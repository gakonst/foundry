--- conflicted
+++ resolved
@@ -9,10 +9,6 @@
 keywords = ["ethereum", "web3", "solidity", "linter"]
 
 [dependencies]
-<<<<<<< HEAD
-semver = "1.0.4"
-solang-parser = "=0.2.1"
-=======
 # foundry dep
 foundry-config = { path = "../config" }
 
@@ -20,11 +16,10 @@
 ethers-core = { git = "https://github.com/gakonst/ethers-rs", default-features = false }
 
 # parser
-solang-parser = "=0.1.18"
+solang-parser = "=0.2.1"
 
 # misc
 semver = "1.0.4"
->>>>>>> e1eb9120
 itertools = "0.10.3"
 thiserror = "1.0.30"
 
