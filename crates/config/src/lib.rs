//! Foundry configuration.

#![warn(missing_docs, unused_crate_dependencies)]

#[macro_use]
extern crate tracing;

use crate::cache::StorageCachingConfig;
use alloy_primitives::{address, Address, B256, U256};
use eyre::{ContextCompat, WrapErr};
use figment::{
    providers::{Env, Format, Serialized, Toml},
    value::{Dict, Map, Value},
    Error, Figment, Metadata, Profile, Provider,
};
use foundry_compilers::{
    artifacts::{
        output_selection::ContractOutputSelection, serde_helpers, BytecodeHash, DebuggingSettings,
        Libraries, ModelCheckerSettings, ModelCheckerTarget, Optimizer, OptimizerDetails,
        RevertStrings, Settings, SettingsMetadata, Severity,
    },
    cache::SOLIDITY_FILES_CACHE_FILENAME,
    compilers::{solc::SolcVersionManager, CompilerVersionManager},
    error::SolcError,
    remappings::{RelativeRemapping, Remapping},
    CompilerConfig, ConfigurableArtifacts, EvmVersion, Project, ProjectPathsConfig, Solc,
    SolcConfig,
};
use inflector::Inflector;
use regex::Regex;
use revm_primitives::{FixedBytes, SpecId};
use semver::Version;
use serde::{Deserialize, Deserializer, Serialize, Serializer};
use std::{
    borrow::Cow,
    collections::{BTreeMap, HashMap},
    fs,
    path::{Path, PathBuf},
    str::FromStr,
    sync::Arc,
};

// Macros useful for creating a figment.
mod macros;

// Utilities for making it easier to handle tests.
pub mod utils;
pub use crate::utils::*;

mod endpoints;
pub use endpoints::{ResolvedRpcEndpoints, RpcEndpoint, RpcEndpoints};

mod etherscan;
mod resolve;
pub use resolve::UnresolvedEnvVarError;

pub mod cache;
use cache::{Cache, ChainCache};

pub mod fmt;
pub use fmt::FormatterConfig;

pub mod fs_permissions;
pub use crate::fs_permissions::FsPermissions;

pub mod error;
pub use error::SolidityErrorCode;

pub mod doc;
pub use doc::DocConfig;

mod warning;
pub use warning::*;

// helpers for fixing configuration warnings
pub mod fix;

// reexport so cli types can implement `figment::Provider` to easily merge compiler arguments
pub use alloy_chains::{Chain, NamedChain};
pub use figment;

/// config providers
pub mod providers;

use crate::{
    error::ExtractConfigError,
    etherscan::{EtherscanConfigError, EtherscanConfigs, ResolvedEtherscanConfig},
};
use providers::*;

mod fuzz;
pub use fuzz::{FuzzConfig, FuzzDictionaryConfig};

mod invariant;
use crate::fs_permissions::PathPermission;
pub use invariant::InvariantConfig;
use providers::remappings::RemappingsProvider;

mod inline;
use crate::etherscan::EtherscanEnvProvider;
pub use inline::{validate_profiles, InlineConfig, InlineConfigError, InlineConfigParser, NatSpec};

pub mod soldeer;
use soldeer::SoldeerDependency;

/// Foundry configuration
///
/// # Defaults
///
/// All configuration values have a default, documented in the [fields](#fields)
/// section below. [`Config::default()`] returns the default values for
/// the default profile while [`Config::with_root()`] returns the values based on the given
/// directory. [`Config::load()`] starts with the default profile and merges various providers into
/// the config, same for [`Config::load_with_root()`], but there the default values are determined
/// by [`Config::with_root()`]
///
/// # Provider Details
///
/// `Config` is a Figment [`Provider`] with the following characteristics:
///
///   * **Profile**
///
///     The profile is set to the value of the `profile` field.
///
///   * **Metadata**
///
///     This provider is named `Foundry Config`. It does not specify a
///     [`Source`](figment::Source) and uses default interpolation.
///
///   * **Data**
///
///     The data emitted by this provider are the keys and values corresponding
///     to the fields and values of the structure. The dictionary is emitted to
///     the "default" meta-profile.
///
/// Note that these behaviors differ from those of [`Config::figment()`].
#[derive(Clone, Debug, PartialEq, Serialize, Deserialize)]
pub struct Config {
    /// The selected profile. **(default: _default_ `default`)**
    ///
    /// **Note:** This field is never serialized nor deserialized. When a
    /// `Config` is merged into a `Figment` as a `Provider`, this profile is
    /// selected on the `Figment`. When a `Config` is extracted, this field is
    /// set to the extracting Figment's selected `Profile`.
    #[serde(skip)]
    pub profile: Profile,
    /// path of the source contracts dir, like `src` or `contracts`
    pub src: PathBuf,
    /// path of the test dir
    pub test: PathBuf,
    /// path of the script dir
    pub script: PathBuf,
    /// path to where artifacts shut be written to
    pub out: PathBuf,
    /// all library folders to include, `lib`, `node_modules`
    pub libs: Vec<PathBuf>,
    /// `Remappings` to use for this repo
    pub remappings: Vec<RelativeRemapping>,
    /// Whether to autodetect remappings by scanning the `libs` folders recursively
    pub auto_detect_remappings: bool,
    /// library addresses to link
    pub libraries: Vec<String>,
    /// whether to enable cache
    pub cache: bool,
    /// where the cache is stored if enabled
    pub cache_path: PathBuf,
    /// where the broadcast logs are stored
    pub broadcast: PathBuf,
    /// additional solc allow paths for `--allow-paths`
    pub allow_paths: Vec<PathBuf>,
    /// additional solc include paths for `--include-path`
    pub include_paths: Vec<PathBuf>,
    /// whether to force a `project.clean()`
    pub force: bool,
    /// evm version to use
    #[serde(with = "from_str_lowercase")]
    pub evm_version: EvmVersion,
    /// list of contracts to report gas of
    pub gas_reports: Vec<String>,
    /// list of contracts to ignore for gas reports
    pub gas_reports_ignore: Vec<String>,
    /// The Solc instance to use if any.
    ///
    /// This takes precedence over `auto_detect_solc`, if a version is set then this overrides
    /// auto-detection.
    ///
    /// **Note** for backwards compatibility reasons this also accepts solc_version from the toml
    /// file, see [`BackwardsCompatProvider`]
    pub solc: Option<SolcReq>,
    /// whether to autodetect the solc compiler version to use
    pub auto_detect_solc: bool,
    /// Offline mode, if set, network access (downloading solc) is disallowed.
    ///
    /// Relationship with `auto_detect_solc`:
    ///    - if `auto_detect_solc = true` and `offline = true`, the required solc version(s) will
    ///      be auto detected but if the solc version is not installed, it will _not_ try to
    ///      install it
    pub offline: bool,
    /// Whether to activate optimizer
    pub optimizer: bool,
    /// Sets the optimizer runs
    pub optimizer_runs: usize,
    /// Switch optimizer components on or off in detail.
    /// The "enabled" switch above provides two defaults which can be
    /// tweaked here. If "details" is given, "enabled" can be omitted.
    pub optimizer_details: Option<OptimizerDetails>,
    /// Model checker settings.
    pub model_checker: Option<ModelCheckerSettings>,
    /// verbosity to use
    pub verbosity: u8,
    /// url of the rpc server that should be used for any rpc calls
    pub eth_rpc_url: Option<String>,
    /// JWT secret that should be used for any rpc calls
    pub eth_rpc_jwt: Option<String>,
    /// etherscan API key, or alias for an `EtherscanConfig` in `etherscan` table
    pub etherscan_api_key: Option<String>,
    /// Multiple etherscan api configs and their aliases
    #[serde(default, skip_serializing_if = "EtherscanConfigs::is_empty")]
    pub etherscan: EtherscanConfigs,
    /// list of solidity error codes to always silence in the compiler output
    pub ignored_error_codes: Vec<SolidityErrorCode>,
    /// list of file paths to ignore
    #[serde(rename = "ignored_warnings_from")]
    pub ignored_file_paths: Vec<PathBuf>,
    /// When true, compiler warnings are treated as errors
    pub deny_warnings: bool,
    /// Only run test functions matching the specified regex pattern.
    #[serde(rename = "match_test")]
    pub test_pattern: Option<RegexWrapper>,
    /// Only run test functions that do not match the specified regex pattern.
    #[serde(rename = "no_match_test")]
    pub test_pattern_inverse: Option<RegexWrapper>,
    /// Only run tests in contracts matching the specified regex pattern.
    #[serde(rename = "match_contract")]
    pub contract_pattern: Option<RegexWrapper>,
    /// Only run tests in contracts that do not match the specified regex pattern.
    #[serde(rename = "no_match_contract")]
    pub contract_pattern_inverse: Option<RegexWrapper>,
    /// Only run tests in source files matching the specified glob pattern.
    #[serde(rename = "match_path", with = "from_opt_glob")]
    pub path_pattern: Option<globset::Glob>,
    /// Only run tests in source files that do not match the specified glob pattern.
    #[serde(rename = "no_match_path", with = "from_opt_glob")]
    pub path_pattern_inverse: Option<globset::Glob>,
    /// Configuration for fuzz testing
    pub fuzz: FuzzConfig,
    /// Configuration for invariant testing
    pub invariant: InvariantConfig,
    /// Whether to allow ffi cheatcodes in test
    pub ffi: bool,
    /// Use the create 2 factory in all cases including tests and non-broadcasting scripts.
    pub always_use_create_2_factory: bool,
    /// Sets a timeout in seconds for vm.prompt cheatcodes
    pub prompt_timeout: u64,
    /// The address which will be executing all tests
    pub sender: Address,
    /// The tx.origin value during EVM execution
    pub tx_origin: Address,
    /// the initial balance of each deployed test contract
    pub initial_balance: U256,
    /// the block.number value during EVM execution
    pub block_number: u64,
    /// pins the block number for the state fork
    pub fork_block_number: Option<u64>,
    /// The chain name or EIP-155 chain ID.
    #[serde(rename = "chain_id", alias = "chain")]
    pub chain: Option<Chain>,
    /// Block gas limit.
    pub gas_limit: GasLimit,
    /// EIP-170: Contract code size limit in bytes. Useful to increase this because of tests.
    pub code_size_limit: Option<usize>,
    /// `tx.gasprice` value during EVM execution.
    ///
    /// This is an Option, so we can determine in fork mode whether to use the config's gas price
    /// (if set by user) or the remote client's gas price.
    pub gas_price: Option<u64>,
    /// The base fee in a block.
    pub block_base_fee_per_gas: u64,
    /// The `block.coinbase` value during EVM execution.
    pub block_coinbase: Address,
    /// The `block.timestamp` value during EVM execution.
    pub block_timestamp: u64,
    /// The `block.difficulty` value during EVM execution.
    pub block_difficulty: u64,
    /// Before merge the `block.max_hash`, after merge it is `block.prevrandao`.
    pub block_prevrandao: B256,
    /// the `block.gaslimit` value during EVM execution
    pub block_gas_limit: Option<GasLimit>,
    /// The memory limit per EVM execution in bytes.
    /// If this limit is exceeded, a `MemoryLimitOOG` result is thrown.
    ///
    /// The default is 128MiB.
    pub memory_limit: u64,
    /// Additional output selection for all contracts, such as "ir", "devdoc", "storageLayout",
    /// etc.
    ///
    /// See the [Solc Compiler Api](https://docs.soliditylang.org/en/latest/using-the-compiler.html#compiler-api) for more information.
    ///
    /// The following values are always set because they're required by `forge`:
    /// ```json
    /// {
    ///   "*": [
    ///       "abi",
    ///       "evm.bytecode",
    ///       "evm.deployedBytecode",
    ///       "evm.methodIdentifiers"
    ///     ]
    /// }
    /// ```
    #[serde(default)]
    pub extra_output: Vec<ContractOutputSelection>,
    /// If set, a separate JSON file will be emitted for every contract depending on the
    /// selection, eg. `extra_output_files = ["metadata"]` will create a `metadata.json` for
    /// each contract in the project.
    ///
    /// See [Contract Metadata](https://docs.soliditylang.org/en/latest/metadata.html) for more information.
    ///
    /// The difference between `extra_output = ["metadata"]` and
    /// `extra_output_files = ["metadata"]` is that the former will include the
    /// contract's metadata in the contract's json artifact, whereas the latter will emit the
    /// output selection as separate files.
    #[serde(default)]
    pub extra_output_files: Vec<ContractOutputSelection>,
    /// Whether to print the names of the compiled contracts.
    pub names: bool,
    /// Whether to print the sizes of the compiled contracts.
    pub sizes: bool,
    /// If set to true, changes compilation pipeline to go through the Yul intermediate
    /// representation.
    pub via_ir: bool,
    /// Whether to include the AST as JSON in the compiler output.
    pub ast: bool,
    /// RPC storage caching settings determines what chains and endpoints to cache
    pub rpc_storage_caching: StorageCachingConfig,
    /// Disables storage caching entirely. This overrides any settings made in
    /// `rpc_storage_caching`
    pub no_storage_caching: bool,
    /// Disables rate limiting entirely. This overrides any settings made in
    /// `compute_units_per_second`
    pub no_rpc_rate_limit: bool,
    /// Multiple rpc endpoints and their aliases
    #[serde(default, skip_serializing_if = "RpcEndpoints::is_empty")]
    pub rpc_endpoints: RpcEndpoints,
    /// Whether to store the referenced sources in the metadata as literal data.
    pub use_literal_content: bool,
    /// Whether to include the metadata hash.
    ///
    /// The metadata hash is machine dependent. By default, this is set to [BytecodeHash::None] to allow for deterministic code, See: <https://docs.soliditylang.org/en/latest/metadata.html>
    #[serde(with = "from_str_lowercase")]
    pub bytecode_hash: BytecodeHash,
    /// Whether to append the metadata hash to the bytecode.
    ///
    /// If this is `false` and the `bytecode_hash` option above is not `None` solc will issue a
    /// warning.
    pub cbor_metadata: bool,
    /// How to treat revert (and require) reason strings.
    #[serde(with = "serde_helpers::display_from_str_opt")]
    pub revert_strings: Option<RevertStrings>,
    /// Whether to compile in sparse mode
    ///
    /// If this option is enabled, only the required contracts/files will be selected to be
    /// included in solc's output selection, see also
    /// [OutputSelection](foundry_compilers::artifacts::output_selection::OutputSelection)
    pub sparse_mode: bool,
    /// Generates additional build info json files for every new build, containing the
    /// `CompilerInput` and `CompilerOutput`.
    pub build_info: bool,
    /// The path to the `build-info` directory that contains the build info json files.
    pub build_info_path: Option<PathBuf>,
    /// Configuration for `forge fmt`
    pub fmt: FormatterConfig,
    /// Configuration for `forge doc`
    pub doc: DocConfig,
    /// Configures the permissions of cheat codes that touch the file system.
    ///
    /// This includes what operations can be executed (read, write)
    pub fs_permissions: FsPermissions,

    /// Temporary config to enable [SpecId::CANCUN]
    ///
    /// <https://github.com/foundry-rs/foundry/issues/5782>
    /// Should be removed once EvmVersion Cancun is supported by solc
    pub cancun: bool,

    /// Whether to enable call isolation.
    ///
    /// Useful for more correct gas accounting and EVM behavior in general.
    pub isolate: bool,

    /// Whether to disable the block gas limit.
    pub disable_block_gas_limit: bool,

    /// Address labels
    pub labels: HashMap<Address, String>,

    /// Whether to enable safety checks for `vm.getCode` and `vm.getDeployedCode` invocations.
    /// If disabled, it is possible to access artifacts which were not recompiled or cached.
    pub unchecked_cheatcode_artifacts: bool,

<<<<<<< HEAD
    /// Soldeer dependencies
    pub dependencies: Option<SoldeerConfig>,
=======
    /// CREATE2 salt to use for the library deployment in scripts.
    pub create2_library_salt: B256,
>>>>>>> 44d98ea9

    /// The root path where the config detection started from, `Config::with_root`
    #[doc(hidden)]
    //  We're skipping serialization here, so it won't be included in the [`Config::to_string()`]
    // representation, but will be deserialized from the `Figment` so that forge commands can
    // override it.
    #[serde(rename = "root", default, skip_serializing)]
    pub __root: RootPath,
    /// PRIVATE: This structure may grow, As such, constructing this structure should
    /// _always_ be done using a public constructor or update syntax:
    ///
    /// ```ignore
    /// use foundry_config::Config;
    ///
    /// let config = Config { src: "other".into(), ..Default::default() };
    /// ```
    #[doc(hidden)]
    #[serde(skip)]
    pub __non_exhaustive: (),
    /// Warnings gathered when loading the Config. See [`WarningsProvider`] for more information
    #[serde(default, skip_serializing)]
    pub __warnings: Vec<Warning>,
}

/// Mapping of fallback standalone sections. See [`FallbackProfileProvider`]
pub const STANDALONE_FALLBACK_SECTIONS: &[(&str, &str)] = &[("invariant", "fuzz")];

/// Deprecated keys and their replacements.
///
/// See [Warning::DeprecatedKey]
pub const DEPRECATIONS: &[(&str, &str)] = &[("cancun", "evm_version = Cancun")];

impl Config {
    /// The default profile: "default"
    pub const DEFAULT_PROFILE: Profile = Profile::const_new("default");

    /// The hardhat profile: "hardhat"
    pub const HARDHAT_PROFILE: Profile = Profile::const_new("hardhat");

    /// TOML section for profiles
    pub const PROFILE_SECTION: &'static str = "profile";

    /// Standalone sections in the config which get integrated into the selected profile
    pub const STANDALONE_SECTIONS: &'static [&'static str] =
        &["rpc_endpoints", "etherscan", "fmt", "doc", "fuzz", "invariant", "labels", "dependencies"];

    /// File name of config toml file
    pub const FILE_NAME: &'static str = "foundry.toml";

    /// The name of the directory foundry reserves for itself under the user's home directory: `~`
    pub const FOUNDRY_DIR_NAME: &'static str = ".foundry";

    /// Default address for tx.origin
    ///
    /// `0x1804c8AB1F12E6bbf3894d4083f33e07309d1f38`
    pub const DEFAULT_SENDER: Address = address!("1804c8AB1F12E6bbf3894d4083f33e07309d1f38");

    /// Default salt for create2 library deployments
    pub const DEFAULT_CREATE2_LIBRARY_SALT: FixedBytes<32> = FixedBytes::<32>::ZERO;

    /// Returns the current `Config`
    ///
    /// See `Config::figment`
    #[track_caller]
    pub fn load() -> Self {
        Config::from_provider(Config::figment())
    }

    /// Returns the current `Config` with the given `providers` preset
    ///
    /// See `Config::to_figment`
    #[track_caller]
    pub fn load_with_providers(providers: FigmentProviders) -> Self {
        Config::default().to_figment(providers).extract().unwrap()
    }

    /// Returns the current `Config`
    ///
    /// See `Config::figment_with_root`
    #[track_caller]
    pub fn load_with_root(root: impl Into<PathBuf>) -> Self {
        Config::from_provider(Config::figment_with_root(root))
    }

    /// Extract a `Config` from `provider`, panicking if extraction fails.
    ///
    /// # Panics
    ///
    /// If extraction fails, prints an error message indicating the failure and
    /// panics. For a version that doesn't panic, use [`Config::try_from()`].
    ///
    /// # Example
    ///
    /// ```no_run
    /// use figment::providers::{Env, Format, Toml};
    /// use foundry_config::Config;
    ///
    /// // Use foundry's default `Figment`, but allow values from `other.toml`
    /// // to supersede its values.
    /// let figment = Config::figment().merge(Toml::file("other.toml").nested());
    ///
    /// let config = Config::from_provider(figment);
    /// ```
    #[track_caller]
    pub fn from_provider<T: Provider>(provider: T) -> Self {
        trace!("load config with provider: {:?}", provider.metadata());
        Self::try_from(provider).unwrap_or_else(|err| panic!("{}", err))
    }

    /// Attempts to extract a `Config` from `provider`, returning the result.
    ///
    /// # Example
    ///
    /// ```rust
    /// use figment::providers::{Env, Format, Toml};
    /// use foundry_config::Config;
    ///
    /// // Use foundry's default `Figment`, but allow values from `other.toml`
    /// // to supersede its values.
    /// let figment = Config::figment().merge(Toml::file("other.toml").nested());
    ///
    /// let config = Config::try_from(figment);
    /// ```
    pub fn try_from<T: Provider>(provider: T) -> Result<Self, ExtractConfigError> {
        let figment = Figment::from(provider);
        let mut config = figment.extract::<Self>().map_err(ExtractConfigError::new)?;
        config.profile = figment.profile().clone();
        Ok(config)
    }

    /// Returns the populated [Figment] using the requested [FigmentProviders] preset.
    ///
    /// This will merge various providers, such as env,toml,remappings into the figment.
    pub fn to_figment(self, providers: FigmentProviders) -> Figment {
        let mut c = self;
        let profile = Config::selected_profile();
        let mut figment = Figment::default().merge(DappHardhatDirProvider(&c.__root.0));

        // merge global foundry.toml file
        if let Some(global_toml) = Config::foundry_dir_toml().filter(|p| p.exists()) {
            figment = Config::merge_toml_provider(
                figment,
                TomlFileProvider::new(None, global_toml).cached(),
                profile.clone(),
            );
        }
        // merge local foundry.toml file
        figment = Config::merge_toml_provider(
            figment,
            TomlFileProvider::new(Some("FOUNDRY_CONFIG"), c.__root.0.join(Config::FILE_NAME))
                .cached(),
            profile.clone(),
        );

        // merge environment variables
        figment = figment
            .merge(
                Env::prefixed("DAPP_")
                    .ignore(&["REMAPPINGS", "LIBRARIES", "FFI", "FS_PERMISSIONS"])
                    .global(),
            )
            .merge(
                Env::prefixed("DAPP_TEST_")
                    .ignore(&["CACHE", "FUZZ_RUNS", "DEPTH", "FFI", "FS_PERMISSIONS"])
                    .global(),
            )
            .merge(DappEnvCompatProvider)
            .merge(EtherscanEnvProvider::default())
            .merge(
                Env::prefixed("FOUNDRY_")
                    .ignore(&["PROFILE", "REMAPPINGS", "LIBRARIES", "FFI", "FS_PERMISSIONS"])
                    .map(|key| {
                        let key = key.as_str();
                        if Config::STANDALONE_SECTIONS.iter().any(|section| {
                            key.starts_with(&format!("{}_", section.to_ascii_uppercase()))
                        }) {
                            key.replacen('_', ".", 1).into()
                        } else {
                            key.into()
                        }
                    })
                    .global(),
            )
            .select(profile.clone());

        // only resolve remappings if all providers are requested
        if providers.is_all() {
            // we try to merge remappings after we've merged all other providers, this prevents
            // redundant fs lookups to determine the default remappings that are eventually updated
            // by other providers, like the toml file
            let remappings = RemappingsProvider {
                auto_detect_remappings: figment
                    .extract_inner::<bool>("auto_detect_remappings")
                    .unwrap_or(true),
                lib_paths: figment
                    .extract_inner::<Vec<PathBuf>>("libs")
                    .map(Cow::Owned)
                    .unwrap_or_else(|_| Cow::Borrowed(&c.libs)),
                root: &c.__root.0,
                remappings: figment.extract_inner::<Vec<Remapping>>("remappings"),
            };
            figment = figment.merge(remappings);
        }

        // normalize defaults
        figment = c.normalize_defaults(figment);

        Figment::from(c).merge(figment).select(profile)
    }

    /// The config supports relative paths and tracks the root path separately see
    /// `Config::with_root`
    ///
    /// This joins all relative paths with the current root and attempts to make them canonic
    #[must_use]
    pub fn canonic(self) -> Self {
        let root = self.__root.0.clone();
        self.canonic_at(root)
    }

    /// Joins all relative paths with the given root so that paths that are defined as:
    ///
    /// ```toml
    /// [profile.default]
    /// src = "src"
    /// out = "./out"
    /// libs = ["lib", "/var/lib"]
    /// ```
    ///
    /// Will be made canonic with the given root:
    ///
    /// ```toml
    /// [profile.default]
    /// src = "<root>/src"
    /// out = "<root>/out"
    /// libs = ["<root>/lib", "/var/lib"]
    /// ```
    #[must_use]
    pub fn canonic_at(mut self, root: impl Into<PathBuf>) -> Self {
        let root = canonic(root);

        fn p(root: &Path, rem: &Path) -> PathBuf {
            canonic(root.join(rem))
        }

        self.src = p(&root, &self.src);
        self.test = p(&root, &self.test);
        self.script = p(&root, &self.script);
        self.out = p(&root, &self.out);
        self.broadcast = p(&root, &self.broadcast);
        self.cache_path = p(&root, &self.cache_path);

        if let Some(build_info_path) = self.build_info_path {
            self.build_info_path = Some(p(&root, &build_info_path));
        }

        self.libs = self.libs.into_iter().map(|lib| p(&root, &lib)).collect();

        self.remappings =
            self.remappings.into_iter().map(|r| RelativeRemapping::new(r.into(), &root)).collect();

        self.allow_paths = self.allow_paths.into_iter().map(|allow| p(&root, &allow)).collect();

        self.include_paths = self.include_paths.into_iter().map(|allow| p(&root, &allow)).collect();

        self.fs_permissions.join_all(&root);

        if let Some(ref mut model_checker) = self.model_checker {
            model_checker.contracts = std::mem::take(&mut model_checker.contracts)
                .into_iter()
                .map(|(path, contracts)| {
                    (format!("{}", p(&root, path.as_ref()).display()), contracts)
                })
                .collect();
        }

        self
    }

    /// Normalizes the evm version if a [SolcReq] is set
    pub fn normalized_evm_version(mut self) -> Self {
        self.normalize_evm_version();
        self
    }

    /// Normalizes the evm version if a [SolcReq] is set to a valid version.
    pub fn normalize_evm_version(&mut self) {
        self.evm_version = self.get_normalized_evm_version();
    }

    /// Returns the normalized [EvmVersion] if a [SolcReq] is set to a valid version or if the solc
    /// path is a valid solc binary.
    ///
    /// Otherwise it returns the configured [EvmVersion].
    pub fn get_normalized_evm_version(&self) -> EvmVersion {
        if let Some(version) = self.solc.as_ref().and_then(|solc| solc.try_version().ok()) {
            if let Some(evm_version) = self.evm_version.normalize_version_solc(&version) {
                return evm_version;
            }
        }
        self.evm_version
    }

    /// Returns a sanitized version of the Config where are paths are set correctly and potential
    /// duplicates are resolved
    ///
    /// See [`Self::canonic`]
    #[must_use]
    pub fn sanitized(self) -> Self {
        let mut config = self.canonic();

        config.sanitize_remappings();

        config.libs.sort_unstable();
        config.libs.dedup();

        config
    }

    /// Cleans up any duplicate `Remapping` and sorts them
    ///
    /// On windows this will convert any `\` in the remapping path into a `/`
    pub fn sanitize_remappings(&mut self) {
        #[cfg(target_os = "windows")]
        {
            // force `/` in remappings on windows
            use path_slash::PathBufExt;
            self.remappings.iter_mut().for_each(|r| {
                r.path.path = r.path.path.to_slash_lossy().into_owned().into();
            });
        }
    }

    /// Returns the directory in which dependencies should be installed
    ///
    /// Returns the first dir from `libs` that is not `node_modules` or `lib` if `libs` is empty
    pub fn install_lib_dir(&self) -> &Path {
        self.libs
            .iter()
            .find(|p| !p.ends_with("node_modules"))
            .map(|p| p.as_path())
            .unwrap_or_else(|| Path::new("lib"))
    }

    /// Serves as the entrypoint for obtaining the project.
    ///
    /// Returns the `Project` configured with all `solc` and path related values.
    ///
    /// *Note*: this also _cleans_ [`Project::cleanup`] the workspace if `force` is set to true.
    ///
    /// # Example
    ///
    /// ```
    /// use foundry_config::Config;
    /// let config = Config::load_with_root(".").sanitized();
    /// let project = config.project();
    /// ```
    pub fn project(&self) -> Result<Project, SolcError> {
        self.create_project(self.cache, false)
    }

    /// Same as [`Self::project()`] but sets configures the project to not emit artifacts and ignore
    /// cache.
    pub fn ephemeral_no_artifacts_project(&self) -> Result<Project, SolcError> {
        self.create_project(false, true)
    }

    /// Creates a [Project] with the given `cached` and `no_artifacts` flags
    pub fn create_project(&self, cached: bool, no_artifacts: bool) -> Result<Project, SolcError> {
        let project = Project::builder()
            .artifacts(self.configured_artifacts_handler())
            .paths(self.project_paths())
            .settings(SolcConfig::builder().settings(self.solc_settings()?).build().settings)
            .ignore_error_codes(self.ignored_error_codes.iter().copied().map(Into::into))
            .ignore_paths(self.ignored_file_paths.clone())
            .set_compiler_severity_filter(if self.deny_warnings {
                Severity::Warning
            } else {
                Severity::Error
            })
            .set_offline(self.offline)
            .set_cached(cached && !self.build_info)
            .set_build_info(!no_artifacts && self.build_info)
            .set_no_artifacts(no_artifacts)
            .build(self.compiler_config()?)?;

        if self.force {
            self.cleanup(&project)?;
        }

        Ok(project)
    }

    /// Cleans the project.
    pub fn cleanup(&self, project: &Project) -> Result<(), SolcError> {
        project.cleanup()?;

        // Remove fuzz and invariant cache directories.
        let remove_test_dir = |test_dir: &Option<PathBuf>| {
            if let Some(test_dir) = test_dir {
                let path = project.root().join(test_dir);
                if path.exists() {
                    let _ = fs::remove_dir_all(&path);
                }
            }
        };
        remove_test_dir(&self.fuzz.failure_persist_dir);
        remove_test_dir(&self.invariant.failure_persist_dir);

        Ok(())
    }

    /// Ensures that the configured version is installed if explicitly set
    ///
    /// If `solc` is [`SolcReq::Version`] then this will download and install the solc version if
    /// it's missing, unless the `offline` flag is enabled, in which case an error is thrown.
    ///
    /// If `solc` is [`SolcReq::Local`] then this will ensure that the path exists.
    fn ensure_solc(&self) -> Result<Option<Solc>, SolcError> {
        if let Some(ref solc) = self.solc {
            let version_manager = SolcVersionManager::default();
            let solc = match solc {
                SolcReq::Version(version) => {
                    if let Ok(solc) = version_manager.get_installed(version) {
                        solc
                    } else {
                        if self.offline {
                            return Err(SolcError::msg(format!(
                                "can't install missing solc {version} in offline mode"
                            )))
                        }
                        version_manager.install(version)?
                    }
                }
                SolcReq::Local(solc) => {
                    if !solc.is_file() {
                        return Err(SolcError::msg(format!(
                            "`solc` {} does not exist",
                            solc.display()
                        )))
                    }
                    Solc::new(solc)?
                }
            };
            return Ok(Some(solc))
        }

        Ok(None)
    }

    /// Returns the [SpecId] derived from the configured [EvmVersion]
    #[inline]
    pub fn evm_spec_id(&self) -> SpecId {
        if self.cancun {
            return SpecId::CANCUN
        }
        evm_spec_id(&self.evm_version)
    }

    /// Returns whether the compiler version should be auto-detected
    ///
    /// Returns `false` if `solc_version` is explicitly set, otherwise returns the value of
    /// `auto_detect_solc`
    pub fn is_auto_detect(&self) -> bool {
        if self.solc.is_some() {
            return false
        }
        self.auto_detect_solc
    }

    /// Whether caching should be enabled for the given chain id
    pub fn enable_caching(&self, endpoint: &str, chain_id: impl Into<u64>) -> bool {
        !self.no_storage_caching &&
            self.rpc_storage_caching.enable_for_chain_id(chain_id.into()) &&
            self.rpc_storage_caching.enable_for_endpoint(endpoint)
    }

    /// Returns the `ProjectPathsConfig` sub set of the config.
    ///
    /// **NOTE**: this uses the paths as they are and does __not__ modify them, see
    /// `[Self::sanitized]`
    ///
    /// # Example
    ///
    /// ```
    /// use foundry_config::Config;
    /// let config = Config::load_with_root(".").sanitized();
    /// let paths = config.project_paths();
    /// ```
    pub fn project_paths(&self) -> ProjectPathsConfig {
        let mut builder = ProjectPathsConfig::builder()
            .cache(self.cache_path.join(SOLIDITY_FILES_CACHE_FILENAME))
            .sources(&self.src)
            .tests(&self.test)
            .scripts(&self.script)
            .artifacts(&self.out)
            .libs(self.libs.iter())
            .remappings(self.get_all_remappings())
            .allowed_path(&self.__root.0)
            .allowed_paths(&self.libs)
            .allowed_paths(&self.allow_paths)
            .include_paths(&self.include_paths);

        if let Some(build_info_path) = &self.build_info_path {
            builder = builder.build_infos(build_info_path);
        }

        builder.build_with_root(&self.__root.0)
    }

    /// Returns configuration for a compiler to use when setting up a [Project].
    pub fn compiler_config(&self) -> Result<CompilerConfig<Solc>, SolcError> {
        if let Some(solc) = self.ensure_solc()? {
            Ok(CompilerConfig::Specific(solc))
        } else {
            Ok(CompilerConfig::AutoDetect(Arc::new(SolcVersionManager::default())))
        }
    }

    /// Returns all configured [`Remappings`]
    ///
    /// **Note:** this will add an additional `<src>/=<src path>` remapping here, see
    /// [Self::get_source_dir_remapping()]
    ///
    /// So that
    ///
    /// ```solidity
    /// import "./math/math.sol";
    /// import "contracts/tokens/token.sol";
    /// ```
    ///
    /// in `contracts/contract.sol` are resolved to
    ///
    /// ```text
    /// contracts/tokens/token.sol
    /// contracts/math/math.sol
    /// ```
    pub fn get_all_remappings(&self) -> impl Iterator<Item = Remapping> + '_ {
        self.remappings.iter().map(|m| m.clone().into())
    }

    /// Returns the configured rpc jwt secret
    ///
    /// Returns:
    ///    - The jwt secret, if configured
    ///
    /// # Example
    ///
    /// ```
    /// use foundry_config::Config;
    /// # fn t() {
    /// let config = Config::with_root("./");
    /// let rpc_jwt = config.get_rpc_jwt_secret().unwrap().unwrap();
    /// # }
    /// ```
    pub fn get_rpc_jwt_secret(&self) -> Result<Option<Cow<str>>, UnresolvedEnvVarError> {
        Ok(self.eth_rpc_jwt.as_ref().map(|jwt| Cow::Borrowed(jwt.as_str())))
    }

    /// Returns the configured rpc url
    ///
    /// Returns:
    ///    - the matching, resolved url of  `rpc_endpoints` if `eth_rpc_url` is an alias
    ///    - the `eth_rpc_url` as-is if it isn't an alias
    ///
    /// # Example
    ///
    /// ```
    /// use foundry_config::Config;
    /// # fn t() {
    /// let config = Config::with_root("./");
    /// let rpc_url = config.get_rpc_url().unwrap().unwrap();
    /// # }
    /// ```
    pub fn get_rpc_url(&self) -> Option<Result<Cow<str>, UnresolvedEnvVarError>> {
        let maybe_alias = self.eth_rpc_url.as_ref().or(self.etherscan_api_key.as_ref())?;
        if let Some(alias) = self.get_rpc_url_with_alias(maybe_alias) {
            Some(alias)
        } else {
            Some(Ok(Cow::Borrowed(self.eth_rpc_url.as_deref()?)))
        }
    }

    /// Resolves the given alias to a matching rpc url
    ///
    /// Returns:
    ///    - the matching, resolved url of  `rpc_endpoints` if `maybe_alias` is an alias
    ///    - None otherwise
    ///
    /// # Example
    ///
    /// ```
    /// use foundry_config::Config;
    /// # fn t() {
    /// let config = Config::with_root("./");
    /// let rpc_url = config.get_rpc_url_with_alias("mainnet").unwrap().unwrap();
    /// # }
    /// ```
    pub fn get_rpc_url_with_alias(
        &self,
        maybe_alias: &str,
    ) -> Option<Result<Cow<str>, UnresolvedEnvVarError>> {
        let mut endpoints = self.rpc_endpoints.clone().resolved();
        Some(endpoints.remove(maybe_alias)?.map(Cow::Owned))
    }

    /// Returns the configured rpc, or the fallback url
    ///
    /// # Example
    ///
    /// ```
    /// use foundry_config::Config;
    /// # fn t() {
    /// let config = Config::with_root("./");
    /// let rpc_url = config.get_rpc_url_or("http://localhost:8545").unwrap();
    /// # }
    /// ```
    pub fn get_rpc_url_or<'a>(
        &'a self,
        fallback: impl Into<Cow<'a, str>>,
    ) -> Result<Cow<str>, UnresolvedEnvVarError> {
        if let Some(url) = self.get_rpc_url() {
            url
        } else {
            Ok(fallback.into())
        }
    }

    /// Returns the configured rpc or `"http://localhost:8545"` if no `eth_rpc_url` is set
    ///
    /// # Example
    ///
    /// ```
    /// use foundry_config::Config;
    /// # fn t() {
    /// let config = Config::with_root("./");
    /// let rpc_url = config.get_rpc_url_or_localhost_http().unwrap();
    /// # }
    /// ```
    pub fn get_rpc_url_or_localhost_http(&self) -> Result<Cow<str>, UnresolvedEnvVarError> {
        self.get_rpc_url_or("http://localhost:8545")
    }

    /// Returns the `EtherscanConfig` to use, if any
    ///
    /// Returns
    ///  - the matching `ResolvedEtherscanConfig` of the `etherscan` table if `etherscan_api_key` is
    ///    an alias
    ///  - the matching `ResolvedEtherscanConfig` of the `etherscan` table if a `chain` is
    ///    configured. an alias
    ///  - the Mainnet  `ResolvedEtherscanConfig` if `etherscan_api_key` is set, `None` otherwise
    ///
    /// # Example
    ///
    /// ```
    /// use foundry_config::Config;
    /// # fn t() {
    /// let config = Config::with_root("./");
    /// let etherscan_config = config.get_etherscan_config().unwrap().unwrap();
    /// let client = etherscan_config.into_client().unwrap();
    /// # }
    /// ```
    pub fn get_etherscan_config(
        &self,
    ) -> Option<Result<ResolvedEtherscanConfig, EtherscanConfigError>> {
        self.get_etherscan_config_with_chain(None).transpose()
    }

    /// Same as [`Self::get_etherscan_config()`] but optionally updates the config with the given
    /// `chain`, and `etherscan_api_key`
    ///
    /// If not matching alias was found, then this will try to find the first entry in the table
    /// with a matching chain id. If an etherscan_api_key is already set it will take precedence
    /// over the chain's entry in the table.
    pub fn get_etherscan_config_with_chain(
        &self,
        chain: Option<Chain>,
    ) -> Result<Option<ResolvedEtherscanConfig>, EtherscanConfigError> {
        if let Some(maybe_alias) = self.etherscan_api_key.as_ref().or(self.eth_rpc_url.as_ref()) {
            if self.etherscan.contains_key(maybe_alias) {
                return self.etherscan.clone().resolved().remove(maybe_alias).transpose()
            }
        }

        // try to find by comparing chain IDs after resolving
        if let Some(res) = chain
            .or(self.chain)
            .and_then(|chain| self.etherscan.clone().resolved().find_chain(chain))
        {
            match (res, self.etherscan_api_key.as_ref()) {
                (Ok(mut config), Some(key)) => {
                    // we update the key, because if an etherscan_api_key is set, it should take
                    // precedence over the entry, since this is usually set via env var or CLI args.
                    config.key.clone_from(key);
                    return Ok(Some(config))
                }
                (Ok(config), None) => return Ok(Some(config)),
                (Err(err), None) => return Err(err),
                (Err(_), Some(_)) => {
                    // use the etherscan key as fallback
                }
            }
        }

        // etherscan fallback via API key
        if let Some(key) = self.etherscan_api_key.as_ref() {
            let chain = chain.or(self.chain).unwrap_or_default();
            return Ok(ResolvedEtherscanConfig::create(key, chain))
        }

        Ok(None)
    }

    /// Helper function to just get the API key
    ///
    /// Optionally updates the config with the given `chain`.
    ///
    /// See also [Self::get_etherscan_config_with_chain]
    pub fn get_etherscan_api_key(&self, chain: Option<Chain>) -> Option<String> {
        self.get_etherscan_config_with_chain(chain).ok().flatten().map(|c| c.key)
    }

    /// Returns the remapping for the project's _src_ directory
    ///
    /// **Note:** this will add an additional `<src>/=<src path>` remapping here so imports that
    /// look like `import {Foo} from "src/Foo.sol";` are properly resolved.
    ///
    /// This is due the fact that `solc`'s VFS resolves [direct imports](https://docs.soliditylang.org/en/develop/path-resolution.html#direct-imports) that start with the source directory's name.
    pub fn get_source_dir_remapping(&self) -> Option<Remapping> {
        get_dir_remapping(&self.src)
    }

    /// Returns the remapping for the project's _test_ directory, but only if it exists
    pub fn get_test_dir_remapping(&self) -> Option<Remapping> {
        if self.__root.0.join(&self.test).exists() {
            get_dir_remapping(&self.test)
        } else {
            None
        }
    }

    /// Returns the remapping for the project's _script_ directory, but only if it exists
    pub fn get_script_dir_remapping(&self) -> Option<Remapping> {
        if self.__root.0.join(&self.script).exists() {
            get_dir_remapping(&self.script)
        } else {
            None
        }
    }

    /// Returns the `Optimizer` based on the configured settings
    ///
    /// Note: optimizer details can be set independently of `enabled`
    /// See also: <https://github.com/foundry-rs/foundry/issues/7689>
    /// and  <https://github.com/ethereum/solidity/blob/bbb7f58be026fdc51b0b4694a6f25c22a1425586/docs/using-the-compiler.rst?plain=1#L293-L294>
    pub fn optimizer(&self) -> Optimizer {
        Optimizer {
            enabled: Some(self.optimizer),
            runs: Some(self.optimizer_runs),
            // we always set the details because `enabled` is effectively a specific details profile
            // that can still be modified
            details: self.optimizer_details.clone(),
        }
    }

    /// returns the [`foundry_compilers::ConfigurableArtifacts`] for this config, that includes the
    /// `extra_output` fields
    pub fn configured_artifacts_handler(&self) -> ConfigurableArtifacts {
        let mut extra_output = self.extra_output.clone();

        // Sourcify verification requires solc metadata output. Since, it doesn't
        // affect the UX & performance of the compiler, output the metadata files
        // by default.
        // For more info see: <https://github.com/foundry-rs/foundry/issues/2795>
        // Metadata is not emitted as separate file because this breaks typechain support: <https://github.com/foundry-rs/foundry/issues/2969>
        if !extra_output.contains(&ContractOutputSelection::Metadata) {
            extra_output.push(ContractOutputSelection::Metadata);
        }

        ConfigurableArtifacts::new(extra_output, self.extra_output_files.iter().cloned())
    }

    /// Parses all libraries in the form of
    /// `<file>:<lib>:<addr>`
    pub fn parsed_libraries(&self) -> Result<Libraries, SolcError> {
        Libraries::parse(&self.libraries)
    }

    /// Returns all libraries with applied remappings. Same as `self.solc_settings()?.libraries`.
    pub fn libraries_with_remappings(&self) -> Result<Libraries, SolcError> {
        Ok(self.parsed_libraries()?.with_applied_remappings(&self.project_paths()))
    }

    /// Returns the configured `solc` `Settings` that includes:
    /// - all libraries
    /// - the optimizer (including details, if configured)
    /// - evm version
    pub fn solc_settings(&self) -> Result<Settings, SolcError> {
        // By default if no targets are specifically selected the model checker uses all targets.
        // This might be too much here, so only enable assertion checks.
        // If users wish to enable all options they need to do so explicitly.
        let mut model_checker = self.model_checker.clone();
        if let Some(model_checker_settings) = &mut model_checker {
            if model_checker_settings.targets.is_none() {
                model_checker_settings.targets = Some(vec![ModelCheckerTarget::Assert]);
            }
        }

        let mut settings = Settings {
            libraries: self.libraries_with_remappings()?,
            optimizer: self.optimizer(),
            evm_version: Some(self.evm_version),
            metadata: Some(SettingsMetadata {
                use_literal_content: Some(self.use_literal_content),
                bytecode_hash: Some(self.bytecode_hash),
                cbor_metadata: Some(self.cbor_metadata),
            }),
            debug: self.revert_strings.map(|revert_strings| DebuggingSettings {
                revert_strings: Some(revert_strings),
                // Not used.
                debug_info: Vec::new(),
            }),
            model_checker,
            via_ir: Some(self.via_ir),
            // Not used.
            stop_after: None,
            // Set in project paths.
            remappings: Vec::new(),
            // Set with `with_extra_output` below.
            output_selection: Default::default(),
        }
        .with_extra_output(self.configured_artifacts_handler().output_selection());

        // We're keeping AST in `--build-info` for backwards compatibility with HardHat.
        if self.ast || self.build_info {
            settings = settings.with_ast();
        }

        Ok(settings)
    }

    /// Returns the default figment
    ///
    /// The default figment reads from the following sources, in ascending
    /// priority order:
    ///
    ///   1. [`Config::default()`] (see [defaults](#defaults))
    ///   2. `foundry.toml` _or_ filename in `FOUNDRY_CONFIG` environment variable
    ///   3. `FOUNDRY_` prefixed environment variables
    ///
    /// The profile selected is the value set in the `FOUNDRY_PROFILE`
    /// environment variable. If it is not set, it defaults to `default`.
    ///
    /// # Example
    ///
    /// ```rust
    /// use foundry_config::Config;
    /// use serde::Deserialize;
    ///
    /// let my_config = Config::figment().extract::<Config>();
    /// ```
    pub fn figment() -> Figment {
        Config::default().into()
    }

    /// Returns the default figment enhanced with additional context extracted from the provided
    /// root, like remappings and directories.
    ///
    /// # Example
    ///
    /// ```rust
    /// use foundry_config::Config;
    /// use serde::Deserialize;
    ///
    /// let my_config = Config::figment_with_root(".").extract::<Config>();
    /// ```
    pub fn figment_with_root(root: impl Into<PathBuf>) -> Figment {
        Self::with_root(root).into()
    }

    /// Creates a new Config that adds additional context extracted from the provided root.
    ///
    /// # Example
    ///
    /// ```rust
    /// use foundry_config::Config;
    /// let my_config = Config::with_root(".");
    /// ```
    pub fn with_root(root: impl Into<PathBuf>) -> Self {
        // autodetect paths
        let root = root.into();
        let paths = ProjectPathsConfig::builder().build_with_root::<()>(&root);
        let artifacts: PathBuf = paths.artifacts.file_name().unwrap().into();
        Config {
            __root: paths.root.into(),
            src: paths.sources.file_name().unwrap().into(),
            out: artifacts.clone(),
            libs: paths.libraries.into_iter().map(|lib| lib.file_name().unwrap().into()).collect(),
            remappings: paths
                .remappings
                .into_iter()
                .map(|r| RelativeRemapping::new(r, &root))
                .collect(),
            fs_permissions: FsPermissions::new([PathPermission::read(artifacts)]),
            ..Config::default()
        }
    }

    /// Returns the default config but with hardhat paths
    pub fn hardhat() -> Self {
        Config {
            src: "contracts".into(),
            out: "artifacts".into(),
            libs: vec!["node_modules".into()],
            ..Config::default()
        }
    }

    /// Returns the default config that uses dapptools style paths
    pub fn dapptools() -> Self {
        Config {
            chain: Some(Chain::from_id(99)),
            block_timestamp: 0,
            block_number: 0,
            ..Config::default()
        }
    }

    /// Extracts a basic subset of the config, used for initialisations.
    ///
    /// # Example
    ///
    /// ```rust
    /// use foundry_config::Config;
    /// let my_config = Config::with_root(".").into_basic();
    /// ```
    pub fn into_basic(self) -> BasicConfig {
        BasicConfig {
            profile: self.profile,
            src: self.src,
            out: self.out,
            libs: self.libs,
            remappings: self.remappings,
        }
    }

    /// Updates the `foundry.toml` file for the given `root` based on the provided closure.
    ///
    /// **Note:** the closure will only be invoked if the `foundry.toml` file exists, See
    /// [Self::get_config_path()] and if the closure returns `true`.
    pub fn update_at<F>(root: impl Into<PathBuf>, f: F) -> eyre::Result<()>
    where
        F: FnOnce(&Config, &mut toml_edit::DocumentMut) -> bool,
    {
        let config = Self::load_with_root(root).sanitized();
        config.update(|doc| f(&config, doc))
    }

    /// Updates the `foundry.toml` file this `Config` ias based on with the provided closure.
    ///
    /// **Note:** the closure will only be invoked if the `foundry.toml` file exists, See
    /// [Self::get_config_path()] and if the closure returns `true`
    pub fn update<F>(&self, f: F) -> eyre::Result<()>
    where
        F: FnOnce(&mut toml_edit::DocumentMut) -> bool,
    {
        let file_path = self.get_config_path();
        if !file_path.exists() {
            return Ok(())
        }
        let contents = fs::read_to_string(&file_path)?;
        let mut doc = contents.parse::<toml_edit::DocumentMut>()?;
        if f(&mut doc) {
            fs::write(file_path, doc.to_string())?;
        }
        Ok(())
    }

    /// Sets the `libs` entry inside a `foundry.toml` file but only if it exists
    ///
    /// # Errors
    ///
    /// An error if the `foundry.toml` could not be parsed.
    pub fn update_libs(&self) -> eyre::Result<()> {
        self.update(|doc| {
            let profile = self.profile.as_str().as_str();
            let root = &self.__root.0;
            let libs: toml_edit::Value = self
                .libs
                .iter()
                .map(|path| {
                    let path =
                        if let Ok(relative) = path.strip_prefix(root) { relative } else { path };
                    toml_edit::Value::from(&*path.to_string_lossy())
                })
                .collect();
            let libs = toml_edit::value(libs);
            doc[Config::PROFILE_SECTION][profile]["libs"] = libs;
            true
        })
    }

    /// Serialize the config type as a String of TOML.
    ///
    /// This serializes to a table with the name of the profile
    ///
    /// ```toml
    /// [profile.default]
    /// src = "src"
    /// out = "out"
    /// libs = ["lib"]
    /// # ...
    /// ```
    pub fn to_string_pretty(&self) -> Result<String, toml::ser::Error> {
        // serializing to value first to prevent `ValueAfterTable` errors
        let mut value = toml::Value::try_from(self)?;
        // Config map always gets serialized as a table
        let value_table = value.as_table_mut().unwrap();
        // remove standalone sections from inner table
        let standalone_sections = Config::STANDALONE_SECTIONS
            .iter()
            .filter_map(|section| {
                let section = section.to_string();
                value_table.remove(&section).map(|value| (section, value))
            })
            .collect::<Vec<_>>();
        // wrap inner table in [profile.<profile>]
        let mut wrapping_table = [(
            Config::PROFILE_SECTION.into(),
            toml::Value::Table([(self.profile.to_string(), value)].into_iter().collect()),
        )]
        .into_iter()
        .collect::<toml::map::Map<_, _>>();
        // insert standalone sections
        for (section, value) in standalone_sections {
            wrapping_table.insert(section, value);
        }
        // stringify
        toml::to_string_pretty(&toml::Value::Table(wrapping_table))
    }

    /// Returns the path to the `foundry.toml`  of this `Config`
    pub fn get_config_path(&self) -> PathBuf {
        self.__root.0.join(Config::FILE_NAME)
    }

    /// Returns the selected profile
    ///
    /// If the `FOUNDRY_PROFILE` env variable is not set, this returns the `DEFAULT_PROFILE`
    pub fn selected_profile() -> Profile {
        Profile::from_env_or("FOUNDRY_PROFILE", Config::DEFAULT_PROFILE)
    }

    /// Returns the path to foundry's global toml file that's stored at `~/.foundry/foundry.toml`
    pub fn foundry_dir_toml() -> Option<PathBuf> {
        Self::foundry_dir().map(|p| p.join(Config::FILE_NAME))
    }

    /// Returns the path to foundry's config dir `~/.foundry/`
    pub fn foundry_dir() -> Option<PathBuf> {
        dirs_next::home_dir().map(|p| p.join(Config::FOUNDRY_DIR_NAME))
    }

    /// Returns the path to foundry's cache dir `~/.foundry/cache`
    pub fn foundry_cache_dir() -> Option<PathBuf> {
        Self::foundry_dir().map(|p| p.join("cache"))
    }

    /// Returns the path to foundry rpc cache dir `~/.foundry/cache/rpc`
    pub fn foundry_rpc_cache_dir() -> Option<PathBuf> {
        Some(Self::foundry_cache_dir()?.join("rpc"))
    }
    /// Returns the path to foundry chain's cache dir `~/.foundry/cache/rpc/<chain>`
    pub fn foundry_chain_cache_dir(chain_id: impl Into<Chain>) -> Option<PathBuf> {
        Some(Self::foundry_rpc_cache_dir()?.join(chain_id.into().to_string()))
    }

    /// Returns the path to foundry's etherscan cache dir `~/.foundry/cache/etherscan`
    pub fn foundry_etherscan_cache_dir() -> Option<PathBuf> {
        Some(Self::foundry_cache_dir()?.join("etherscan"))
    }

    /// Returns the path to foundry's keystores dir `~/.foundry/keystores`
    pub fn foundry_keystores_dir() -> Option<PathBuf> {
        Some(Self::foundry_dir()?.join("keystores"))
    }

    /// Returns the path to foundry's etherscan cache dir for `chain_id`
    /// `~/.foundry/cache/etherscan/<chain>`
    pub fn foundry_etherscan_chain_cache_dir(chain_id: impl Into<Chain>) -> Option<PathBuf> {
        Some(Self::foundry_etherscan_cache_dir()?.join(chain_id.into().to_string()))
    }

    /// Returns the path to the cache dir of the `block` on the `chain`
    /// `~/.foundry/cache/rpc/<chain>/<block>
    pub fn foundry_block_cache_dir(chain_id: impl Into<Chain>, block: u64) -> Option<PathBuf> {
        Some(Self::foundry_chain_cache_dir(chain_id)?.join(format!("{block}")))
    }

    /// Returns the path to the cache file of the `block` on the `chain`
    /// `~/.foundry/cache/rpc/<chain>/<block>/storage.json`
    pub fn foundry_block_cache_file(chain_id: impl Into<Chain>, block: u64) -> Option<PathBuf> {
        Some(Self::foundry_block_cache_dir(chain_id, block)?.join("storage.json"))
    }

    #[doc = r#"Returns the path to `foundry`'s data directory inside the user's data directory
    |Platform | Value                                 | Example                          |
    | ------- | ------------------------------------- | -------------------------------- |
    | Linux   | `$XDG_CONFIG_HOME` or `$HOME`/.config/foundry | /home/alice/.config/foundry|
    | macOS   | `$HOME`/Library/Application Support/foundry   | /Users/Alice/Library/Application Support/foundry |
    | Windows | `{FOLDERID_RoamingAppData}/foundry`           | C:\Users\Alice\AppData\Roaming/foundry   |
    "#]
    pub fn data_dir() -> eyre::Result<PathBuf> {
        let path = dirs_next::data_dir().wrap_err("Failed to find data directory")?.join("foundry");
        std::fs::create_dir_all(&path).wrap_err("Failed to create module directory")?;
        Ok(path)
    }

    /// Returns the path to the `foundry.toml` file, the file is searched for in
    /// the current working directory and all parent directories until the root,
    /// and the first hit is used.
    ///
    /// If this search comes up empty, then it checks if a global `foundry.toml` exists at
    /// `~/.foundry/foundry.tol`, see [`Self::foundry_dir_toml()`]
    pub fn find_config_file() -> Option<PathBuf> {
        fn find(path: &Path) -> Option<PathBuf> {
            if path.is_absolute() {
                return match path.is_file() {
                    true => Some(path.to_path_buf()),
                    false => None,
                }
            }
            let cwd = std::env::current_dir().ok()?;
            let mut cwd = cwd.as_path();
            loop {
                let file_path = cwd.join(path);
                if file_path.is_file() {
                    return Some(file_path)
                }
                cwd = cwd.parent()?;
            }
        }
        find(Env::var_or("FOUNDRY_CONFIG", Config::FILE_NAME).as_ref())
            .or_else(|| Self::foundry_dir_toml().filter(|p| p.exists()))
    }

    /// Clears the foundry cache
    pub fn clean_foundry_cache() -> eyre::Result<()> {
        if let Some(cache_dir) = Config::foundry_cache_dir() {
            let path = cache_dir.as_path();
            let _ = fs::remove_dir_all(path);
        } else {
            eyre::bail!("failed to get foundry_cache_dir");
        }

        Ok(())
    }

    /// Clears the foundry cache for `chain`
    pub fn clean_foundry_chain_cache(chain: Chain) -> eyre::Result<()> {
        if let Some(cache_dir) = Config::foundry_chain_cache_dir(chain) {
            let path = cache_dir.as_path();
            let _ = fs::remove_dir_all(path);
        } else {
            eyre::bail!("failed to get foundry_chain_cache_dir");
        }

        Ok(())
    }

    /// Clears the foundry cache for `chain` and `block`
    pub fn clean_foundry_block_cache(chain: Chain, block: u64) -> eyre::Result<()> {
        if let Some(cache_dir) = Config::foundry_block_cache_dir(chain, block) {
            let path = cache_dir.as_path();
            let _ = fs::remove_dir_all(path);
        } else {
            eyre::bail!("failed to get foundry_block_cache_dir");
        }

        Ok(())
    }

    /// Clears the foundry etherscan cache
    pub fn clean_foundry_etherscan_cache() -> eyre::Result<()> {
        if let Some(cache_dir) = Config::foundry_etherscan_cache_dir() {
            let path = cache_dir.as_path();
            let _ = fs::remove_dir_all(path);
        } else {
            eyre::bail!("failed to get foundry_etherscan_cache_dir");
        }

        Ok(())
    }

    /// Clears the foundry etherscan cache for `chain`
    pub fn clean_foundry_etherscan_chain_cache(chain: Chain) -> eyre::Result<()> {
        if let Some(cache_dir) = Config::foundry_etherscan_chain_cache_dir(chain) {
            let path = cache_dir.as_path();
            let _ = fs::remove_dir_all(path);
        } else {
            eyre::bail!("failed to get foundry_etherscan_cache_dir for chain: {}", chain);
        }

        Ok(())
    }

    /// List the data in the foundry cache
    pub fn list_foundry_cache() -> eyre::Result<Cache> {
        if let Some(cache_dir) = Config::foundry_rpc_cache_dir() {
            let mut cache = Cache { chains: vec![] };
            if !cache_dir.exists() {
                return Ok(cache)
            }
            if let Ok(entries) = cache_dir.as_path().read_dir() {
                for entry in entries.flatten().filter(|x| x.path().is_dir()) {
                    match Chain::from_str(&entry.file_name().to_string_lossy()) {
                        Ok(chain) => cache.chains.push(Self::list_foundry_chain_cache(chain)?),
                        Err(_) => continue,
                    }
                }
                Ok(cache)
            } else {
                eyre::bail!("failed to access foundry_cache_dir");
            }
        } else {
            eyre::bail!("failed to get foundry_cache_dir");
        }
    }

    /// List the cached data for `chain`
    pub fn list_foundry_chain_cache(chain: Chain) -> eyre::Result<ChainCache> {
        let block_explorer_data_size = match Config::foundry_etherscan_chain_cache_dir(chain) {
            Some(cache_dir) => Self::get_cached_block_explorer_data(&cache_dir)?,
            None => {
                warn!("failed to access foundry_etherscan_chain_cache_dir");
                0
            }
        };

        if let Some(cache_dir) = Config::foundry_chain_cache_dir(chain) {
            let blocks = Self::get_cached_blocks(&cache_dir)?;
            Ok(ChainCache {
                name: chain.to_string(),
                blocks,
                block_explorer: block_explorer_data_size,
            })
        } else {
            eyre::bail!("failed to get foundry_chain_cache_dir");
        }
    }

    //The path provided to this function should point to a cached chain folder
    fn get_cached_blocks(chain_path: &Path) -> eyre::Result<Vec<(String, u64)>> {
        let mut blocks = vec![];
        if !chain_path.exists() {
            return Ok(blocks)
        }
        for block in chain_path.read_dir()?.flatten() {
            let file_type = block.file_type()?;
            let file_name = block.file_name();
            let filepath = if file_type.is_dir() {
                block.path().join("storage.json")
            } else if file_type.is_file() &&
                file_name.to_string_lossy().chars().all(char::is_numeric)
            {
                block.path()
            } else {
                continue
            };
            blocks.push((file_name.to_string_lossy().into_owned(), fs::metadata(filepath)?.len()));
        }
        Ok(blocks)
    }

    //The path provided to this function should point to the etherscan cache for a chain
    fn get_cached_block_explorer_data(chain_path: &Path) -> eyre::Result<u64> {
        if !chain_path.exists() {
            return Ok(0)
        }

        fn dir_size_recursive(mut dir: fs::ReadDir) -> eyre::Result<u64> {
            dir.try_fold(0, |acc, file| {
                let file = file?;
                let size = match file.metadata()? {
                    data if data.is_dir() => dir_size_recursive(fs::read_dir(file.path())?)?,
                    data => data.len(),
                };
                Ok(acc + size)
            })
        }

        dir_size_recursive(fs::read_dir(chain_path)?)
    }

    fn merge_toml_provider(
        mut figment: Figment,
        toml_provider: impl Provider,
        profile: Profile,
    ) -> Figment {
        figment = figment.select(profile.clone());

        // add warnings
        figment = {
            let warnings = WarningsProvider::for_figment(&toml_provider, &figment);
            figment.merge(warnings)
        };

        // use [profile.<profile>] as [<profile>]
        let mut profiles = vec![Config::DEFAULT_PROFILE];
        if profile != Config::DEFAULT_PROFILE {
            profiles.push(profile.clone());
        }
        let provider = toml_provider.strict_select(profiles);

        // apply any key fixes
        let provider = BackwardsCompatTomlProvider(ForcedSnakeCaseData(provider));

        // merge the default profile as a base
        if profile != Config::DEFAULT_PROFILE {
            figment = figment.merge(provider.rename(Config::DEFAULT_PROFILE, profile.clone()));
        }
        // merge special keys into config
        for standalone_key in Config::STANDALONE_SECTIONS {
            if let Some((_, fallback)) =
                STANDALONE_FALLBACK_SECTIONS.iter().find(|(key, _)| standalone_key == key)
            {
                figment = figment.merge(
                    provider
                        .fallback(standalone_key, fallback)
                        .wrap(profile.clone(), standalone_key),
                );
            } else {
                figment = figment.merge(provider.wrap(profile.clone(), standalone_key));
            }
        }
        // merge the profile
        figment = figment.merge(provider);
        figment
    }

    /// Check if any defaults need to be normalized.
    ///
    /// This normalizes the default `evm_version` if a `solc` was provided in the config.
    ///
    /// See also <https://github.com/foundry-rs/foundry/issues/7014>
    fn normalize_defaults(&mut self, figment: Figment) -> Figment {
        if let Ok(solc) = figment.extract_inner::<SolcReq>("solc") {
            // check if evm_version is set
            // TODO: add a warning if evm_version is provided but incompatible
            if figment.find_value("evm_version").is_err() {
                if let Some(version) = solc
                    .try_version()
                    .ok()
                    .and_then(|version| self.evm_version.normalize_version_solc(&version))
                {
                    // normalize evm_version based on the provided solc version
                    self.evm_version = version;
                }
            }
        }

        figment
    }
}

impl From<Config> for Figment {
    fn from(c: Config) -> Figment {
        c.to_figment(FigmentProviders::All)
    }
}

/// Determines what providers should be used when loading the [Figment] for a [Config]
#[derive(Debug, Clone, Copy, PartialEq, Eq, Default)]
pub enum FigmentProviders {
    /// Include all providers
    #[default]
    All,
    /// Only include necessary providers that are useful for cast commands
    ///
    /// This will exclude more expensive providers such as remappings
    Cast,
    /// Only include necessary providers that are useful for anvil
    ///
    /// This will exclude more expensive providers such as remappings
    Anvil,
}

impl FigmentProviders {
    /// Returns true if all providers should be included
    pub const fn is_all(&self) -> bool {
        matches!(self, Self::All)
    }

    /// Returns true if this is the cast preset
    pub const fn is_cast(&self) -> bool {
        matches!(self, Self::Cast)
    }
}

/// Wrapper type for `regex::Regex` that implements `PartialEq`
#[derive(Clone, Debug, Serialize, Deserialize)]
#[serde(transparent)]
pub struct RegexWrapper {
    #[serde(with = "serde_regex")]
    inner: regex::Regex,
}

impl std::ops::Deref for RegexWrapper {
    type Target = regex::Regex;

    fn deref(&self) -> &Self::Target {
        &self.inner
    }
}

impl std::cmp::PartialEq for RegexWrapper {
    fn eq(&self, other: &Self) -> bool {
        self.as_str() == other.as_str()
    }
}

impl From<RegexWrapper> for regex::Regex {
    fn from(wrapper: RegexWrapper) -> Self {
        wrapper.inner
    }
}

impl From<regex::Regex> for RegexWrapper {
    fn from(re: Regex) -> Self {
        RegexWrapper { inner: re }
    }
}

/// Ser/de `globset::Glob` explicitly to handle `Option<Glob>` properly
pub(crate) mod from_opt_glob {
    use serde::{Deserialize, Deserializer, Serializer};

    pub fn serialize<S>(value: &Option<globset::Glob>, serializer: S) -> Result<S::Ok, S::Error>
    where
        S: Serializer,
    {
        match value {
            Some(glob) => serializer.serialize_str(glob.glob()),
            None => serializer.serialize_none(),
        }
    }

    pub fn deserialize<'de, D>(deserializer: D) -> Result<Option<globset::Glob>, D::Error>
    where
        D: Deserializer<'de>,
    {
        let s: Option<String> = Option::deserialize(deserializer)?;
        if let Some(s) = s {
            return Ok(Some(globset::Glob::new(&s).map_err(serde::de::Error::custom)?))
        }
        Ok(None)
    }
}

/// A helper wrapper around the root path used during Config detection
#[derive(Clone, Debug, PartialEq, Eq, PartialOrd, Ord, Hash, Serialize, Deserialize)]
#[serde(transparent)]
pub struct RootPath(pub PathBuf);

impl Default for RootPath {
    fn default() -> Self {
        ".".into()
    }
}

impl<P: Into<PathBuf>> From<P> for RootPath {
    fn from(p: P) -> Self {
        RootPath(p.into())
    }
}

impl AsRef<Path> for RootPath {
    fn as_ref(&self) -> &Path {
        &self.0
    }
}

/// Parses a config profile
///
/// All `Profile` date is ignored by serde, however the `Config::to_string_pretty` includes it and
/// returns a toml table like
///
/// ```toml
/// #[profile.default]
/// src = "..."
/// ```
/// This ignores the `#[profile.default]` part in the toml
pub fn parse_with_profile<T: serde::de::DeserializeOwned>(
    s: &str,
) -> Result<Option<(Profile, T)>, Error> {
    let figment = Config::merge_toml_provider(
        Figment::new(),
        Toml::string(s).nested(),
        Config::DEFAULT_PROFILE,
    );
    if figment.profiles().any(|p| p == Config::DEFAULT_PROFILE) {
        Ok(Some((Config::DEFAULT_PROFILE, figment.select(Config::DEFAULT_PROFILE).extract()?)))
    } else {
        Ok(None)
    }
}

impl Provider for Config {
    fn metadata(&self) -> Metadata {
        Metadata::named("Foundry Config")
    }

    #[track_caller]
    fn data(&self) -> Result<Map<Profile, Dict>, figment::Error> {
        let mut data = Serialized::defaults(self).data()?;
        if let Some(entry) = data.get_mut(&self.profile) {
            entry.insert("root".to_string(), Value::serialize(self.__root.clone())?);
        }
        Ok(data)
    }

    fn profile(&self) -> Option<Profile> {
        Some(self.profile.clone())
    }
}

impl Default for Config {
    fn default() -> Self {
        Self {
            profile: Self::DEFAULT_PROFILE,
            fs_permissions: FsPermissions::new([PathPermission::read("out")]),
            cancun: false,
            isolate: false,
            __root: Default::default(),
            src: "src".into(),
            test: "test".into(),
            script: "script".into(),
            out: "out".into(),
            libs: vec!["lib".into()],
            cache: true,
            cache_path: "cache".into(),
            broadcast: "broadcast".into(),
            allow_paths: vec![],
            include_paths: vec![],
            force: false,
            evm_version: EvmVersion::Paris,
            gas_reports: vec!["*".to_string()],
            gas_reports_ignore: vec![],
            solc: None,
            auto_detect_solc: true,
            offline: false,
            optimizer: true,
            optimizer_runs: 200,
            optimizer_details: None,
            model_checker: None,
            extra_output: Default::default(),
            extra_output_files: Default::default(),
            names: false,
            sizes: false,
            test_pattern: None,
            test_pattern_inverse: None,
            contract_pattern: None,
            contract_pattern_inverse: None,
            path_pattern: None,
            path_pattern_inverse: None,
            fuzz: FuzzConfig::new("cache/fuzz".into()),
            invariant: InvariantConfig::new("cache/invariant".into()),
            always_use_create_2_factory: false,
            ffi: false,
            prompt_timeout: 120,
            sender: Config::DEFAULT_SENDER,
            tx_origin: Config::DEFAULT_SENDER,
            initial_balance: U256::from(0xffffffffffffffffffffffffu128),
            block_number: 1,
            fork_block_number: None,
            chain: None,
            gas_limit: i64::MAX.into(),
            code_size_limit: None,
            gas_price: None,
            block_base_fee_per_gas: 0,
            block_coinbase: Address::ZERO,
            block_timestamp: 1,
            block_difficulty: 0,
            block_prevrandao: Default::default(),
            block_gas_limit: None,
            disable_block_gas_limit: false,
            memory_limit: 1 << 27, // 2**27 = 128MiB = 134_217_728 bytes
            eth_rpc_url: None,
            eth_rpc_jwt: None,
            etherscan_api_key: None,
            verbosity: 0,
            remappings: vec![],
            auto_detect_remappings: true,
            libraries: vec![],
            ignored_error_codes: vec![
                SolidityErrorCode::SpdxLicenseNotProvided,
                SolidityErrorCode::ContractExceeds24576Bytes,
                SolidityErrorCode::ContractInitCodeSizeExceeds49152Bytes,
                SolidityErrorCode::TransientStorageUsed,
            ],
            ignored_file_paths: vec![],
            deny_warnings: false,
            via_ir: false,
            ast: false,
            rpc_storage_caching: Default::default(),
            rpc_endpoints: Default::default(),
            etherscan: Default::default(),
            no_storage_caching: false,
            no_rpc_rate_limit: false,
            use_literal_content: false,
            bytecode_hash: BytecodeHash::Ipfs,
            cbor_metadata: true,
            revert_strings: None,
            sparse_mode: false,
            build_info: false,
            build_info_path: None,
            fmt: Default::default(),
            doc: Default::default(),
            labels: Default::default(),
            unchecked_cheatcode_artifacts: false,
<<<<<<< HEAD
            dependencies: Default::default(),
=======
            create2_library_salt: Config::DEFAULT_CREATE2_LIBRARY_SALT,
>>>>>>> 44d98ea9
            __non_exhaustive: (),
            __warnings: vec![],
        }
    }
}

/// Wrapper for the config's `gas_limit` value necessary because toml-rs can't handle larger number because integers are stored signed: <https://github.com/alexcrichton/toml-rs/issues/256>
///
/// Due to this limitation this type will be serialized/deserialized as String if it's larger than
/// `i64`
#[derive(Clone, Copy, Debug, PartialEq, Eq)]
pub struct GasLimit(pub u64);

impl From<u64> for GasLimit {
    fn from(gas: u64) -> Self {
        Self(gas)
    }
}
impl From<i64> for GasLimit {
    fn from(gas: i64) -> Self {
        Self(gas as u64)
    }
}
impl From<i32> for GasLimit {
    fn from(gas: i32) -> Self {
        Self(gas as u64)
    }
}
impl From<u32> for GasLimit {
    fn from(gas: u32) -> Self {
        Self(gas as u64)
    }
}

impl From<GasLimit> for u64 {
    fn from(gas: GasLimit) -> Self {
        gas.0
    }
}

impl Serialize for GasLimit {
    fn serialize<S>(&self, serializer: S) -> Result<S::Ok, S::Error>
    where
        S: Serializer,
    {
        if self.0 > i64::MAX as u64 {
            serializer.serialize_str(&self.0.to_string())
        } else {
            serializer.serialize_u64(self.0)
        }
    }
}

impl<'de> Deserialize<'de> for GasLimit {
    fn deserialize<D>(deserializer: D) -> Result<Self, D::Error>
    where
        D: Deserializer<'de>,
    {
        use serde::de::Error;

        #[derive(Deserialize)]
        #[serde(untagged)]
        enum Gas {
            Number(u64),
            Text(String),
        }

        let gas = match Gas::deserialize(deserializer)? {
            Gas::Number(num) => GasLimit(num),
            Gas::Text(s) => match s.as_str() {
                "max" | "MAX" | "Max" | "u64::MAX" | "u64::Max" => GasLimit(u64::MAX),
                s => GasLimit(s.parse().map_err(D::Error::custom)?),
            },
        };

        Ok(gas)
    }
}

/// Variants for selecting the [`Solc`] instance
#[derive(Clone, Debug, PartialEq, Eq, Serialize, Deserialize)]
#[serde(untagged)]
pub enum SolcReq {
    /// Requires a specific solc version, that's either already installed (via `svm`) or will be
    /// auto installed (via `svm`)
    Version(Version),
    /// Path to an existing local solc installation
    Local(PathBuf),
}

impl SolcReq {
    /// Tries to get the solc version from the `SolcReq`
    ///
    /// If the `SolcReq` is a `Version` it will return the version, if it's a path to a binary it
    /// will try to get the version from the binary.
    fn try_version(&self) -> Result<Version, SolcError> {
        match self {
            SolcReq::Version(version) => Ok(version.clone()),
            SolcReq::Local(path) => Solc::new(path).map(|solc| solc.version),
        }
    }
}

impl<T: AsRef<str>> From<T> for SolcReq {
    fn from(s: T) -> Self {
        let s = s.as_ref();
        if let Ok(v) = Version::from_str(s) {
            SolcReq::Version(v)
        } else {
            SolcReq::Local(s.into())
        }
    }
}

/// A convenience provider to retrieve a toml file.
/// This will return an error if the env var is set but the file does not exist
struct TomlFileProvider {
    pub env_var: Option<&'static str>,
    pub default: PathBuf,
    pub cache: Option<Result<Map<Profile, Dict>, Error>>,
}

impl TomlFileProvider {
    fn new(env_var: Option<&'static str>, default: impl Into<PathBuf>) -> Self {
        Self { env_var, default: default.into(), cache: None }
    }

    fn env_val(&self) -> Option<String> {
        self.env_var.and_then(Env::var)
    }

    fn file(&self) -> PathBuf {
        self.env_val().map(PathBuf::from).unwrap_or_else(|| self.default.clone())
    }

    fn is_missing(&self) -> bool {
        if let Some(file) = self.env_val() {
            let path = Path::new(&file);
            if !path.exists() {
                return true
            }
        }
        false
    }

    pub fn cached(mut self) -> Self {
        self.cache = Some(self.read());
        self
    }

    fn read(&self) -> Result<Map<Profile, Dict>, Error> {
        use serde::de::Error as _;
        if let Some(file) = self.env_val() {
            let path = Path::new(&file);
            if !path.exists() {
                return Err(Error::custom(format!(
                    "Config file `{}` set in env var `{}` does not exist",
                    file,
                    self.env_var.unwrap()
                )))
            }
            Toml::file(file)
        } else {
            Toml::file(&self.default)
        }
        .nested()
        .data()
    }
}

impl Provider for TomlFileProvider {
    fn metadata(&self) -> Metadata {
        if self.is_missing() {
            Metadata::named("TOML file provider")
        } else {
            Toml::file(self.file()).nested().metadata()
        }
    }

    fn data(&self) -> Result<Map<Profile, Dict>, Error> {
        if let Some(cache) = self.cache.as_ref() {
            cache.clone()
        } else {
            self.read()
        }
    }
}

/// A Provider that ensures all keys are snake case if they're not standalone sections, See
/// `Config::STANDALONE_SECTIONS`
struct ForcedSnakeCaseData<P>(P);

impl<P: Provider> Provider for ForcedSnakeCaseData<P> {
    fn metadata(&self) -> Metadata {
        self.0.metadata()
    }

    fn data(&self) -> Result<Map<Profile, Dict>, Error> {
        let mut map = Map::new();
        for (profile, dict) in self.0.data()? {
            if Config::STANDALONE_SECTIONS.contains(&profile.as_ref()) {
                // don't force snake case for keys in standalone sections
                map.insert(profile, dict);
                continue
            }
            map.insert(profile, dict.into_iter().map(|(k, v)| (k.to_snake_case(), v)).collect());
        }
        Ok(map)
    }
}

/// A Provider that handles breaking changes in toml files
struct BackwardsCompatTomlProvider<P>(P);

impl<P: Provider> Provider for BackwardsCompatTomlProvider<P> {
    fn metadata(&self) -> Metadata {
        self.0.metadata()
    }

    fn data(&self) -> Result<Map<Profile, Dict>, Error> {
        let mut map = Map::new();
        let solc_env = std::env::var("FOUNDRY_SOLC_VERSION")
            .or_else(|_| std::env::var("DAPP_SOLC_VERSION"))
            .map(Value::from)
            .ok();
        for (profile, mut dict) in self.0.data()? {
            if let Some(v) = solc_env.clone() {
                // ENV var takes precedence over config file
                dict.insert("solc".to_string(), v);
            } else if let Some(v) = dict.remove("solc_version") {
                // only insert older variant if not already included
                if !dict.contains_key("solc") {
                    dict.insert("solc".to_string(), v);
                }
            }
            map.insert(profile, dict);
        }
        Ok(map)
    }
}

/// A provider that sets the `src` and `output` path depending on their existence.
struct DappHardhatDirProvider<'a>(&'a Path);

impl<'a> Provider for DappHardhatDirProvider<'a> {
    fn metadata(&self) -> Metadata {
        Metadata::named("Dapp Hardhat dir compat")
    }

    fn data(&self) -> Result<Map<Profile, Dict>, Error> {
        let mut dict = Dict::new();
        dict.insert(
            "src".to_string(),
            ProjectPathsConfig::find_source_dir(self.0)
                .file_name()
                .unwrap()
                .to_string_lossy()
                .to_string()
                .into(),
        );
        dict.insert(
            "out".to_string(),
            ProjectPathsConfig::find_artifacts_dir(self.0)
                .file_name()
                .unwrap()
                .to_string_lossy()
                .to_string()
                .into(),
        );

        // detect libs folders:
        //   if `lib` _and_ `node_modules` exists: include both
        //   if only `node_modules` exists: include `node_modules`
        //   include `lib` otherwise
        let mut libs = vec![];
        let node_modules = self.0.join("node_modules");
        let lib = self.0.join("lib");
        if node_modules.exists() {
            if lib.exists() {
                libs.push(lib.file_name().unwrap().to_string_lossy().to_string());
            }
            libs.push(node_modules.file_name().unwrap().to_string_lossy().to_string());
        } else {
            libs.push(lib.file_name().unwrap().to_string_lossy().to_string());
        }

        dict.insert("libs".to_string(), libs.into());

        Ok(Map::from([(Config::selected_profile(), dict)]))
    }
}

/// A provider that checks for DAPP_ env vars that are named differently than FOUNDRY_
struct DappEnvCompatProvider;

impl Provider for DappEnvCompatProvider {
    fn metadata(&self) -> Metadata {
        Metadata::named("Dapp env compat")
    }

    fn data(&self) -> Result<Map<Profile, Dict>, Error> {
        use serde::de::Error as _;
        use std::env;

        let mut dict = Dict::new();
        if let Ok(val) = env::var("DAPP_TEST_NUMBER") {
            dict.insert(
                "block_number".to_string(),
                val.parse::<u64>().map_err(figment::Error::custom)?.into(),
            );
        }
        if let Ok(val) = env::var("DAPP_TEST_ADDRESS") {
            dict.insert("sender".to_string(), val.into());
        }
        if let Ok(val) = env::var("DAPP_FORK_BLOCK") {
            dict.insert(
                "fork_block_number".to_string(),
                val.parse::<u64>().map_err(figment::Error::custom)?.into(),
            );
        } else if let Ok(val) = env::var("DAPP_TEST_NUMBER") {
            dict.insert(
                "fork_block_number".to_string(),
                val.parse::<u64>().map_err(figment::Error::custom)?.into(),
            );
        }
        if let Ok(val) = env::var("DAPP_TEST_TIMESTAMP") {
            dict.insert(
                "block_timestamp".to_string(),
                val.parse::<u64>().map_err(figment::Error::custom)?.into(),
            );
        }
        if let Ok(val) = env::var("DAPP_BUILD_OPTIMIZE_RUNS") {
            dict.insert(
                "optimizer_runs".to_string(),
                val.parse::<u64>().map_err(figment::Error::custom)?.into(),
            );
        }
        if let Ok(val) = env::var("DAPP_BUILD_OPTIMIZE") {
            // Activate Solidity optimizer (0 or 1)
            let val = val.parse::<u8>().map_err(figment::Error::custom)?;
            if val > 1 {
                return Err(
                    format!("Invalid $DAPP_BUILD_OPTIMIZE value `{val}`, expected 0 or 1").into()
                )
            }
            dict.insert("optimizer".to_string(), (val == 1).into());
        }

        // libraries in env vars either as `[..]` or single string separated by comma
        if let Ok(val) = env::var("DAPP_LIBRARIES").or_else(|_| env::var("FOUNDRY_LIBRARIES")) {
            dict.insert("libraries".to_string(), utils::to_array_value(&val)?);
        }

        let mut fuzz_dict = Dict::new();
        if let Ok(val) = env::var("DAPP_TEST_FUZZ_RUNS") {
            fuzz_dict.insert(
                "runs".to_string(),
                val.parse::<u32>().map_err(figment::Error::custom)?.into(),
            );
        }
        dict.insert("fuzz".to_string(), fuzz_dict.into());

        let mut invariant_dict = Dict::new();
        if let Ok(val) = env::var("DAPP_TEST_DEPTH") {
            invariant_dict.insert(
                "depth".to_string(),
                val.parse::<u32>().map_err(figment::Error::custom)?.into(),
            );
        }
        dict.insert("invariant".to_string(), invariant_dict.into());

        Ok(Map::from([(Config::selected_profile(), dict)]))
    }
}

/// Renames a profile from `from` to `to
///
/// For example given:
///
/// ```toml
/// [from]
/// key = "value"
/// ```
///
/// RenameProfileProvider will output
///
/// ```toml
/// [to]
/// key = "value"
/// ```
struct RenameProfileProvider<P> {
    provider: P,
    from: Profile,
    to: Profile,
}

impl<P> RenameProfileProvider<P> {
    pub fn new(provider: P, from: impl Into<Profile>, to: impl Into<Profile>) -> Self {
        Self { provider, from: from.into(), to: to.into() }
    }
}

impl<P: Provider> Provider for RenameProfileProvider<P> {
    fn metadata(&self) -> Metadata {
        self.provider.metadata()
    }
    fn data(&self) -> Result<Map<Profile, Dict>, Error> {
        let mut data = self.provider.data()?;
        if let Some(data) = data.remove(&self.from) {
            return Ok(Map::from([(self.to.clone(), data)]))
        }
        Ok(Default::default())
    }
    fn profile(&self) -> Option<Profile> {
        Some(self.to.clone())
    }
}

/// Unwraps a profile reducing the key depth
///
/// For example given:
///
/// ```toml
/// [wrapping_key.profile]
/// key = "value"
/// ```
///
/// UnwrapProfileProvider will output:
///
/// ```toml
/// [profile]
/// key = "value"
/// ```
struct UnwrapProfileProvider<P> {
    provider: P,
    wrapping_key: Profile,
    profile: Profile,
}

impl<P> UnwrapProfileProvider<P> {
    pub fn new(provider: P, wrapping_key: impl Into<Profile>, profile: impl Into<Profile>) -> Self {
        Self { provider, wrapping_key: wrapping_key.into(), profile: profile.into() }
    }
}

impl<P: Provider> Provider for UnwrapProfileProvider<P> {
    fn metadata(&self) -> Metadata {
        self.provider.metadata()
    }
    fn data(&self) -> Result<Map<Profile, Dict>, Error> {
        self.provider.data().and_then(|mut data| {
            if let Some(profiles) = data.remove(&self.wrapping_key) {
                for (profile_str, profile_val) in profiles {
                    let profile = Profile::new(&profile_str);
                    if profile != self.profile {
                        continue
                    }
                    match profile_val {
                        Value::Dict(_, dict) => return Ok(profile.collect(dict)),
                        bad_val => {
                            let mut err = Error::from(figment::error::Kind::InvalidType(
                                bad_val.to_actual(),
                                "dict".into(),
                            ));
                            err.metadata = Some(self.provider.metadata());
                            err.profile = Some(self.profile.clone());
                            return Err(err)
                        }
                    }
                }
            }
            Ok(Default::default())
        })
    }
    fn profile(&self) -> Option<Profile> {
        Some(self.profile.clone())
    }
}

/// Wraps a profile in another profile
///
/// For example given:
///
/// ```toml
/// [profile]
/// key = "value"
/// ```
///
/// WrapProfileProvider will output:
///
/// ```toml
/// [wrapping_key.profile]
/// key = "value"
/// ```
struct WrapProfileProvider<P> {
    provider: P,
    wrapping_key: Profile,
    profile: Profile,
}

impl<P> WrapProfileProvider<P> {
    pub fn new(provider: P, wrapping_key: impl Into<Profile>, profile: impl Into<Profile>) -> Self {
        Self { provider, wrapping_key: wrapping_key.into(), profile: profile.into() }
    }
}

impl<P: Provider> Provider for WrapProfileProvider<P> {
    fn metadata(&self) -> Metadata {
        self.provider.metadata()
    }
    fn data(&self) -> Result<Map<Profile, Dict>, Error> {
        if let Some(inner) = self.provider.data()?.remove(&self.profile) {
            let value = Value::from(inner);
            let dict = [(self.profile.to_string().to_snake_case(), value)].into_iter().collect();
            Ok(self.wrapping_key.collect(dict))
        } else {
            Ok(Default::default())
        }
    }
    fn profile(&self) -> Option<Profile> {
        Some(self.profile.clone())
    }
}

/// Extracts the profile from the `profile` key and using the original key as backup, merging
/// values where necessary
///
/// For example given:
///
/// ```toml
/// [profile.cool]
/// key = "value"
///
/// [cool]
/// key2 = "value2"
/// ```
///
/// OptionalStrictProfileProvider will output:
///
/// ```toml
/// [cool]
/// key = "value"
/// key2 = "value2"
/// ```
///
/// And emit a deprecation warning
struct OptionalStrictProfileProvider<P> {
    provider: P,
    profiles: Vec<Profile>,
}

impl<P> OptionalStrictProfileProvider<P> {
    pub const PROFILE_PROFILE: Profile = Profile::const_new("profile");

    pub fn new(provider: P, profiles: impl IntoIterator<Item = impl Into<Profile>>) -> Self {
        Self { provider, profiles: profiles.into_iter().map(|profile| profile.into()).collect() }
    }
}

impl<P: Provider> Provider for OptionalStrictProfileProvider<P> {
    fn metadata(&self) -> Metadata {
        self.provider.metadata()
    }
    fn data(&self) -> Result<Map<Profile, Dict>, Error> {
        let mut figment = Figment::from(&self.provider);
        for profile in &self.profiles {
            figment = figment.merge(UnwrapProfileProvider::new(
                &self.provider,
                Self::PROFILE_PROFILE,
                profile.clone(),
            ));
        }
        figment.data().map_err(|err| {
            // figment does tag metadata and tries to map metadata to an error, since we use a new
            // figment in this provider this new figment does not know about the metadata of the
            // provider and can't map the metadata to the error. Therefor we return the root error
            // if this error originated in the provider's data.
            if let Err(root_err) = self.provider.data() {
                return root_err
            }
            err
        })
    }
    fn profile(&self) -> Option<Profile> {
        self.profiles.last().cloned()
    }
}

trait ProviderExt: Provider {
    fn rename(
        &self,
        from: impl Into<Profile>,
        to: impl Into<Profile>,
    ) -> RenameProfileProvider<&Self> {
        RenameProfileProvider::new(self, from, to)
    }

    fn wrap(
        &self,
        wrapping_key: impl Into<Profile>,
        profile: impl Into<Profile>,
    ) -> WrapProfileProvider<&Self> {
        WrapProfileProvider::new(self, wrapping_key, profile)
    }

    fn strict_select(
        &self,
        profiles: impl IntoIterator<Item = impl Into<Profile>>,
    ) -> OptionalStrictProfileProvider<&Self> {
        OptionalStrictProfileProvider::new(self, profiles)
    }

    fn fallback(
        &self,
        profile: impl Into<Profile>,
        fallback: impl Into<Profile>,
    ) -> FallbackProfileProvider<&Self> {
        FallbackProfileProvider::new(self, profile, fallback)
    }
}
impl<P: Provider> ProviderExt for P {}

/// A subset of the foundry `Config`
/// used to initialize a `foundry.toml` file
///
/// # Example
///
/// ```rust
/// use foundry_config::{BasicConfig, Config};
/// use serde::Deserialize;
///
/// let my_config = Config::figment().extract::<BasicConfig>();
/// ```
#[derive(Clone, Debug, PartialEq, Eq, Serialize, Deserialize)]
pub struct BasicConfig {
    /// the profile tag: `[profile.default]`
    #[serde(skip)]
    pub profile: Profile,
    /// path of the source contracts dir, like `src` or `contracts`
    pub src: PathBuf,
    /// path to where artifacts shut be written to
    pub out: PathBuf,
    /// all library folders to include, `lib`, `node_modules`
    pub libs: Vec<PathBuf>,
    /// `Remappings` to use for this repo
    #[serde(default, skip_serializing_if = "Vec::is_empty")]
    pub remappings: Vec<RelativeRemapping>,
}

impl BasicConfig {
    /// Serialize the config as a String of TOML.
    ///
    /// This serializes to a table with the name of the profile
    pub fn to_string_pretty(&self) -> Result<String, toml::ser::Error> {
        let s = toml::to_string_pretty(self)?;
        Ok(format!(
            "\
[profile.{}]
{s}
# See more config options https://github.com/foundry-rs/foundry/blob/master/crates/config/README.md#all-options\n",
            self.profile
        ))
    }
}

pub(crate) mod from_str_lowercase {
    use serde::{Deserialize, Deserializer, Serializer};
    use std::str::FromStr;

    pub fn serialize<T, S>(value: &T, serializer: S) -> Result<S::Ok, S::Error>
    where
        T: std::fmt::Display,
        S: Serializer,
    {
        serializer.collect_str(&value.to_string().to_lowercase())
    }

    pub fn deserialize<'de, T, D>(deserializer: D) -> Result<T, D::Error>
    where
        D: Deserializer<'de>,
        T: FromStr,
        T::Err: std::fmt::Display,
    {
        String::deserialize(deserializer)?.to_lowercase().parse().map_err(serde::de::Error::custom)
    }
}

fn canonic(path: impl Into<PathBuf>) -> PathBuf {
    let path = path.into();
    foundry_compilers::utils::canonicalize(&path).unwrap_or(path)
}

/// Type for Soldeer configs, under dependencies tag in the foundry.toml
#[derive(Clone, Debug, PartialEq, Serialize, Deserialize)]
pub struct SoldeerConfig(BTreeMap<String, SoldeerDependency>);
impl SoldeerConfig {

}

#[cfg(test)]
mod tests {
    use super::*;
    use crate::{
        cache::{CachedChains, CachedEndpoints},
        endpoints::{RpcEndpointConfig, RpcEndpointType},
        etherscan::ResolvedEtherscanConfigs,
    };
    use figment::error::Kind::InvalidType;
    use foundry_compilers::artifacts::{ModelCheckerEngine, YulDetails};
    use similar_asserts::assert_eq;
    use std::{collections::BTreeMap, fs::File, io::Write};
    use tempfile::tempdir;
    use NamedChain::Moonbeam;

    // Helper function to clear `__warnings` in config, since it will be populated during loading
    // from file, causing testing problem when comparing to those created from `default()`, etc.
    fn clear_warning(config: &mut Config) {
        config.__warnings = vec![];
    }

    #[test]
    fn default_sender() {
        assert_eq!(
            Config::DEFAULT_SENDER,
            Address::from_str("0x1804c8AB1F12E6bbf3894d4083f33e07309d1f38").unwrap()
        );
    }

    #[test]
    fn test_caching() {
        let mut config = Config::default();
        let chain_id = NamedChain::Mainnet;
        let url = "https://eth-mainnet.alchemyapi";
        assert!(config.enable_caching(url, chain_id));

        config.no_storage_caching = true;
        assert!(!config.enable_caching(url, chain_id));

        config.no_storage_caching = false;
        assert!(!config.enable_caching(url, NamedChain::Dev));
    }

    #[test]
    fn test_install_dir() {
        figment::Jail::expect_with(|jail| {
            let config = Config::load();
            assert_eq!(config.install_lib_dir(), PathBuf::from("lib"));
            jail.create_file(
                "foundry.toml",
                r"
                [profile.default]
                libs = ['node_modules', 'lib']
            ",
            )?;
            let config = Config::load();
            assert_eq!(config.install_lib_dir(), PathBuf::from("lib"));

            jail.create_file(
                "foundry.toml",
                r"
                [profile.default]
                libs = ['custom', 'node_modules', 'lib']
            ",
            )?;
            let config = Config::load();
            assert_eq!(config.install_lib_dir(), PathBuf::from("custom"));

            Ok(())
        });
    }

    #[test]
    fn test_figment_is_default() {
        figment::Jail::expect_with(|_| {
            let mut default: Config = Config::figment().extract().unwrap();
            default.profile = Config::default().profile;
            assert_eq!(default, Config::default());
            Ok(())
        });
    }

    #[test]
    fn test_default_round_trip() {
        figment::Jail::expect_with(|_| {
            let original = Config::figment();
            let roundtrip = Figment::from(Config::from_provider(&original));
            for figment in &[original, roundtrip] {
                let config = Config::from_provider(figment);
                assert_eq!(config, Config::default());
            }
            Ok(())
        });
    }

    #[test]
    fn ffi_env_disallowed() {
        figment::Jail::expect_with(|jail| {
            jail.set_env("FOUNDRY_FFI", "true");
            jail.set_env("FFI", "true");
            jail.set_env("DAPP_FFI", "true");
            let config = Config::load();
            assert!(!config.ffi);

            Ok(())
        });
    }

    #[test]
    fn test_profile_env() {
        figment::Jail::expect_with(|jail| {
            jail.set_env("FOUNDRY_PROFILE", "default");
            let figment = Config::figment();
            assert_eq!(figment.profile(), "default");

            jail.set_env("FOUNDRY_PROFILE", "hardhat");
            let figment: Figment = Config::hardhat().into();
            assert_eq!(figment.profile(), "hardhat");

            jail.create_file(
                "foundry.toml",
                r"
                [profile.default]
                libs = ['lib']
                [profile.local]
                libs = ['modules']
            ",
            )?;
            jail.set_env("FOUNDRY_PROFILE", "local");
            let config = Config::load();
            assert_eq!(config.libs, vec![PathBuf::from("modules")]);

            Ok(())
        });
    }

    #[test]
    fn test_default_test_path() {
        figment::Jail::expect_with(|_| {
            let config = Config::default();
            let paths_config = config.project_paths();
            assert_eq!(paths_config.tests, PathBuf::from(r"test"));
            Ok(())
        });
    }

    #[test]
    fn test_default_libs() {
        figment::Jail::expect_with(|jail| {
            let config = Config::load();
            assert_eq!(config.libs, vec![PathBuf::from("lib")]);

            fs::create_dir_all(jail.directory().join("node_modules")).unwrap();
            let config = Config::load();
            assert_eq!(config.libs, vec![PathBuf::from("node_modules")]);

            fs::create_dir_all(jail.directory().join("lib")).unwrap();
            let config = Config::load();
            assert_eq!(config.libs, vec![PathBuf::from("lib"), PathBuf::from("node_modules")]);

            Ok(())
        });
    }

    #[test]
    fn test_inheritance_from_default_test_path() {
        figment::Jail::expect_with(|jail| {
            jail.create_file(
                "foundry.toml",
                r#"
                [profile.default]
                test = "defaulttest"
                src  = "defaultsrc"
                libs = ['lib', 'node_modules']
                
                [profile.custom]
                src = "customsrc"
            "#,
            )?;

            let config = Config::load();
            assert_eq!(config.src, PathBuf::from("defaultsrc"));
            assert_eq!(config.libs, vec![PathBuf::from("lib"), PathBuf::from("node_modules")]);

            jail.set_env("FOUNDRY_PROFILE", "custom");
            let config = Config::load();

            assert_eq!(config.src, PathBuf::from("customsrc"));
            assert_eq!(config.test, PathBuf::from("defaulttest"));
            assert_eq!(config.libs, vec![PathBuf::from("lib"), PathBuf::from("node_modules")]);

            Ok(())
        });
    }

    #[test]
    fn test_custom_test_path() {
        figment::Jail::expect_with(|jail| {
            jail.create_file(
                "foundry.toml",
                r#"
                [profile.default]
                test = "mytest"
            "#,
            )?;

            let config = Config::load();
            let paths_config = config.project_paths();
            assert_eq!(paths_config.tests, PathBuf::from(r"mytest"));
            Ok(())
        });
    }

    #[test]
    fn test_remappings() {
        figment::Jail::expect_with(|jail| {
            jail.create_file(
                "foundry.toml",
                r#"
                [profile.default]
                src = "some-source"
                out = "some-out"
                cache = true
            "#,
            )?;
            let config = Config::load();
            assert!(config.remappings.is_empty());

            jail.create_file(
                "remappings.txt",
                r"
                file-ds-test/=lib/ds-test/
                file-other/=lib/other/
            ",
            )?;

            let config = Config::load();
            assert_eq!(
                config.remappings,
                vec![
                    Remapping::from_str("file-ds-test/=lib/ds-test/").unwrap().into(),
                    Remapping::from_str("file-other/=lib/other/").unwrap().into(),
                ],
            );

            jail.set_env("DAPP_REMAPPINGS", "ds-test=lib/ds-test/\nother/=lib/other/");
            let config = Config::load();

            assert_eq!(
                config.remappings,
                vec![
                    // From environment (should have precedence over remapping.txt)
                    Remapping::from_str("ds-test=lib/ds-test/").unwrap().into(),
                    Remapping::from_str("other/=lib/other/").unwrap().into(),
                    // From remapping.txt (should have less precedence than remapping.txt)
                    Remapping::from_str("file-ds-test/=lib/ds-test/").unwrap().into(),
                    Remapping::from_str("file-other/=lib/other/").unwrap().into(),
                ],
            );

            Ok(())
        });
    }

    #[test]
    fn test_remappings_override() {
        figment::Jail::expect_with(|jail| {
            jail.create_file(
                "foundry.toml",
                r#"
                [profile.default]
                src = "some-source"
                out = "some-out"
                cache = true
            "#,
            )?;
            let config = Config::load();
            assert!(config.remappings.is_empty());

            jail.create_file(
                "remappings.txt",
                r"
                ds-test/=lib/ds-test/
                other/=lib/other/
            ",
            )?;

            let config = Config::load();
            assert_eq!(
                config.remappings,
                vec![
                    Remapping::from_str("ds-test/=lib/ds-test/").unwrap().into(),
                    Remapping::from_str("other/=lib/other/").unwrap().into(),
                ],
            );

            jail.set_env("DAPP_REMAPPINGS", "ds-test/=lib/ds-test/src/\nenv-lib/=lib/env-lib/");
            let config = Config::load();

            // Remappings should now be:
            // - ds-test from environment (lib/ds-test/src/)
            // - other from remappings.txt (lib/other/)
            // - env-lib from environment (lib/env-lib/)
            assert_eq!(
                config.remappings,
                vec![
                    Remapping::from_str("ds-test/=lib/ds-test/src/").unwrap().into(),
                    Remapping::from_str("env-lib/=lib/env-lib/").unwrap().into(),
                    Remapping::from_str("other/=lib/other/").unwrap().into(),
                ],
            );

            // contains additional remapping to the source dir
            assert_eq!(
                config.get_all_remappings().collect::<Vec<_>>(),
                vec![
                    Remapping::from_str("ds-test/=lib/ds-test/src/").unwrap(),
                    Remapping::from_str("env-lib/=lib/env-lib/").unwrap(),
                    Remapping::from_str("other/=lib/other/").unwrap(),
                ],
            );

            Ok(())
        });
    }

    #[test]
    fn test_can_update_libs() {
        figment::Jail::expect_with(|jail| {
            jail.create_file(
                "foundry.toml",
                r#"
                [profile.default]
                libs = ["node_modules"]
            "#,
            )?;

            let mut config = Config::load();
            config.libs.push("libs".into());
            config.update_libs().unwrap();

            let config = Config::load();
            assert_eq!(config.libs, vec![PathBuf::from("node_modules"), PathBuf::from("libs"),]);
            Ok(())
        });
    }

    #[test]
    fn test_large_gas_limit() {
        figment::Jail::expect_with(|jail| {
            let gas = u64::MAX;
            jail.create_file(
                "foundry.toml",
                &format!(
                    r#"
                [profile.default]
                gas_limit = "{gas}"
            "#
                ),
            )?;

            let config = Config::load();
            assert_eq!(config, Config { gas_limit: gas.into(), ..Config::default() });

            Ok(())
        });
    }

    #[test]
    #[should_panic]
    fn test_toml_file_parse_failure() {
        figment::Jail::expect_with(|jail| {
            jail.create_file(
                "foundry.toml",
                r#"
                [profile.default]
                eth_rpc_url = "https://example.com/
            "#,
            )?;

            let _config = Config::load();

            Ok(())
        });
    }

    #[test]
    #[should_panic]
    fn test_toml_file_non_existing_config_var_failure() {
        figment::Jail::expect_with(|jail| {
            jail.set_env("FOUNDRY_CONFIG", "this config does not exist");

            let _config = Config::load();

            Ok(())
        });
    }

    #[test]
    fn test_resolve_etherscan_with_chain() {
        figment::Jail::expect_with(|jail| {
            let env_key = "__BSC_ETHERSCAN_API_KEY";
            let env_value = "env value";
            jail.create_file(
                "foundry.toml",
                r#"
                [profile.default]

                [etherscan]
                bsc = { key = "${__BSC_ETHERSCAN_API_KEY}", url = "https://api.bscscan.com/api" }
            "#,
            )?;

            let config = Config::load();
            assert!(config
                .get_etherscan_config_with_chain(Some(NamedChain::BinanceSmartChain.into()))
                .is_err());

            std::env::set_var(env_key, env_value);

            assert_eq!(
                config
                    .get_etherscan_config_with_chain(Some(NamedChain::BinanceSmartChain.into()))
                    .unwrap()
                    .unwrap()
                    .key,
                env_value
            );

            let mut with_key = config;
            with_key.etherscan_api_key = Some("via etherscan_api_key".to_string());

            assert_eq!(
                with_key
                    .get_etherscan_config_with_chain(Some(NamedChain::BinanceSmartChain.into()))
                    .unwrap()
                    .unwrap()
                    .key,
                "via etherscan_api_key"
            );

            std::env::remove_var(env_key);
            Ok(())
        });
    }

    #[test]
    fn test_resolve_etherscan() {
        figment::Jail::expect_with(|jail| {
            jail.create_file(
                "foundry.toml",
                r#"
                [profile.default]

                [etherscan]
                mainnet = { key = "FX42Z3BBJJEWXWGYV2X1CIPRSCN" }
                moonbeam = { key = "${_CONFIG_ETHERSCAN_MOONBEAM}" }
            "#,
            )?;

            let config = Config::load();

            assert!(config.etherscan.clone().resolved().has_unresolved());

            jail.set_env("_CONFIG_ETHERSCAN_MOONBEAM", "123456789");

            let configs = config.etherscan.resolved();
            assert!(!configs.has_unresolved());

            let mb_urls = Moonbeam.etherscan_urls().unwrap();
            let mainnet_urls = NamedChain::Mainnet.etherscan_urls().unwrap();
            assert_eq!(
                configs,
                ResolvedEtherscanConfigs::new([
                    (
                        "mainnet",
                        ResolvedEtherscanConfig {
                            api_url: mainnet_urls.0.to_string(),
                            chain: Some(NamedChain::Mainnet.into()),
                            browser_url: Some(mainnet_urls.1.to_string()),
                            key: "FX42Z3BBJJEWXWGYV2X1CIPRSCN".to_string(),
                        }
                    ),
                    (
                        "moonbeam",
                        ResolvedEtherscanConfig {
                            api_url: mb_urls.0.to_string(),
                            chain: Some(Moonbeam.into()),
                            browser_url: Some(mb_urls.1.to_string()),
                            key: "123456789".to_string(),
                        }
                    ),
                ])
            );

            Ok(())
        });
    }

    #[test]
    fn test_resolve_etherscan_chain_id() {
        figment::Jail::expect_with(|jail| {
            jail.create_file(
                "foundry.toml",
                r#"
                [profile.default]
                chain_id = "sepolia"

                [etherscan]
                sepolia = { key = "FX42Z3BBJJEWXWGYV2X1CIPRSCN" }
            "#,
            )?;

            let config = Config::load();
            let etherscan = config.get_etherscan_config().unwrap().unwrap();
            assert_eq!(etherscan.chain, Some(NamedChain::Sepolia.into()));
            assert_eq!(etherscan.key, "FX42Z3BBJJEWXWGYV2X1CIPRSCN");

            Ok(())
        });
    }

    #[test]
    fn test_resolve_rpc_url() {
        figment::Jail::expect_with(|jail| {
            jail.create_file(
                "foundry.toml",
                r#"
                [profile.default]
                [rpc_endpoints]
                optimism = "https://example.com/"
                mainnet = "${_CONFIG_MAINNET}"
            "#,
            )?;
            jail.set_env("_CONFIG_MAINNET", "https://eth-mainnet.alchemyapi.io/v2/123455");

            let mut config = Config::load();
            assert_eq!("http://localhost:8545", config.get_rpc_url_or_localhost_http().unwrap());

            config.eth_rpc_url = Some("mainnet".to_string());
            assert_eq!(
                "https://eth-mainnet.alchemyapi.io/v2/123455",
                config.get_rpc_url_or_localhost_http().unwrap()
            );

            config.eth_rpc_url = Some("optimism".to_string());
            assert_eq!("https://example.com/", config.get_rpc_url_or_localhost_http().unwrap());

            Ok(())
        })
    }

    #[test]
    fn test_resolve_rpc_url_if_etherscan_set() {
        figment::Jail::expect_with(|jail| {
            jail.create_file(
                "foundry.toml",
                r#"
                [profile.default]
                etherscan_api_key = "dummy"
                [rpc_endpoints]
                optimism = "https://example.com/"
            "#,
            )?;

            let config = Config::load();
            assert_eq!("http://localhost:8545", config.get_rpc_url_or_localhost_http().unwrap());

            Ok(())
        })
    }

    #[test]
    fn test_resolve_rpc_url_alias() {
        figment::Jail::expect_with(|jail| {
            jail.create_file(
                "foundry.toml",
                r#"
                [profile.default]
                [rpc_endpoints]
                polygonMumbai = "https://polygon-mumbai.g.alchemy.com/v2/${_RESOLVE_RPC_ALIAS}"
            "#,
            )?;
            let mut config = Config::load();
            config.eth_rpc_url = Some("polygonMumbai".to_string());
            assert!(config.get_rpc_url().unwrap().is_err());

            jail.set_env("_RESOLVE_RPC_ALIAS", "123455");

            let mut config = Config::load();
            config.eth_rpc_url = Some("polygonMumbai".to_string());
            assert_eq!(
                "https://polygon-mumbai.g.alchemy.com/v2/123455",
                config.get_rpc_url().unwrap().unwrap()
            );

            Ok(())
        })
    }

    #[test]
    fn test_resolve_rpc_aliases() {
        figment::Jail::expect_with(|jail| {
            jail.create_file(
                "foundry.toml",
                r#"
               [profile.default]
               [etherscan]
               arbitrum_alias = { key = "${TEST_RESOLVE_RPC_ALIAS_ARBISCAN}" }
               [rpc_endpoints]
               arbitrum_alias = "https://arb-mainnet.g.alchemy.com/v2/${TEST_RESOLVE_RPC_ALIAS_ARB_ONE}"
            "#,
            )?;

            jail.set_env("TEST_RESOLVE_RPC_ALIAS_ARB_ONE", "123455");
            jail.set_env("TEST_RESOLVE_RPC_ALIAS_ARBISCAN", "123455");

            let config = Config::load();

            let config = config.get_etherscan_config_with_chain(Some(NamedChain::Arbitrum.into()));
            assert!(config.is_err());
            assert_eq!(config.unwrap_err().to_string(), "At least one of `url` or `chain` must be present for Etherscan config with unknown alias `arbitrum_alias`");

            Ok(())
        });
    }

    #[test]
    fn test_resolve_rpc_config() {
        figment::Jail::expect_with(|jail| {
            jail.create_file(
                "foundry.toml",
                r#"
                [rpc_endpoints]
                optimism = "https://example.com/"
                mainnet = { endpoint = "${_CONFIG_MAINNET}", retries = 3, retry_backoff = 1000, compute_units_per_second = 1000 }
            "#,
            )?;
            jail.set_env("_CONFIG_MAINNET", "https://eth-mainnet.alchemyapi.io/v2/123455");

            let config = Config::load();
            assert_eq!(
                RpcEndpoints::new([
                    (
                        "optimism",
                        RpcEndpointType::String(RpcEndpoint::Url(
                            "https://example.com/".to_string()
                        ))
                    ),
                    (
                        "mainnet",
                        RpcEndpointType::Config(RpcEndpointConfig {
                            endpoint: RpcEndpoint::Env("${_CONFIG_MAINNET}".to_string()),
                            retries: Some(3),
                            retry_backoff: Some(1000),
                            compute_units_per_second: Some(1000),
                        })
                    ),
                ]),
                config.rpc_endpoints
            );

            let resolved = config.rpc_endpoints.resolved();
            assert_eq!(
                RpcEndpoints::new([
                    ("optimism", RpcEndpoint::Url("https://example.com/".to_string())),
                    (
                        "mainnet",
                        RpcEndpoint::Url("https://eth-mainnet.alchemyapi.io/v2/123455".to_string())
                    ),
                ])
                .resolved(),
                resolved
            );
            Ok(())
        })
    }

    #[test]
    fn test_resolve_endpoints() {
        figment::Jail::expect_with(|jail| {
            jail.create_file(
                "foundry.toml",
                r#"
                [profile.default]
                eth_rpc_url = "optimism"
                [rpc_endpoints]
                optimism = "https://example.com/"
                mainnet = "${_CONFIG_MAINNET}"
                mainnet_2 = "https://eth-mainnet.alchemyapi.io/v2/${_CONFIG_API_KEY1}"
                mainnet_3 = "https://eth-mainnet.alchemyapi.io/v2/${_CONFIG_API_KEY1}/${_CONFIG_API_KEY2}"
            "#,
            )?;

            let config = Config::load();

            assert_eq!(config.get_rpc_url().unwrap().unwrap(), "https://example.com/");

            assert!(config.rpc_endpoints.clone().resolved().has_unresolved());

            jail.set_env("_CONFIG_MAINNET", "https://eth-mainnet.alchemyapi.io/v2/123455");
            jail.set_env("_CONFIG_API_KEY1", "123456");
            jail.set_env("_CONFIG_API_KEY2", "98765");

            let endpoints = config.rpc_endpoints.resolved();

            assert!(!endpoints.has_unresolved());

            assert_eq!(
                endpoints,
                RpcEndpoints::new([
                    ("optimism", RpcEndpoint::Url("https://example.com/".to_string())),
                    (
                        "mainnet",
                        RpcEndpoint::Url("https://eth-mainnet.alchemyapi.io/v2/123455".to_string())
                    ),
                    (
                        "mainnet_2",
                        RpcEndpoint::Url("https://eth-mainnet.alchemyapi.io/v2/123456".to_string())
                    ),
                    (
                        "mainnet_3",
                        RpcEndpoint::Url(
                            "https://eth-mainnet.alchemyapi.io/v2/123456/98765".to_string()
                        )
                    ),
                ])
                .resolved()
            );

            Ok(())
        });
    }

    #[test]
    fn test_extract_etherscan_config() {
        figment::Jail::expect_with(|jail| {
            jail.create_file(
                "foundry.toml",
                r#"
                [profile.default]
                etherscan_api_key = "optimism"

                [etherscan]
                optimism = { key = "https://etherscan-optimism.com/" }
                mumbai = { key = "https://etherscan-mumbai.com/" }
            "#,
            )?;

            let mut config = Config::load();

            let optimism = config.get_etherscan_api_key(Some(NamedChain::Optimism.into()));
            assert_eq!(optimism, Some("https://etherscan-optimism.com/".to_string()));

            config.etherscan_api_key = Some("mumbai".to_string());

            let mumbai = config.get_etherscan_api_key(Some(NamedChain::PolygonMumbai.into()));
            assert_eq!(mumbai, Some("https://etherscan-mumbai.com/".to_string()));

            Ok(())
        });
    }

    #[test]
    fn test_extract_etherscan_config_by_chain() {
        figment::Jail::expect_with(|jail| {
            jail.create_file(
                "foundry.toml",
                r#"
                [profile.default]

                [etherscan]
                mumbai = { key = "https://etherscan-mumbai.com/", chain = 80001 }
            "#,
            )?;

            let config = Config::load();

            let mumbai = config
                .get_etherscan_config_with_chain(Some(NamedChain::PolygonMumbai.into()))
                .unwrap()
                .unwrap();
            assert_eq!(mumbai.key, "https://etherscan-mumbai.com/".to_string());

            Ok(())
        });
    }

    #[test]
    fn test_extract_etherscan_config_by_chain_with_url() {
        figment::Jail::expect_with(|jail| {
            jail.create_file(
                "foundry.toml",
                r#"
                [profile.default]

                [etherscan]
                mumbai = { key = "https://etherscan-mumbai.com/", chain = 80001 , url =  "https://verifier-url.com/"}
            "#,
            )?;

            let config = Config::load();

            let mumbai = config
                .get_etherscan_config_with_chain(Some(NamedChain::PolygonMumbai.into()))
                .unwrap()
                .unwrap();
            assert_eq!(mumbai.key, "https://etherscan-mumbai.com/".to_string());
            assert_eq!(mumbai.api_url, "https://verifier-url.com/".to_string());

            Ok(())
        });
    }

    #[test]
    fn test_extract_etherscan_config_by_chain_and_alias() {
        figment::Jail::expect_with(|jail| {
            jail.create_file(
                "foundry.toml",
                r#"
                [profile.default]
                eth_rpc_url = "mumbai"

                [etherscan]
                mumbai = { key = "https://etherscan-mumbai.com/" }

                [rpc_endpoints]
                mumbai = "https://polygon-mumbai.g.alchemy.com/v2/mumbai"
            "#,
            )?;

            let config = Config::load();

            let mumbai = config.get_etherscan_config_with_chain(None).unwrap().unwrap();
            assert_eq!(mumbai.key, "https://etherscan-mumbai.com/".to_string());

            let mumbai_rpc = config.get_rpc_url().unwrap().unwrap();
            assert_eq!(mumbai_rpc, "https://polygon-mumbai.g.alchemy.com/v2/mumbai");
            Ok(())
        });
    }

    #[test]
    fn test_toml_file() {
        figment::Jail::expect_with(|jail| {
            jail.create_file(
                "foundry.toml",
                r#"
                [profile.default]
                src = "some-source"
                out = "some-out"
                cache = true
                eth_rpc_url = "https://example.com/"
                verbosity = 3
                remappings = ["ds-test=lib/ds-test/"]
                via_ir = true
                rpc_storage_caching = { chains = [1, "optimism", 999999], endpoints = "all"}
                use_literal_content = false
                bytecode_hash = "ipfs"
                cbor_metadata = true
                revert_strings = "strip"
                allow_paths = ["allow", "paths"]
                build_info_path = "build-info"
                always_use_create_2_factory = true

                [rpc_endpoints]
                optimism = "https://example.com/"
                mainnet = "${RPC_MAINNET}"
                mainnet_2 = "https://eth-mainnet.alchemyapi.io/v2/${API_KEY}"
                mainnet_3 = "https://eth-mainnet.alchemyapi.io/v2/${API_KEY}/${ANOTHER_KEY}"
            "#,
            )?;

            let config = Config::load();
            assert_eq!(
                config,
                Config {
                    src: "some-source".into(),
                    out: "some-out".into(),
                    cache: true,
                    eth_rpc_url: Some("https://example.com/".to_string()),
                    remappings: vec![Remapping::from_str("ds-test=lib/ds-test/").unwrap().into()],
                    verbosity: 3,
                    via_ir: true,
                    rpc_storage_caching: StorageCachingConfig {
                        chains: CachedChains::Chains(vec![
                            Chain::mainnet(),
                            Chain::optimism_mainnet(),
                            Chain::from_id(999999)
                        ]),
                        endpoints: CachedEndpoints::All
                    },
                    use_literal_content: false,
                    bytecode_hash: BytecodeHash::Ipfs,
                    cbor_metadata: true,
                    revert_strings: Some(RevertStrings::Strip),
                    allow_paths: vec![PathBuf::from("allow"), PathBuf::from("paths")],
                    rpc_endpoints: RpcEndpoints::new([
                        ("optimism", RpcEndpoint::Url("https://example.com/".to_string())),
                        ("mainnet", RpcEndpoint::Env("${RPC_MAINNET}".to_string())),
                        (
                            "mainnet_2",
                            RpcEndpoint::Env(
                                "https://eth-mainnet.alchemyapi.io/v2/${API_KEY}".to_string()
                            )
                        ),
                        (
                            "mainnet_3",
                            RpcEndpoint::Env(
                                "https://eth-mainnet.alchemyapi.io/v2/${API_KEY}/${ANOTHER_KEY}"
                                    .to_string()
                            )
                        ),
                    ]),
                    build_info_path: Some("build-info".into()),
                    always_use_create_2_factory: true,
                    ..Config::default()
                }
            );

            Ok(())
        });
    }

    #[test]
    fn test_load_remappings() {
        figment::Jail::expect_with(|jail| {
            jail.create_file(
                "foundry.toml",
                r"
                [profile.default]
                remappings = ['nested/=lib/nested/']
            ",
            )?;

            let config = Config::load_with_root(jail.directory());
            assert_eq!(
                config.remappings,
                vec![Remapping::from_str("nested/=lib/nested/").unwrap().into()]
            );

            Ok(())
        });
    }

    #[test]
    fn test_load_full_toml() {
        figment::Jail::expect_with(|jail| {
            jail.create_file(
                "foundry.toml",
                r#"
                [profile.default]
                auto_detect_solc = true
                block_base_fee_per_gas = 0
                block_coinbase = '0x0000000000000000000000000000000000000000'
                block_difficulty = 0
                block_prevrandao = '0x0000000000000000000000000000000000000000000000000000000000000000'
                block_number = 1
                block_timestamp = 1
                use_literal_content = false
                bytecode_hash = 'ipfs'
                cbor_metadata = true
                cache = true
                cache_path = 'cache'
                evm_version = 'london'
                extra_output = []
                extra_output_files = []
                always_use_create_2_factory = false
                ffi = false
                force = false
                gas_limit = 9223372036854775807
                gas_price = 0
                gas_reports = ['*']
                ignored_error_codes = [1878]
                ignored_warnings_from = ["something"]
                deny_warnings = false
                initial_balance = '0xffffffffffffffffffffffff'
                libraries = []
                libs = ['lib']
                memory_limit = 134217728
                names = false
                no_storage_caching = false
                no_rpc_rate_limit = false
                offline = false
                optimizer = true
                optimizer_runs = 200
                out = 'out'
                remappings = ['nested/=lib/nested/']
                sender = '0x1804c8AB1F12E6bbf3894d4083f33e07309d1f38'
                sizes = false
                sparse_mode = false
                src = 'src'
                test = 'test'
                tx_origin = '0x1804c8AB1F12E6bbf3894d4083f33e07309d1f38'
                verbosity = 0
                via_ir = false
                
                [profile.default.rpc_storage_caching]
                chains = 'all'
                endpoints = 'all'

                [rpc_endpoints]
                optimism = "https://example.com/"
                mainnet = "${RPC_MAINNET}"
                mainnet_2 = "https://eth-mainnet.alchemyapi.io/v2/${API_KEY}"

                [fuzz]
                runs = 256
                seed = '0x3e8'
                max_test_rejects = 65536

                [invariant]
                runs = 256
                depth = 15
                fail_on_revert = false
                call_override = false
            "#,
            )?;

            let config = Config::load_with_root(jail.directory());

            assert_eq!(config.ignored_file_paths, vec![PathBuf::from("something")]);
            assert_eq!(config.fuzz.seed, Some(U256::from(1000)));
            assert_eq!(
                config.remappings,
                vec![Remapping::from_str("nested/=lib/nested/").unwrap().into()]
            );

            assert_eq!(
                config.rpc_endpoints,
                RpcEndpoints::new([
                    ("optimism", RpcEndpoint::Url("https://example.com/".to_string())),
                    ("mainnet", RpcEndpoint::Env("${RPC_MAINNET}".to_string())),
                    (
                        "mainnet_2",
                        RpcEndpoint::Env(
                            "https://eth-mainnet.alchemyapi.io/v2/${API_KEY}".to_string()
                        )
                    ),
                ]),
            );

            Ok(())
        });
    }

    #[test]
    fn test_solc_req() {
        figment::Jail::expect_with(|jail| {
            jail.create_file(
                "foundry.toml",
                r#"
                [profile.default]
                solc_version = "0.8.12"
            "#,
            )?;

            let config = Config::load();
            assert_eq!(config.solc, Some(SolcReq::Version(Version::new(0, 8, 12))));

            jail.create_file(
                "foundry.toml",
                r#"
                [profile.default]
                solc = "0.8.12"
            "#,
            )?;

            let config = Config::load();
            assert_eq!(config.solc, Some(SolcReq::Version(Version::new(0, 8, 12))));

            jail.create_file(
                "foundry.toml",
                r#"
                [profile.default]
                solc = "path/to/local/solc"
            "#,
            )?;

            let config = Config::load();
            assert_eq!(config.solc, Some(SolcReq::Local("path/to/local/solc".into())));

            jail.set_env("FOUNDRY_SOLC_VERSION", "0.6.6");
            let config = Config::load();
            assert_eq!(config.solc, Some(SolcReq::Version(Version::new(0, 6, 6))));
            Ok(())
        });
    }

    // ensures the newer `solc` takes precedence over `solc_version`
    #[test]
    fn test_backwards_solc_version() {
        figment::Jail::expect_with(|jail| {
            jail.create_file(
                "foundry.toml",
                r#"
                [default]
                solc = "0.8.12"
                solc_version = "0.8.20"
            "#,
            )?;

            let config = Config::load();
            assert_eq!(config.solc, Some(SolcReq::Version(Version::new(0, 8, 12))));

            Ok(())
        });

        figment::Jail::expect_with(|jail| {
            jail.create_file(
                "foundry.toml",
                r#"
                [default]
                solc_version = "0.8.20"
            "#,
            )?;

            let config = Config::load();
            assert_eq!(config.solc, Some(SolcReq::Version(Version::new(0, 8, 20))));

            Ok(())
        });
    }

    #[test]
    fn test_toml_casing_file() {
        figment::Jail::expect_with(|jail| {
            jail.create_file(
                "foundry.toml",
                r#"
                [profile.default]
                src = "some-source"
                out = "some-out"
                cache = true
                eth-rpc-url = "https://example.com/"
                evm-version = "berlin"
                auto-detect-solc = false
            "#,
            )?;

            let config = Config::load();
            assert_eq!(
                config,
                Config {
                    src: "some-source".into(),
                    out: "some-out".into(),
                    cache: true,
                    eth_rpc_url: Some("https://example.com/".to_string()),
                    auto_detect_solc: false,
                    evm_version: EvmVersion::Berlin,
                    ..Config::default()
                }
            );

            Ok(())
        });
    }

    #[test]
    fn test_output_selection() {
        figment::Jail::expect_with(|jail| {
            jail.create_file(
                "foundry.toml",
                r#"
                [profile.default]
                extra_output = ["metadata", "ir-optimized"]
                extra_output_files = ["metadata"]
            "#,
            )?;

            let config = Config::load();

            assert_eq!(
                config.extra_output,
                vec![ContractOutputSelection::Metadata, ContractOutputSelection::IrOptimized]
            );
            assert_eq!(config.extra_output_files, vec![ContractOutputSelection::Metadata]);

            Ok(())
        });
    }

    #[test]
    fn test_precedence() {
        figment::Jail::expect_with(|jail| {
            jail.create_file(
                "foundry.toml",
                r#"
                [profile.default]
                src = "mysrc"
                out = "myout"
                verbosity = 3
            "#,
            )?;

            let config = Config::load();
            assert_eq!(
                config,
                Config {
                    src: "mysrc".into(),
                    out: "myout".into(),
                    verbosity: 3,
                    ..Config::default()
                }
            );

            jail.set_env("FOUNDRY_SRC", r"other-src");
            let config = Config::load();
            assert_eq!(
                config,
                Config {
                    src: "other-src".into(),
                    out: "myout".into(),
                    verbosity: 3,
                    ..Config::default()
                }
            );

            jail.set_env("FOUNDRY_PROFILE", "foo");
            let val: Result<String, _> = Config::figment().extract_inner("profile");
            assert!(val.is_err());

            Ok(())
        });
    }

    #[test]
    fn test_extract_basic() {
        figment::Jail::expect_with(|jail| {
            jail.create_file(
                "foundry.toml",
                r#"
                [profile.default]
                src = "mysrc"
                out = "myout"
                verbosity = 3
                evm_version = 'berlin'

                [profile.other]
                src = "other-src"
            "#,
            )?;
            let loaded = Config::load();
            assert_eq!(loaded.evm_version, EvmVersion::Berlin);
            let base = loaded.into_basic();
            let default = Config::default();
            assert_eq!(
                base,
                BasicConfig {
                    profile: Config::DEFAULT_PROFILE,
                    src: "mysrc".into(),
                    out: "myout".into(),
                    libs: default.libs.clone(),
                    remappings: default.remappings.clone(),
                }
            );
            jail.set_env("FOUNDRY_PROFILE", r"other");
            let base = Config::figment().extract::<BasicConfig>().unwrap();
            assert_eq!(
                base,
                BasicConfig {
                    profile: Config::DEFAULT_PROFILE,
                    src: "other-src".into(),
                    out: "myout".into(),
                    libs: default.libs.clone(),
                    remappings: default.remappings,
                }
            );
            Ok(())
        });
    }

    #[test]
    #[should_panic]
    fn test_parse_invalid_fuzz_weight() {
        figment::Jail::expect_with(|jail| {
            jail.create_file(
                "foundry.toml",
                r"
                [fuzz]
                dictionary_weight = 101
            ",
            )?;
            let _config = Config::load();
            Ok(())
        });
    }

    #[test]
    fn test_fallback_provider() {
        figment::Jail::expect_with(|jail| {
            jail.create_file(
                "foundry.toml",
                r"
                [fuzz]
                runs = 1
                include_storage = false
                dictionary_weight = 99

                [invariant]
                runs = 420

                [profile.ci.fuzz]
                dictionary_weight = 5

                [profile.ci.invariant]
                runs = 400
            ",
            )?;

            let invariant_default = InvariantConfig::default();
            let config = Config::load();

            assert_ne!(config.invariant.runs, config.fuzz.runs);
            assert_eq!(config.invariant.runs, 420);

            assert_ne!(
                config.fuzz.dictionary.include_storage,
                invariant_default.dictionary.include_storage
            );
            assert_eq!(
                config.invariant.dictionary.include_storage,
                config.fuzz.dictionary.include_storage
            );

            assert_ne!(
                config.fuzz.dictionary.dictionary_weight,
                invariant_default.dictionary.dictionary_weight
            );
            assert_eq!(
                config.invariant.dictionary.dictionary_weight,
                config.fuzz.dictionary.dictionary_weight
            );

            jail.set_env("FOUNDRY_PROFILE", "ci");
            let ci_config = Config::load();
            assert_eq!(ci_config.fuzz.runs, 1);
            assert_eq!(ci_config.invariant.runs, 400);
            assert_eq!(ci_config.fuzz.dictionary.dictionary_weight, 5);
            assert_eq!(
                ci_config.invariant.dictionary.dictionary_weight,
                config.fuzz.dictionary.dictionary_weight
            );

            Ok(())
        })
    }

    #[test]
    fn test_standalone_profile_sections() {
        figment::Jail::expect_with(|jail| {
            jail.create_file(
                "foundry.toml",
                r"
                [fuzz]
                runs = 100

                [invariant]
                runs = 120

                [profile.ci.fuzz]
                runs = 420

                [profile.ci.invariant]
                runs = 500
            ",
            )?;

            let config = Config::load();
            assert_eq!(config.fuzz.runs, 100);
            assert_eq!(config.invariant.runs, 120);

            jail.set_env("FOUNDRY_PROFILE", "ci");
            let config = Config::load();
            assert_eq!(config.fuzz.runs, 420);
            assert_eq!(config.invariant.runs, 500);

            Ok(())
        });
    }

    #[test]
    fn can_handle_deviating_dapp_aliases() {
        figment::Jail::expect_with(|jail| {
            let addr = Address::ZERO;
            jail.set_env("DAPP_TEST_NUMBER", 1337);
            jail.set_env("DAPP_TEST_ADDRESS", format!("{addr:?}"));
            jail.set_env("DAPP_TEST_FUZZ_RUNS", 420);
            jail.set_env("DAPP_TEST_DEPTH", 20);
            jail.set_env("DAPP_FORK_BLOCK", 100);
            jail.set_env("DAPP_BUILD_OPTIMIZE_RUNS", 999);
            jail.set_env("DAPP_BUILD_OPTIMIZE", 0);

            let config = Config::load();

            assert_eq!(config.block_number, 1337);
            assert_eq!(config.sender, addr);
            assert_eq!(config.fuzz.runs, 420);
            assert_eq!(config.invariant.depth, 20);
            assert_eq!(config.fork_block_number, Some(100));
            assert_eq!(config.optimizer_runs, 999);
            assert!(!config.optimizer);

            Ok(())
        });
    }

    #[test]
    fn can_parse_libraries() {
        figment::Jail::expect_with(|jail| {
            jail.set_env(
                "DAPP_LIBRARIES",
                "[src/DssSpell.sol:DssExecLib:0x8De6DDbCd5053d32292AAA0D2105A32d108484a6]",
            );
            let config = Config::load();
            assert_eq!(
                config.libraries,
                vec!["src/DssSpell.sol:DssExecLib:0x8De6DDbCd5053d32292AAA0D2105A32d108484a6"
                    .to_string()]
            );

            jail.set_env(
                "DAPP_LIBRARIES",
                "src/DssSpell.sol:DssExecLib:0x8De6DDbCd5053d32292AAA0D2105A32d108484a6",
            );
            let config = Config::load();
            assert_eq!(
                config.libraries,
                vec!["src/DssSpell.sol:DssExecLib:0x8De6DDbCd5053d32292AAA0D2105A32d108484a6"
                    .to_string(),]
            );

            jail.set_env(
                "DAPP_LIBRARIES",
                "src/DssSpell.sol:DssExecLib:0x8De6DDbCd5053d32292AAA0D2105A32d108484a6,src/DssSpell.sol:DssExecLib:0x8De6DDbCd5053d32292AAA0D2105A32d108484a6",
            );
            let config = Config::load();
            assert_eq!(
                config.libraries,
                vec![
                    "src/DssSpell.sol:DssExecLib:0x8De6DDbCd5053d32292AAA0D2105A32d108484a6"
                        .to_string(),
                    "src/DssSpell.sol:DssExecLib:0x8De6DDbCd5053d32292AAA0D2105A32d108484a6"
                        .to_string()
                ]
            );

            Ok(())
        });
    }

    #[test]
    fn test_parse_many_libraries() {
        figment::Jail::expect_with(|jail| {
            jail.create_file(
                "foundry.toml",
                r"
                [profile.default]
               libraries= [
                        './src/SizeAuctionDiscount.sol:Chainlink:0xffedba5e171c4f15abaaabc86e8bd01f9b54dae5',
                        './src/SizeAuction.sol:ChainlinkTWAP:0xffedba5e171c4f15abaaabc86e8bd01f9b54dae5',
                        './src/SizeAuction.sol:Math:0x902f6cf364b8d9470d5793a9b2b2e86bddd21e0c',
                        './src/test/ChainlinkTWAP.t.sol:ChainlinkTWAP:0xffedba5e171c4f15abaaabc86e8bd01f9b54dae5',
                        './src/SizeAuctionDiscount.sol:Math:0x902f6cf364b8d9470d5793a9b2b2e86bddd21e0c',
                    ]       
            ",
            )?;
            let config = Config::load();

            let libs = config.parsed_libraries().unwrap().libs;

            similar_asserts::assert_eq!(
                libs,
                BTreeMap::from([
                    (
                        PathBuf::from("./src/SizeAuctionDiscount.sol"),
                        BTreeMap::from([
                            (
                                "Chainlink".to_string(),
                                "0xffedba5e171c4f15abaaabc86e8bd01f9b54dae5".to_string()
                            ),
                            (
                                "Math".to_string(),
                                "0x902f6cf364b8d9470d5793a9b2b2e86bddd21e0c".to_string()
                            )
                        ])
                    ),
                    (
                        PathBuf::from("./src/SizeAuction.sol"),
                        BTreeMap::from([
                            (
                                "ChainlinkTWAP".to_string(),
                                "0xffedba5e171c4f15abaaabc86e8bd01f9b54dae5".to_string()
                            ),
                            (
                                "Math".to_string(),
                                "0x902f6cf364b8d9470d5793a9b2b2e86bddd21e0c".to_string()
                            )
                        ])
                    ),
                    (
                        PathBuf::from("./src/test/ChainlinkTWAP.t.sol"),
                        BTreeMap::from([(
                            "ChainlinkTWAP".to_string(),
                            "0xffedba5e171c4f15abaaabc86e8bd01f9b54dae5".to_string()
                        )])
                    ),
                ])
            );

            Ok(())
        });
    }

    #[test]
    fn config_roundtrip() {
        figment::Jail::expect_with(|jail| {
            let default = Config::default();
            let basic = default.clone().into_basic();
            jail.create_file("foundry.toml", &basic.to_string_pretty().unwrap())?;

            let mut other = Config::load();
            clear_warning(&mut other);
            assert_eq!(default, other);

            let other = other.into_basic();
            assert_eq!(basic, other);

            jail.create_file("foundry.toml", &default.to_string_pretty().unwrap())?;
            let mut other = Config::load();
            clear_warning(&mut other);
            assert_eq!(default, other);

            Ok(())
        });
    }

    #[test]
    fn test_fs_permissions() {
        figment::Jail::expect_with(|jail| {
            jail.create_file(
                "foundry.toml",
                r#"
                [profile.default]
                fs_permissions = [{ access = "read-write", path = "./"}]
            "#,
            )?;
            let loaded = Config::load();

            assert_eq!(
                loaded.fs_permissions,
                FsPermissions::new(vec![PathPermission::read_write("./")])
            );

            jail.create_file(
                "foundry.toml",
                r#"
                [profile.default]
                fs_permissions = [{ access = "none", path = "./"}]
            "#,
            )?;
            let loaded = Config::load();
            assert_eq!(loaded.fs_permissions, FsPermissions::new(vec![PathPermission::none("./")]));

            Ok(())
        });
    }

    #[test]
    fn test_optimizer_settings_basic() {
        figment::Jail::expect_with(|jail| {
            jail.create_file(
                "foundry.toml",
                r"
                [profile.default]
                optimizer = true

                [profile.default.optimizer_details]
                yul = false

                [profile.default.optimizer_details.yulDetails]
                stackAllocation = true
            ",
            )?;
            let mut loaded = Config::load();
            clear_warning(&mut loaded);
            assert_eq!(
                loaded.optimizer_details,
                Some(OptimizerDetails {
                    yul: Some(false),
                    yul_details: Some(YulDetails {
                        stack_allocation: Some(true),
                        ..Default::default()
                    }),
                    ..Default::default()
                })
            );

            let s = loaded.to_string_pretty().unwrap();
            jail.create_file("foundry.toml", &s)?;

            let mut reloaded = Config::load();
            clear_warning(&mut reloaded);
            assert_eq!(loaded, reloaded);

            Ok(())
        });
    }

    #[test]
    fn test_model_checker_settings_basic() {
        figment::Jail::expect_with(|jail| {
            jail.create_file(
                "foundry.toml",
                r"
                [profile.default]

                [profile.default.model_checker]
                contracts = { 'a.sol' = [ 'A1', 'A2' ], 'b.sol' = [ 'B1', 'B2' ] }
                engine = 'chc'
                targets = [ 'assert', 'outOfBounds' ]
                timeout = 10000
            ",
            )?;
            let mut loaded = Config::load();
            clear_warning(&mut loaded);
            assert_eq!(
                loaded.model_checker,
                Some(ModelCheckerSettings {
                    contracts: BTreeMap::from([
                        ("a.sol".to_string(), vec!["A1".to_string(), "A2".to_string()]),
                        ("b.sol".to_string(), vec!["B1".to_string(), "B2".to_string()]),
                    ]),
                    engine: Some(ModelCheckerEngine::CHC),
                    targets: Some(vec![
                        ModelCheckerTarget::Assert,
                        ModelCheckerTarget::OutOfBounds
                    ]),
                    timeout: Some(10000),
                    invariants: None,
                    show_unproved: None,
                    div_mod_with_slacks: None,
                    solvers: None,
                    show_unsupported: None,
                    show_proved_safe: None,
                })
            );

            let s = loaded.to_string_pretty().unwrap();
            jail.create_file("foundry.toml", &s)?;

            let mut reloaded = Config::load();
            clear_warning(&mut reloaded);
            assert_eq!(loaded, reloaded);

            Ok(())
        });
    }

    #[test]
    fn test_model_checker_settings_relative_paths() {
        figment::Jail::expect_with(|jail| {
            jail.create_file(
                "foundry.toml",
                r"
                [profile.default]

                [profile.default.model_checker]
                contracts = { 'a.sol' = [ 'A1', 'A2' ], 'b.sol' = [ 'B1', 'B2' ] }
                engine = 'chc'
                targets = [ 'assert', 'outOfBounds' ]
                timeout = 10000
            ",
            )?;
            let loaded = Config::load().sanitized();

            // NOTE(onbjerg): We have to canonicalize the path here using dunce because figment will
            // canonicalize the jail path using the standard library. The standard library *always*
            // transforms Windows paths to some weird extended format, which none of our code base
            // does.
            let dir = foundry_compilers::utils::canonicalize(jail.directory())
                .expect("Could not canonicalize jail path");
            assert_eq!(
                loaded.model_checker,
                Some(ModelCheckerSettings {
                    contracts: BTreeMap::from([
                        (
                            format!("{}", dir.join("a.sol").display()),
                            vec!["A1".to_string(), "A2".to_string()]
                        ),
                        (
                            format!("{}", dir.join("b.sol").display()),
                            vec!["B1".to_string(), "B2".to_string()]
                        ),
                    ]),
                    engine: Some(ModelCheckerEngine::CHC),
                    targets: Some(vec![
                        ModelCheckerTarget::Assert,
                        ModelCheckerTarget::OutOfBounds
                    ]),
                    timeout: Some(10000),
                    invariants: None,
                    show_unproved: None,
                    div_mod_with_slacks: None,
                    solvers: None,
                    show_unsupported: None,
                    show_proved_safe: None,
                })
            );

            Ok(())
        });
    }

    #[test]
    fn test_fmt_config() {
        figment::Jail::expect_with(|jail| {
            jail.create_file(
                "foundry.toml",
                r"
                [fmt]
                line_length = 100
                tab_width = 2
                bracket_spacing = true
            ",
            )?;
            let loaded = Config::load().sanitized();
            assert_eq!(
                loaded.fmt,
                FormatterConfig {
                    line_length: 100,
                    tab_width: 2,
                    bracket_spacing: true,
                    ..Default::default()
                }
            );

            Ok(())
        });
    }

    #[test]
    fn test_invariant_config() {
        figment::Jail::expect_with(|jail| {
            jail.create_file(
                "foundry.toml",
                r"
                [invariant]
                runs = 512
                depth = 10
            ",
            )?;

            let loaded = Config::load().sanitized();
            assert_eq!(
                loaded.invariant,
                InvariantConfig {
                    runs: 512,
                    depth: 10,
                    failure_persist_dir: Some(PathBuf::from("cache/invariant")),
                    ..Default::default()
                }
            );

            Ok(())
        });
    }

    #[test]
    fn test_standalone_sections_env() {
        figment::Jail::expect_with(|jail| {
            jail.create_file(
                "foundry.toml",
                r"
                [fuzz]
                runs = 100

                [invariant]
                depth = 1
            ",
            )?;

            jail.set_env("FOUNDRY_FMT_LINE_LENGTH", "95");
            jail.set_env("FOUNDRY_FUZZ_DICTIONARY_WEIGHT", "99");
            jail.set_env("FOUNDRY_INVARIANT_DEPTH", "5");

            let config = Config::load();
            assert_eq!(config.fmt.line_length, 95);
            assert_eq!(config.fuzz.dictionary.dictionary_weight, 99);
            assert_eq!(config.invariant.depth, 5);

            Ok(())
        });
    }

    #[test]
    fn test_parse_with_profile() {
        let foundry_str = r"
            [profile.default]
            src = 'src'
            out = 'out'
            libs = ['lib']

            # See more config options https://github.com/foundry-rs/foundry/blob/master/crates/config/README.md#all-options
        ";
        assert_eq!(
            parse_with_profile::<BasicConfig>(foundry_str).unwrap().unwrap(),
            (
                Config::DEFAULT_PROFILE,
                BasicConfig {
                    profile: Config::DEFAULT_PROFILE,
                    src: "src".into(),
                    out: "out".into(),
                    libs: vec!["lib".into()],
                    remappings: vec![]
                }
            )
        );
    }

    #[test]
    fn test_implicit_profile_loads() {
        figment::Jail::expect_with(|jail| {
            jail.create_file(
                "foundry.toml",
                r"
                [default]
                src = 'my-src'
                out = 'my-out'
            ",
            )?;
            let loaded = Config::load().sanitized();
            assert_eq!(loaded.src.file_name().unwrap(), "my-src");
            assert_eq!(loaded.out.file_name().unwrap(), "my-out");
            assert_eq!(
                loaded.__warnings,
                vec![Warning::UnknownSection {
                    unknown_section: Profile::new("default"),
                    source: Some("foundry.toml".into())
                }]
            );

            Ok(())
        });
    }

    #[test]
    fn test_etherscan_api_key() {
        figment::Jail::expect_with(|jail| {
            jail.create_file(
                "foundry.toml",
                r"
                [default]
            ",
            )?;
            jail.set_env("ETHERSCAN_API_KEY", "");
            let loaded = Config::load().sanitized();
            assert!(loaded.etherscan_api_key.is_none());

            jail.set_env("ETHERSCAN_API_KEY", "DUMMY");
            let loaded = Config::load().sanitized();
            assert_eq!(loaded.etherscan_api_key, Some("DUMMY".into()));

            Ok(())
        });
    }

    #[test]
    fn test_etherscan_api_key_figment() {
        figment::Jail::expect_with(|jail| {
            jail.create_file(
                "foundry.toml",
                r"
                [default]
                etherscan_api_key = 'DUMMY'
            ",
            )?;
            jail.set_env("ETHERSCAN_API_KEY", "ETHER");

            let figment = Config::figment_with_root(jail.directory())
                .merge(("etherscan_api_key", "USER_KEY"));

            let loaded = Config::from_provider(figment);
            assert_eq!(loaded.etherscan_api_key, Some("USER_KEY".into()));

            Ok(())
        });
    }

    #[test]
    fn test_normalize_defaults() {
        figment::Jail::expect_with(|jail| {
            jail.create_file(
                "foundry.toml",
                r"
                [default]
                solc = '0.8.13'
            ",
            )?;

            let loaded = Config::load().sanitized();
            assert_eq!(loaded.evm_version, EvmVersion::London);
            Ok(())
        });
    }

    // a test to print the config, mainly used to update the example config in the README
    #[test]
    #[ignore]
    fn print_config() {
        let config = Config {
            optimizer_details: Some(OptimizerDetails {
                peephole: None,
                inliner: None,
                jumpdest_remover: None,
                order_literals: None,
                deduplicate: None,
                cse: None,
                constant_optimizer: Some(true),
                yul: Some(true),
                yul_details: Some(YulDetails {
                    stack_allocation: None,
                    optimizer_steps: Some("dhfoDgvulfnTUtnIf".to_string()),
                }),
                simple_counter_for_loop_unchecked_increment: None,
            }),
            ..Default::default()
        };
        println!("{}", config.to_string_pretty().unwrap());
    }

    #[test]
    #[allow(unknown_lints, non_local_definitions)]
    fn can_use_impl_figment_macro() {
        #[derive(Default, Serialize)]
        struct MyArgs {
            #[serde(skip_serializing_if = "Option::is_none")]
            root: Option<PathBuf>,
        }
        impl_figment_convert!(MyArgs);

        impl Provider for MyArgs {
            fn metadata(&self) -> Metadata {
                Metadata::default()
            }

            fn data(&self) -> Result<Map<Profile, Dict>, Error> {
                let value = Value::serialize(self)?;
                let error = InvalidType(value.to_actual(), "map".into());
                let dict = value.into_dict().ok_or(error)?;
                Ok(Map::from([(Config::selected_profile(), dict)]))
            }
        }

        let _figment: Figment = From::from(&MyArgs::default());
        let _config: Config = From::from(&MyArgs::default());

        #[derive(Default)]
        struct Outer {
            start: MyArgs,
            other: MyArgs,
            another: MyArgs,
        }
        impl_figment_convert!(Outer, start, other, another);

        let _figment: Figment = From::from(&Outer::default());
        let _config: Config = From::from(&Outer::default());
    }

    #[test]
    fn list_cached_blocks() -> eyre::Result<()> {
        fn fake_block_cache(chain_path: &Path, block_number: &str, size_bytes: usize) {
            let block_path = chain_path.join(block_number);
            fs::create_dir(block_path.as_path()).unwrap();
            let file_path = block_path.join("storage.json");
            let mut file = File::create(file_path).unwrap();
            writeln!(file, "{}", vec![' '; size_bytes - 1].iter().collect::<String>()).unwrap();
        }

        fn fake_block_cache_block_path_as_file(
            chain_path: &Path,
            block_number: &str,
            size_bytes: usize,
        ) {
            let block_path = chain_path.join(block_number);
            let mut file = File::create(block_path).unwrap();
            writeln!(file, "{}", vec![' '; size_bytes - 1].iter().collect::<String>()).unwrap();
        }

        let chain_dir = tempdir()?;

        fake_block_cache(chain_dir.path(), "1", 100);
        fake_block_cache(chain_dir.path(), "2", 500);
        fake_block_cache_block_path_as_file(chain_dir.path(), "3", 900);
        // Pollution file that should not show up in the cached block
        let mut pol_file = File::create(chain_dir.path().join("pol.txt")).unwrap();
        writeln!(pol_file, "{}", [' '; 10].iter().collect::<String>()).unwrap();

        let result = Config::get_cached_blocks(chain_dir.path())?;

        assert_eq!(result.len(), 3);
        let block1 = &result.iter().find(|x| x.0 == "1").unwrap();
        let block2 = &result.iter().find(|x| x.0 == "2").unwrap();
        let block3 = &result.iter().find(|x| x.0 == "3").unwrap();

        assert_eq!(block1.0, "1");
        assert_eq!(block1.1, 100);
        assert_eq!(block2.0, "2");
        assert_eq!(block2.1, 500);
        assert_eq!(block3.0, "3");
        assert_eq!(block3.1, 900);

        chain_dir.close()?;
        Ok(())
    }

    #[test]
    fn list_etherscan_cache() -> eyre::Result<()> {
        fn fake_etherscan_cache(chain_path: &Path, address: &str, size_bytes: usize) {
            let metadata_path = chain_path.join("sources");
            let abi_path = chain_path.join("abi");
            let _ = fs::create_dir(metadata_path.as_path());
            let _ = fs::create_dir(abi_path.as_path());

            let metadata_file_path = metadata_path.join(address);
            let mut metadata_file = File::create(metadata_file_path).unwrap();
            writeln!(metadata_file, "{}", vec![' '; size_bytes / 2 - 1].iter().collect::<String>())
                .unwrap();

            let abi_file_path = abi_path.join(address);
            let mut abi_file = File::create(abi_file_path).unwrap();
            writeln!(abi_file, "{}", vec![' '; size_bytes / 2 - 1].iter().collect::<String>())
                .unwrap();
        }

        let chain_dir = tempdir()?;

        fake_etherscan_cache(chain_dir.path(), "1", 100);
        fake_etherscan_cache(chain_dir.path(), "2", 500);

        let result = Config::get_cached_block_explorer_data(chain_dir.path())?;

        assert_eq!(result, 600);

        chain_dir.close()?;
        Ok(())
    }

    #[test]
    fn test_parse_error_codes() {
        figment::Jail::expect_with(|jail| {
            jail.create_file(
                "foundry.toml",
                r#"
                [default]
                ignored_error_codes = ["license", "unreachable", 1337]
            "#,
            )?;

            let config = Config::load();
            assert_eq!(
                config.ignored_error_codes,
                vec![
                    SolidityErrorCode::SpdxLicenseNotProvided,
                    SolidityErrorCode::Unreachable,
                    SolidityErrorCode::Other(1337)
                ]
            );

            Ok(())
        });
    }

    #[test]
    fn test_parse_file_paths() {
        figment::Jail::expect_with(|jail| {
            jail.create_file(
                "foundry.toml",
                r#"
                [default]
                ignored_warnings_from = ["something"]
            "#,
            )?;

            let config = Config::load();
            assert_eq!(config.ignored_file_paths, vec![Path::new("something").to_path_buf()]);

            Ok(())
        });
    }

    #[test]
    fn test_parse_optimizer_settings() {
        figment::Jail::expect_with(|jail| {
            jail.create_file(
                "foundry.toml",
                r"
                [default]
                [profile.default.optimizer_details]
            ",
            )?;

            let config = Config::load();
            assert_eq!(config.optimizer_details, Some(OptimizerDetails::default()));

            Ok(())
        });
    }

    #[test]
    fn test_parse_labels() {
        figment::Jail::expect_with(|jail| {
            jail.create_file(
                "foundry.toml",
                r#"
                [labels]
                0x1F98431c8aD98523631AE4a59f267346ea31F984 = "Uniswap V3: Factory"
                0xC36442b4a4522E871399CD717aBDD847Ab11FE88 = "Uniswap V3: Positions NFT"
            "#,
            )?;

            let config = Config::load();
            assert_eq!(
                config.labels,
                HashMap::from_iter(vec![
                    (
                        Address::from_str("0x1F98431c8aD98523631AE4a59f267346ea31F984").unwrap(),
                        "Uniswap V3: Factory".to_string()
                    ),
                    (
                        Address::from_str("0xC36442b4a4522E871399CD717aBDD847Ab11FE88").unwrap(),
                        "Uniswap V3: Positions NFT".to_string()
                    ),
                ])
            );

            Ok(())
        });
    }
}<|MERGE_RESOLUTION|>--- conflicted
+++ resolved
@@ -397,13 +397,11 @@
     /// If disabled, it is possible to access artifacts which were not recompiled or cached.
     pub unchecked_cheatcode_artifacts: bool,
 
-<<<<<<< HEAD
+    /// CREATE2 salt to use for the library deployment in scripts.
+    pub create2_library_salt: B256,
+
     /// Soldeer dependencies
     pub dependencies: Option<SoldeerConfig>,
-=======
-    /// CREATE2 salt to use for the library deployment in scripts.
-    pub create2_library_salt: B256,
->>>>>>> 44d98ea9
 
     /// The root path where the config detection started from, `Config::with_root`
     #[doc(hidden)]
@@ -2024,11 +2022,8 @@
             doc: Default::default(),
             labels: Default::default(),
             unchecked_cheatcode_artifacts: false,
-<<<<<<< HEAD
+            create2_library_salt: Config::DEFAULT_CREATE2_LIBRARY_SALT,
             dependencies: Default::default(),
-=======
-            create2_library_salt: Config::DEFAULT_CREATE2_LIBRARY_SALT,
->>>>>>> 44d98ea9
             __non_exhaustive: (),
             __warnings: vec![],
         }
