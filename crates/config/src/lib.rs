//! # foundry-config
//!
//! Foundry configuration.

#![cfg_attr(not(test), warn(unused_crate_dependencies))]
#![cfg_attr(docsrs, feature(doc_cfg, doc_auto_cfg))]

#[macro_use]
extern crate tracing;

use crate::cache::StorageCachingConfig;
use alloy_primitives::{address, Address, B256, U256};
use eyre::{ContextCompat, WrapErr};
use figment::{
    providers::{Env, Format, Serialized, Toml},
    value::{Dict, Map, Value},
    Error, Figment, Metadata, Profile, Provider,
};
use foundry_compilers::{
    artifacts::{
        output_selection::{ContractOutputSelection, OutputSelection},
        serde_helpers, BytecodeHash, DebuggingSettings, Libraries, ModelCheckerSettings,
        ModelCheckerTarget, Optimizer, OptimizerDetails, RevertStrings, Settings, SettingsMetadata,
        Severity,
    },
    cache::SOLIDITY_FILES_CACHE_FILENAME,
    compilers::{
        multi::{MultiCompiler, MultiCompilerSettings},
        solc::SolcCompiler,
        vyper::{Vyper, VyperSettings},
        Compiler,
    },
    error::SolcError,
    remappings::{RelativeRemapping, Remapping},
    ConfigurableArtifacts, EvmVersion, Project, ProjectPathsConfig, Solc,
};
use inflector::Inflector;
use regex::Regex;
use revm_primitives::{FixedBytes, SpecId};
use semver::Version;
use serde::{Deserialize, Deserializer, Serialize, Serializer};
use std::{
    borrow::Cow,
    collections::HashMap,
    fs,
    path::{Path, PathBuf},
    str::FromStr,
};

mod macros;

pub mod utils;
pub use utils::*;

mod endpoints;
pub use endpoints::{ResolvedRpcEndpoints, RpcEndpoint, RpcEndpoints};

mod etherscan;
use etherscan::{
    EtherscanConfigError, EtherscanConfigs, EtherscanEnvProvider, ResolvedEtherscanConfig,
};

mod resolve;
pub use resolve::UnresolvedEnvVarError;

pub mod cache;
use cache::{Cache, ChainCache};

pub mod fmt;
pub use fmt::FormatterConfig;

pub mod fs_permissions;
pub use fs_permissions::FsPermissions;
use fs_permissions::PathPermission;

pub mod error;
use error::ExtractConfigError;
pub use error::SolidityErrorCode;

pub mod doc;
pub use doc::DocConfig;

pub mod filter;
pub use filter::SkipBuildFilters;

mod warning;
pub use warning::*;

pub mod fix;

// reexport so cli types can implement `figment::Provider` to easily merge compiler arguments
pub use alloy_chains::{Chain, NamedChain};
pub use figment;

pub mod providers;
use providers::{remappings::RemappingsProvider, FallbackProfileProvider, WarningsProvider};

mod fuzz;
pub use fuzz::{FuzzConfig, FuzzDictionaryConfig};

mod invariant;
pub use invariant::InvariantConfig;

mod inline;
pub use inline::{validate_profiles, InlineConfig, InlineConfigError, InlineConfigParser, NatSpec};

<<<<<<< HEAD
pub mod soldeer;
use soldeer::SoldeerConfig;
=======
mod vyper;
use vyper::VyperConfig;
>>>>>>> ebfdefb7

/// Foundry configuration
///
/// # Defaults
///
/// All configuration values have a default, documented in the [fields](#fields)
/// section below. [`Config::default()`] returns the default values for
/// the default profile while [`Config::with_root()`] returns the values based on the given
/// directory. [`Config::load()`] starts with the default profile and merges various providers into
/// the config, same for [`Config::load_with_root()`], but there the default values are determined
/// by [`Config::with_root()`]
///
/// # Provider Details
///
/// `Config` is a Figment [`Provider`] with the following characteristics:
///
///   * **Profile**
///
///     The profile is set to the value of the `profile` field.
///
///   * **Metadata**
///
///     This provider is named `Foundry Config`. It does not specify a
///     [`Source`](figment::Source) and uses default interpolation.
///
///   * **Data**
///
///     The data emitted by this provider are the keys and values corresponding
///     to the fields and values of the structure. The dictionary is emitted to
///     the "default" meta-profile.
///
/// Note that these behaviors differ from those of [`Config::figment()`].
#[derive(Clone, Debug, PartialEq, Serialize, Deserialize)]
pub struct Config {
    /// The selected profile. **(default: _default_ `default`)**
    ///
    /// **Note:** This field is never serialized nor deserialized. When a
    /// `Config` is merged into a `Figment` as a `Provider`, this profile is
    /// selected on the `Figment`. When a `Config` is extracted, this field is
    /// set to the extracting Figment's selected `Profile`.
    #[serde(skip)]
    pub profile: Profile,
    /// path of the source contracts dir, like `src` or `contracts`
    pub src: PathBuf,
    /// path of the test dir
    pub test: PathBuf,
    /// path of the script dir
    pub script: PathBuf,
    /// path to where artifacts shut be written to
    pub out: PathBuf,
    /// all library folders to include, `lib`, `node_modules`
    pub libs: Vec<PathBuf>,
    /// `Remappings` to use for this repo
    pub remappings: Vec<RelativeRemapping>,
    /// Whether to autodetect remappings by scanning the `libs` folders recursively
    pub auto_detect_remappings: bool,
    /// library addresses to link
    pub libraries: Vec<String>,
    /// whether to enable cache
    pub cache: bool,
    /// where the cache is stored if enabled
    pub cache_path: PathBuf,
    /// where the broadcast logs are stored
    pub broadcast: PathBuf,
    /// additional solc allow paths for `--allow-paths`
    pub allow_paths: Vec<PathBuf>,
    /// additional solc include paths for `--include-path`
    pub include_paths: Vec<PathBuf>,
    /// glob patterns to skip
    #[serde(with = "from_vec_glob")]
    pub skip: Vec<globset::Glob>,
    /// whether to force a `project.clean()`
    pub force: bool,
    /// evm version to use
    #[serde(with = "from_str_lowercase")]
    pub evm_version: EvmVersion,
    /// list of contracts to report gas of
    pub gas_reports: Vec<String>,
    /// list of contracts to ignore for gas reports
    pub gas_reports_ignore: Vec<String>,
    /// The Solc instance to use if any.
    ///
    /// This takes precedence over `auto_detect_solc`, if a version is set then this overrides
    /// auto-detection.
    ///
    /// **Note** for backwards compatibility reasons this also accepts solc_version from the toml
    /// file, see `BackwardsCompatTomlProvider`.
    pub solc: Option<SolcReq>,
    /// whether to autodetect the solc compiler version to use
    pub auto_detect_solc: bool,
    /// Offline mode, if set, network access (downloading solc) is disallowed.
    ///
    /// Relationship with `auto_detect_solc`:
    ///    - if `auto_detect_solc = true` and `offline = true`, the required solc version(s) will
    ///      be auto detected but if the solc version is not installed, it will _not_ try to
    ///      install it
    pub offline: bool,
    /// Whether to activate optimizer
    pub optimizer: bool,
    /// Sets the optimizer runs
    pub optimizer_runs: usize,
    /// Switch optimizer components on or off in detail.
    /// The "enabled" switch above provides two defaults which can be
    /// tweaked here. If "details" is given, "enabled" can be omitted.
    pub optimizer_details: Option<OptimizerDetails>,
    /// Model checker settings.
    pub model_checker: Option<ModelCheckerSettings>,
    /// verbosity to use
    pub verbosity: u8,
    /// url of the rpc server that should be used for any rpc calls
    pub eth_rpc_url: Option<String>,
    /// JWT secret that should be used for any rpc calls
    pub eth_rpc_jwt: Option<String>,
    /// etherscan API key, or alias for an `EtherscanConfig` in `etherscan` table
    pub etherscan_api_key: Option<String>,
    /// Multiple etherscan api configs and their aliases
    #[serde(default, skip_serializing_if = "EtherscanConfigs::is_empty")]
    pub etherscan: EtherscanConfigs,
    /// list of solidity error codes to always silence in the compiler output
    pub ignored_error_codes: Vec<SolidityErrorCode>,
    /// list of file paths to ignore
    #[serde(rename = "ignored_warnings_from")]
    pub ignored_file_paths: Vec<PathBuf>,
    /// When true, compiler warnings are treated as errors
    pub deny_warnings: bool,
    /// Only run test functions matching the specified regex pattern.
    #[serde(rename = "match_test")]
    pub test_pattern: Option<RegexWrapper>,
    /// Only run test functions that do not match the specified regex pattern.
    #[serde(rename = "no_match_test")]
    pub test_pattern_inverse: Option<RegexWrapper>,
    /// Only run tests in contracts matching the specified regex pattern.
    #[serde(rename = "match_contract")]
    pub contract_pattern: Option<RegexWrapper>,
    /// Only run tests in contracts that do not match the specified regex pattern.
    #[serde(rename = "no_match_contract")]
    pub contract_pattern_inverse: Option<RegexWrapper>,
    /// Only run tests in source files matching the specified glob pattern.
    #[serde(rename = "match_path", with = "from_opt_glob")]
    pub path_pattern: Option<globset::Glob>,
    /// Only run tests in source files that do not match the specified glob pattern.
    #[serde(rename = "no_match_path", with = "from_opt_glob")]
    pub path_pattern_inverse: Option<globset::Glob>,
    /// Configuration for fuzz testing
    pub fuzz: FuzzConfig,
    /// Configuration for invariant testing
    pub invariant: InvariantConfig,
    /// Whether to allow ffi cheatcodes in test
    pub ffi: bool,
    /// Use the create 2 factory in all cases including tests and non-broadcasting scripts.
    pub always_use_create_2_factory: bool,
    /// Sets a timeout in seconds for vm.prompt cheatcodes
    pub prompt_timeout: u64,
    /// The address which will be executing all tests
    pub sender: Address,
    /// The tx.origin value during EVM execution
    pub tx_origin: Address,
    /// the initial balance of each deployed test contract
    pub initial_balance: U256,
    /// the block.number value during EVM execution
    pub block_number: u64,
    /// pins the block number for the state fork
    pub fork_block_number: Option<u64>,
    /// The chain name or EIP-155 chain ID.
    #[serde(rename = "chain_id", alias = "chain")]
    pub chain: Option<Chain>,
    /// Block gas limit.
    pub gas_limit: GasLimit,
    /// EIP-170: Contract code size limit in bytes. Useful to increase this because of tests.
    pub code_size_limit: Option<usize>,
    /// `tx.gasprice` value during EVM execution.
    ///
    /// This is an Option, so we can determine in fork mode whether to use the config's gas price
    /// (if set by user) or the remote client's gas price.
    pub gas_price: Option<u64>,
    /// The base fee in a block.
    pub block_base_fee_per_gas: u64,
    /// The `block.coinbase` value during EVM execution.
    pub block_coinbase: Address,
    /// The `block.timestamp` value during EVM execution.
    pub block_timestamp: u64,
    /// The `block.difficulty` value during EVM execution.
    pub block_difficulty: u64,
    /// Before merge the `block.max_hash`, after merge it is `block.prevrandao`.
    pub block_prevrandao: B256,
    /// the `block.gaslimit` value during EVM execution
    pub block_gas_limit: Option<GasLimit>,
    /// The memory limit per EVM execution in bytes.
    /// If this limit is exceeded, a `MemoryLimitOOG` result is thrown.
    ///
    /// The default is 128MiB.
    pub memory_limit: u64,
    /// Additional output selection for all contracts, such as "ir", "devdoc", "storageLayout",
    /// etc.
    ///
    /// See the [Solc Compiler Api](https://docs.soliditylang.org/en/latest/using-the-compiler.html#compiler-api) for more information.
    ///
    /// The following values are always set because they're required by `forge`:
    /// ```json
    /// {
    ///   "*": [
    ///       "abi",
    ///       "evm.bytecode",
    ///       "evm.deployedBytecode",
    ///       "evm.methodIdentifiers"
    ///     ]
    /// }
    /// ```
    #[serde(default)]
    pub extra_output: Vec<ContractOutputSelection>,
    /// If set, a separate JSON file will be emitted for every contract depending on the
    /// selection, eg. `extra_output_files = ["metadata"]` will create a `metadata.json` for
    /// each contract in the project.
    ///
    /// See [Contract Metadata](https://docs.soliditylang.org/en/latest/metadata.html) for more information.
    ///
    /// The difference between `extra_output = ["metadata"]` and
    /// `extra_output_files = ["metadata"]` is that the former will include the
    /// contract's metadata in the contract's json artifact, whereas the latter will emit the
    /// output selection as separate files.
    #[serde(default)]
    pub extra_output_files: Vec<ContractOutputSelection>,
    /// Whether to print the names of the compiled contracts.
    pub names: bool,
    /// Whether to print the sizes of the compiled contracts.
    pub sizes: bool,
    /// If set to true, changes compilation pipeline to go through the Yul intermediate
    /// representation.
    pub via_ir: bool,
    /// Whether to include the AST as JSON in the compiler output.
    pub ast: bool,
    /// RPC storage caching settings determines what chains and endpoints to cache
    pub rpc_storage_caching: StorageCachingConfig,
    /// Disables storage caching entirely. This overrides any settings made in
    /// `rpc_storage_caching`
    pub no_storage_caching: bool,
    /// Disables rate limiting entirely. This overrides any settings made in
    /// `compute_units_per_second`
    pub no_rpc_rate_limit: bool,
    /// Multiple rpc endpoints and their aliases
    #[serde(default, skip_serializing_if = "RpcEndpoints::is_empty")]
    pub rpc_endpoints: RpcEndpoints,
    /// Whether to store the referenced sources in the metadata as literal data.
    pub use_literal_content: bool,
    /// Whether to include the metadata hash.
    ///
    /// The metadata hash is machine dependent. By default, this is set to [BytecodeHash::None] to allow for deterministic code, See: <https://docs.soliditylang.org/en/latest/metadata.html>
    #[serde(with = "from_str_lowercase")]
    pub bytecode_hash: BytecodeHash,
    /// Whether to append the metadata hash to the bytecode.
    ///
    /// If this is `false` and the `bytecode_hash` option above is not `None` solc will issue a
    /// warning.
    pub cbor_metadata: bool,
    /// How to treat revert (and require) reason strings.
    #[serde(with = "serde_helpers::display_from_str_opt")]
    pub revert_strings: Option<RevertStrings>,
    /// Whether to compile in sparse mode
    ///
    /// If this option is enabled, only the required contracts/files will be selected to be
    /// included in solc's output selection, see also [`OutputSelection`].
    pub sparse_mode: bool,
    /// Generates additional build info json files for every new build, containing the
    /// `CompilerInput` and `CompilerOutput`.
    pub build_info: bool,
    /// The path to the `build-info` directory that contains the build info json files.
    pub build_info_path: Option<PathBuf>,
    /// Configuration for `forge fmt`
    pub fmt: FormatterConfig,
    /// Configuration for `forge doc`
    pub doc: DocConfig,
    /// Configures the permissions of cheat codes that touch the file system.
    ///
    /// This includes what operations can be executed (read, write)
    pub fs_permissions: FsPermissions,

    /// Temporary config to enable [SpecId::PRAGUE]
    ///
    /// Should be removed once EvmVersion Prague is supported by solc
    pub prague: bool,

    /// Whether to enable call isolation.
    ///
    /// Useful for more correct gas accounting and EVM behavior in general.
    pub isolate: bool,

    /// Whether to disable the block gas limit.
    pub disable_block_gas_limit: bool,

    /// Address labels
    pub labels: HashMap<Address, String>,

    /// Whether to enable safety checks for `vm.getCode` and `vm.getDeployedCode` invocations.
    /// If disabled, it is possible to access artifacts which were not recompiled or cached.
    pub unchecked_cheatcode_artifacts: bool,

    /// CREATE2 salt to use for the library deployment in scripts.
    pub create2_library_salt: B256,

    /// Configuration for Vyper compiler
    pub vyper: VyperConfig,

    /// Soldeer dependencies
    pub dependencies: Option<SoldeerConfig>,

    /// The root path where the config detection started from, `Config::with_root`
    #[doc(hidden)]
    //  We're skipping serialization here, so it won't be included in the [`Config::to_string()`]
    // representation, but will be deserialized from the `Figment` so that forge commands can
    // override it.
    #[serde(rename = "root", default, skip_serializing)]
    pub __root: RootPath,
    /// PRIVATE: This structure may grow, As such, constructing this structure should
    /// _always_ be done using a public constructor or update syntax:
    ///
    /// ```ignore
    /// use foundry_config::Config;
    ///
    /// let config = Config { src: "other".into(), ..Default::default() };
    /// ```
    #[doc(hidden)]
    #[serde(skip)]
    pub __non_exhaustive: (),
    /// Warnings gathered when loading the Config. See [`WarningsProvider`] for more information
    #[serde(default, skip_serializing)]
    pub __warnings: Vec<Warning>,
}

/// Mapping of fallback standalone sections. See [`FallbackProfileProvider`]
pub const STANDALONE_FALLBACK_SECTIONS: &[(&str, &str)] = &[("invariant", "fuzz")];

/// Deprecated keys and their replacements.
///
/// See [Warning::DeprecatedKey]
pub const DEPRECATIONS: &[(&str, &str)] = &[("cancun", "evm_version = Cancun")];

impl Config {
    /// The default profile: "default"
    pub const DEFAULT_PROFILE: Profile = Profile::const_new("default");

    /// The hardhat profile: "hardhat"
    pub const HARDHAT_PROFILE: Profile = Profile::const_new("hardhat");

    /// TOML section for profiles
    pub const PROFILE_SECTION: &'static str = "profile";

    /// Standalone sections in the config which get integrated into the selected profile
<<<<<<< HEAD
    pub const STANDALONE_SECTIONS: &'static [&'static str] = &[
        "rpc_endpoints",
        "etherscan",
        "fmt",
        "doc",
        "fuzz",
        "invariant",
        "labels",
        "dependencies",
    ];
=======
    pub const STANDALONE_SECTIONS: &'static [&'static str] =
        &["rpc_endpoints", "etherscan", "fmt", "doc", "fuzz", "invariant", "labels", "vyper"];
>>>>>>> ebfdefb7

    /// File name of config toml file
    pub const FILE_NAME: &'static str = "foundry.toml";

    /// The name of the directory foundry reserves for itself under the user's home directory: `~`
    pub const FOUNDRY_DIR_NAME: &'static str = ".foundry";

    /// Default address for tx.origin
    ///
    /// `0x1804c8AB1F12E6bbf3894d4083f33e07309d1f38`
    pub const DEFAULT_SENDER: Address = address!("1804c8AB1F12E6bbf3894d4083f33e07309d1f38");

    /// Default salt for create2 library deployments
    pub const DEFAULT_CREATE2_LIBRARY_SALT: FixedBytes<32> = FixedBytes::<32>::ZERO;

    /// Returns the current `Config`
    ///
    /// See `Config::figment`
    #[track_caller]
    pub fn load() -> Self {
        Config::from_provider(Config::figment())
    }

    /// Returns the current `Config` with the given `providers` preset
    ///
    /// See `Config::to_figment`
    #[track_caller]
    pub fn load_with_providers(providers: FigmentProviders) -> Self {
        Config::default().to_figment(providers).extract().unwrap()
    }

    /// Returns the current `Config`
    ///
    /// See `Config::figment_with_root`
    #[track_caller]
    pub fn load_with_root(root: impl Into<PathBuf>) -> Self {
        Config::from_provider(Config::figment_with_root(root))
    }

    /// Extract a `Config` from `provider`, panicking if extraction fails.
    ///
    /// # Panics
    ///
    /// If extraction fails, prints an error message indicating the failure and
    /// panics. For a version that doesn't panic, use [`Config::try_from()`].
    ///
    /// # Example
    ///
    /// ```no_run
    /// use figment::providers::{Env, Format, Toml};
    /// use foundry_config::Config;
    ///
    /// // Use foundry's default `Figment`, but allow values from `other.toml`
    /// // to supersede its values.
    /// let figment = Config::figment().merge(Toml::file("other.toml").nested());
    ///
    /// let config = Config::from_provider(figment);
    /// ```
    #[track_caller]
    pub fn from_provider<T: Provider>(provider: T) -> Self {
        trace!("load config with provider: {:?}", provider.metadata());
        Self::try_from(provider).unwrap_or_else(|err| panic!("{}", err))
    }

    /// Attempts to extract a `Config` from `provider`, returning the result.
    ///
    /// # Example
    ///
    /// ```rust
    /// use figment::providers::{Env, Format, Toml};
    /// use foundry_config::Config;
    ///
    /// // Use foundry's default `Figment`, but allow values from `other.toml`
    /// // to supersede its values.
    /// let figment = Config::figment().merge(Toml::file("other.toml").nested());
    ///
    /// let config = Config::try_from(figment);
    /// ```
    pub fn try_from<T: Provider>(provider: T) -> Result<Self, ExtractConfigError> {
        let figment = Figment::from(provider);
        let mut config = figment.extract::<Self>().map_err(ExtractConfigError::new)?;
        config.profile = figment.profile().clone();
        Ok(config)
    }

    /// Returns the populated [Figment] using the requested [FigmentProviders] preset.
    ///
    /// This will merge various providers, such as env,toml,remappings into the figment.
    pub fn to_figment(self, providers: FigmentProviders) -> Figment {
        let mut c = self;
        let profile = Config::selected_profile();
        let mut figment = Figment::default().merge(DappHardhatDirProvider(&c.__root.0));

        // merge global foundry.toml file
        if let Some(global_toml) = Config::foundry_dir_toml().filter(|p| p.exists()) {
            figment = Config::merge_toml_provider(
                figment,
                TomlFileProvider::new(None, global_toml).cached(),
                profile.clone(),
            );
        }
        // merge local foundry.toml file
        figment = Config::merge_toml_provider(
            figment,
            TomlFileProvider::new(Some("FOUNDRY_CONFIG"), c.__root.0.join(Config::FILE_NAME))
                .cached(),
            profile.clone(),
        );

        // merge environment variables
        figment = figment
            .merge(
                Env::prefixed("DAPP_")
                    .ignore(&["REMAPPINGS", "LIBRARIES", "FFI", "FS_PERMISSIONS"])
                    .global(),
            )
            .merge(
                Env::prefixed("DAPP_TEST_")
                    .ignore(&["CACHE", "FUZZ_RUNS", "DEPTH", "FFI", "FS_PERMISSIONS"])
                    .global(),
            )
            .merge(DappEnvCompatProvider)
            .merge(EtherscanEnvProvider::default())
            .merge(
                Env::prefixed("FOUNDRY_")
                    .ignore(&["PROFILE", "REMAPPINGS", "LIBRARIES", "FFI", "FS_PERMISSIONS"])
                    .map(|key| {
                        let key = key.as_str();
                        if Config::STANDALONE_SECTIONS.iter().any(|section| {
                            key.starts_with(&format!("{}_", section.to_ascii_uppercase()))
                        }) {
                            key.replacen('_', ".", 1).into()
                        } else {
                            key.into()
                        }
                    })
                    .global(),
            )
            .select(profile.clone());

        // only resolve remappings if all providers are requested
        if providers.is_all() {
            // we try to merge remappings after we've merged all other providers, this prevents
            // redundant fs lookups to determine the default remappings that are eventually updated
            // by other providers, like the toml file
            let remappings = RemappingsProvider {
                auto_detect_remappings: figment
                    .extract_inner::<bool>("auto_detect_remappings")
                    .unwrap_or(true),
                lib_paths: figment
                    .extract_inner::<Vec<PathBuf>>("libs")
                    .map(Cow::Owned)
                    .unwrap_or_else(|_| Cow::Borrowed(&c.libs)),
                root: &c.__root.0,
                remappings: figment.extract_inner::<Vec<Remapping>>("remappings"),
            };
            figment = figment.merge(remappings);
        }

        // normalize defaults
        figment = c.normalize_defaults(figment);

        Figment::from(c).merge(figment).select(profile)
    }

    /// The config supports relative paths and tracks the root path separately see
    /// `Config::with_root`
    ///
    /// This joins all relative paths with the current root and attempts to make them canonic
    #[must_use]
    pub fn canonic(self) -> Self {
        let root = self.__root.0.clone();
        self.canonic_at(root)
    }

    /// Joins all relative paths with the given root so that paths that are defined as:
    ///
    /// ```toml
    /// [profile.default]
    /// src = "src"
    /// out = "./out"
    /// libs = ["lib", "/var/lib"]
    /// ```
    ///
    /// Will be made canonic with the given root:
    ///
    /// ```toml
    /// [profile.default]
    /// src = "<root>/src"
    /// out = "<root>/out"
    /// libs = ["<root>/lib", "/var/lib"]
    /// ```
    #[must_use]
    pub fn canonic_at(mut self, root: impl Into<PathBuf>) -> Self {
        let root = canonic(root);

        fn p(root: &Path, rem: &Path) -> PathBuf {
            canonic(root.join(rem))
        }

        self.src = p(&root, &self.src);
        self.test = p(&root, &self.test);
        self.script = p(&root, &self.script);
        self.out = p(&root, &self.out);
        self.broadcast = p(&root, &self.broadcast);
        self.cache_path = p(&root, &self.cache_path);

        if let Some(build_info_path) = self.build_info_path {
            self.build_info_path = Some(p(&root, &build_info_path));
        }

        self.libs = self.libs.into_iter().map(|lib| p(&root, &lib)).collect();

        self.remappings =
            self.remappings.into_iter().map(|r| RelativeRemapping::new(r.into(), &root)).collect();

        self.allow_paths = self.allow_paths.into_iter().map(|allow| p(&root, &allow)).collect();

        self.include_paths = self.include_paths.into_iter().map(|allow| p(&root, &allow)).collect();

        self.fs_permissions.join_all(&root);

        if let Some(ref mut model_checker) = self.model_checker {
            model_checker.contracts = std::mem::take(&mut model_checker.contracts)
                .into_iter()
                .map(|(path, contracts)| {
                    (format!("{}", p(&root, path.as_ref()).display()), contracts)
                })
                .collect();
        }

        self
    }

    /// Normalizes the evm version if a [SolcReq] is set
    pub fn normalized_evm_version(mut self) -> Self {
        self.normalize_evm_version();
        self
    }

    /// Normalizes the evm version if a [SolcReq] is set to a valid version.
    pub fn normalize_evm_version(&mut self) {
        self.evm_version = self.get_normalized_evm_version();
    }

    /// Returns the normalized [EvmVersion] if a [SolcReq] is set to a valid version or if the solc
    /// path is a valid solc binary.
    ///
    /// Otherwise it returns the configured [EvmVersion].
    pub fn get_normalized_evm_version(&self) -> EvmVersion {
        if let Some(version) = self.solc.as_ref().and_then(|solc| solc.try_version().ok()) {
            if let Some(evm_version) = self.evm_version.normalize_version_solc(&version) {
                return evm_version;
            }
        }
        self.evm_version
    }

    /// Returns a sanitized version of the Config where are paths are set correctly and potential
    /// duplicates are resolved
    ///
    /// See [`Self::canonic`]
    #[must_use]
    pub fn sanitized(self) -> Self {
        let mut config = self.canonic();

        config.sanitize_remappings();

        config.libs.sort_unstable();
        config.libs.dedup();

        config
    }

    /// Cleans up any duplicate `Remapping` and sorts them
    ///
    /// On windows this will convert any `\` in the remapping path into a `/`
    pub fn sanitize_remappings(&mut self) {
        #[cfg(target_os = "windows")]
        {
            // force `/` in remappings on windows
            use path_slash::PathBufExt;
            self.remappings.iter_mut().for_each(|r| {
                r.path.path = r.path.path.to_slash_lossy().into_owned().into();
            });
        }
    }

    /// Returns the directory in which dependencies should be installed
    ///
    /// Returns the first dir from `libs` that is not `node_modules` or `lib` if `libs` is empty
    pub fn install_lib_dir(&self) -> &Path {
        self.libs
            .iter()
            .find(|p| !p.ends_with("node_modules"))
            .map(|p| p.as_path())
            .unwrap_or_else(|| Path::new("lib"))
    }

    /// Serves as the entrypoint for obtaining the project.
    ///
    /// Returns the `Project` configured with all `solc` and path related values.
    ///
    /// *Note*: this also _cleans_ [`Project::cleanup`] the workspace if `force` is set to true.
    ///
    /// # Example
    ///
    /// ```
    /// use foundry_config::Config;
    /// let config = Config::load_with_root(".").sanitized();
    /// let project = config.project();
    /// ```
    pub fn project(&self) -> Result<Project<MultiCompiler>, SolcError> {
        self.create_project(self.cache, false)
    }

    /// Same as [`Self::project()`] but sets configures the project to not emit artifacts and ignore
    /// cache.
    pub fn ephemeral_no_artifacts_project(&self) -> Result<Project<MultiCompiler>, SolcError> {
        self.create_project(false, true)
    }

    /// Creates a [Project] with the given `cached` and `no_artifacts` flags
    pub fn create_project(&self, cached: bool, no_artifacts: bool) -> Result<Project, SolcError> {
        let mut builder = Project::builder()
            .artifacts(self.configured_artifacts_handler())
            .paths(self.project_paths())
            .settings(self.compiler_settings()?)
            .ignore_error_codes(self.ignored_error_codes.iter().copied().map(Into::into))
            .ignore_paths(self.ignored_file_paths.clone())
            .set_compiler_severity_filter(if self.deny_warnings {
                Severity::Warning
            } else {
                Severity::Error
            })
            .set_offline(self.offline)
            .set_cached(cached && !self.build_info)
            .set_build_info(!no_artifacts && self.build_info)
            .set_no_artifacts(no_artifacts);

        if !self.skip.is_empty() {
            let filter = SkipBuildFilters::new(self.skip.clone(), self.__root.0.clone());
            builder = builder.sparse_output(filter);
        }

        let project = builder.build(self.compiler()?)?;

        if self.force {
            self.cleanup(&project)?;
        }

        Ok(project)
    }

    /// Cleans the project.
    pub fn cleanup<C: Compiler>(&self, project: &Project<C>) -> Result<(), SolcError> {
        project.cleanup()?;

        // Remove fuzz and invariant cache directories.
        let remove_test_dir = |test_dir: &Option<PathBuf>| {
            if let Some(test_dir) = test_dir {
                let path = project.root().join(test_dir);
                if path.exists() {
                    let _ = fs::remove_dir_all(&path);
                }
            }
        };
        remove_test_dir(&self.fuzz.failure_persist_dir);
        remove_test_dir(&self.invariant.failure_persist_dir);

        Ok(())
    }

    /// Ensures that the configured version is installed if explicitly set
    ///
    /// If `solc` is [`SolcReq::Version`] then this will download and install the solc version if
    /// it's missing, unless the `offline` flag is enabled, in which case an error is thrown.
    ///
    /// If `solc` is [`SolcReq::Local`] then this will ensure that the path exists.
    fn ensure_solc(&self) -> Result<Option<Solc>, SolcError> {
        if let Some(ref solc) = self.solc {
            let solc = match solc {
                SolcReq::Version(version) => {
                    if let Some(solc) = Solc::find_svm_installed_version(version.to_string())? {
                        solc
                    } else {
                        if self.offline {
                            return Err(SolcError::msg(format!(
                                "can't install missing solc {version} in offline mode"
                            )))
                        }
                        Solc::blocking_install(version)?
                    }
                }
                SolcReq::Local(solc) => {
                    if !solc.is_file() {
                        return Err(SolcError::msg(format!(
                            "`solc` {} does not exist",
                            solc.display()
                        )))
                    }
                    Solc::new(solc)?
                }
            };
            return Ok(Some(solc))
        }

        Ok(None)
    }

    /// Returns the [SpecId] derived from the configured [EvmVersion]
    #[inline]
    pub fn evm_spec_id(&self) -> SpecId {
        if self.prague {
            return SpecId::PRAGUE
        }
        evm_spec_id(&self.evm_version)
    }

    /// Returns whether the compiler version should be auto-detected
    ///
    /// Returns `false` if `solc_version` is explicitly set, otherwise returns the value of
    /// `auto_detect_solc`
    pub fn is_auto_detect(&self) -> bool {
        if self.solc.is_some() {
            return false
        }
        self.auto_detect_solc
    }

    /// Whether caching should be enabled for the given chain id
    pub fn enable_caching(&self, endpoint: &str, chain_id: impl Into<u64>) -> bool {
        !self.no_storage_caching &&
            self.rpc_storage_caching.enable_for_chain_id(chain_id.into()) &&
            self.rpc_storage_caching.enable_for_endpoint(endpoint)
    }

    /// Returns the `ProjectPathsConfig` sub set of the config.
    ///
    /// **NOTE**: this uses the paths as they are and does __not__ modify them, see
    /// `[Self::sanitized]`
    ///
    /// # Example
    ///
    /// ```
    /// use foundry_compilers::Solc;
    /// use foundry_config::Config;
    /// let config = Config::load_with_root(".").sanitized();
    /// let paths = config.project_paths::<Solc>();
    /// ```
    pub fn project_paths<C>(&self) -> ProjectPathsConfig<C> {
        let mut builder = ProjectPathsConfig::builder()
            .cache(self.cache_path.join(SOLIDITY_FILES_CACHE_FILENAME))
            .sources(&self.src)
            .tests(&self.test)
            .scripts(&self.script)
            .artifacts(&self.out)
            .libs(self.libs.iter())
            .remappings(self.get_all_remappings())
            .allowed_path(&self.__root.0)
            .allowed_paths(&self.libs)
            .allowed_paths(&self.allow_paths)
            .include_paths(&self.include_paths);

        if let Some(build_info_path) = &self.build_info_path {
            builder = builder.build_infos(build_info_path);
        }

        builder.build_with_root(&self.__root.0)
    }

    /// Returns configuration for a compiler to use when setting up a [Project].
    pub fn solc_compiler(&self) -> Result<SolcCompiler, SolcError> {
        if let Some(solc) = self.ensure_solc()? {
            Ok(SolcCompiler::Specific(solc))
        } else {
            Ok(SolcCompiler::AutoDetect)
        }
    }

    /// Returns configured [Vyper] compiler.
    pub fn vyper_compiler(&self) -> Result<Option<Vyper>, SolcError> {
        let vyper = if let Some(path) = &self.vyper.path {
            Some(Vyper::new(path)?)
        } else {
            Vyper::new("vyper").ok()
        };

        Ok(vyper)
    }

    /// Returns configuration for a compiler to use when setting up a [Project].
    pub fn compiler(&self) -> Result<MultiCompiler, SolcError> {
        Ok(MultiCompiler { solc: self.solc_compiler()?, vyper: self.vyper_compiler()? })
    }

    /// Returns configured [MultiCompilerSettings].
    pub fn compiler_settings(&self) -> Result<MultiCompilerSettings, SolcError> {
        Ok(MultiCompilerSettings { solc: self.solc_settings()?, vyper: self.vyper_settings()? })
    }

    /// Returns all configured remappings.
    ///
    /// **Note:** this will add an additional `<src>/=<src path>` remapping here, see
    /// [Self::get_source_dir_remapping()]
    ///
    /// So that
    ///
    /// ```solidity
    /// import "./math/math.sol";
    /// import "contracts/tokens/token.sol";
    /// ```
    ///
    /// in `contracts/contract.sol` are resolved to
    ///
    /// ```text
    /// contracts/tokens/token.sol
    /// contracts/math/math.sol
    /// ```
    pub fn get_all_remappings(&self) -> impl Iterator<Item = Remapping> + '_ {
        self.remappings.iter().map(|m| m.clone().into())
    }

    /// Returns the configured rpc jwt secret
    ///
    /// Returns:
    ///    - The jwt secret, if configured
    ///
    /// # Example
    ///
    /// ```
    /// use foundry_config::Config;
    /// # fn t() {
    /// let config = Config::with_root("./");
    /// let rpc_jwt = config.get_rpc_jwt_secret().unwrap().unwrap();
    /// # }
    /// ```
    pub fn get_rpc_jwt_secret(&self) -> Result<Option<Cow<str>>, UnresolvedEnvVarError> {
        Ok(self.eth_rpc_jwt.as_ref().map(|jwt| Cow::Borrowed(jwt.as_str())))
    }

    /// Returns the configured rpc url
    ///
    /// Returns:
    ///    - the matching, resolved url of  `rpc_endpoints` if `eth_rpc_url` is an alias
    ///    - the `eth_rpc_url` as-is if it isn't an alias
    ///
    /// # Example
    ///
    /// ```
    /// use foundry_config::Config;
    /// # fn t() {
    /// let config = Config::with_root("./");
    /// let rpc_url = config.get_rpc_url().unwrap().unwrap();
    /// # }
    /// ```
    pub fn get_rpc_url(&self) -> Option<Result<Cow<str>, UnresolvedEnvVarError>> {
        let maybe_alias = self.eth_rpc_url.as_ref().or(self.etherscan_api_key.as_ref())?;
        if let Some(alias) = self.get_rpc_url_with_alias(maybe_alias) {
            Some(alias)
        } else {
            Some(Ok(Cow::Borrowed(self.eth_rpc_url.as_deref()?)))
        }
    }

    /// Resolves the given alias to a matching rpc url
    ///
    /// Returns:
    ///    - the matching, resolved url of  `rpc_endpoints` if `maybe_alias` is an alias
    ///    - None otherwise
    ///
    /// # Example
    ///
    /// ```
    /// use foundry_config::Config;
    /// # fn t() {
    /// let config = Config::with_root("./");
    /// let rpc_url = config.get_rpc_url_with_alias("mainnet").unwrap().unwrap();
    /// # }
    /// ```
    pub fn get_rpc_url_with_alias(
        &self,
        maybe_alias: &str,
    ) -> Option<Result<Cow<str>, UnresolvedEnvVarError>> {
        let mut endpoints = self.rpc_endpoints.clone().resolved();
        Some(endpoints.remove(maybe_alias)?.map(Cow::Owned))
    }

    /// Returns the configured rpc, or the fallback url
    ///
    /// # Example
    ///
    /// ```
    /// use foundry_config::Config;
    /// # fn t() {
    /// let config = Config::with_root("./");
    /// let rpc_url = config.get_rpc_url_or("http://localhost:8545").unwrap();
    /// # }
    /// ```
    pub fn get_rpc_url_or<'a>(
        &'a self,
        fallback: impl Into<Cow<'a, str>>,
    ) -> Result<Cow<str>, UnresolvedEnvVarError> {
        if let Some(url) = self.get_rpc_url() {
            url
        } else {
            Ok(fallback.into())
        }
    }

    /// Returns the configured rpc or `"http://localhost:8545"` if no `eth_rpc_url` is set
    ///
    /// # Example
    ///
    /// ```
    /// use foundry_config::Config;
    /// # fn t() {
    /// let config = Config::with_root("./");
    /// let rpc_url = config.get_rpc_url_or_localhost_http().unwrap();
    /// # }
    /// ```
    pub fn get_rpc_url_or_localhost_http(&self) -> Result<Cow<str>, UnresolvedEnvVarError> {
        self.get_rpc_url_or("http://localhost:8545")
    }

    /// Returns the `EtherscanConfig` to use, if any
    ///
    /// Returns
    ///  - the matching `ResolvedEtherscanConfig` of the `etherscan` table if `etherscan_api_key` is
    ///    an alias
    ///  - the matching `ResolvedEtherscanConfig` of the `etherscan` table if a `chain` is
    ///    configured. an alias
    ///  - the Mainnet  `ResolvedEtherscanConfig` if `etherscan_api_key` is set, `None` otherwise
    ///
    /// # Example
    ///
    /// ```
    /// use foundry_config::Config;
    /// # fn t() {
    /// let config = Config::with_root("./");
    /// let etherscan_config = config.get_etherscan_config().unwrap().unwrap();
    /// let client = etherscan_config.into_client().unwrap();
    /// # }
    /// ```
    pub fn get_etherscan_config(
        &self,
    ) -> Option<Result<ResolvedEtherscanConfig, EtherscanConfigError>> {
        self.get_etherscan_config_with_chain(None).transpose()
    }

    /// Same as [`Self::get_etherscan_config()`] but optionally updates the config with the given
    /// `chain`, and `etherscan_api_key`
    ///
    /// If not matching alias was found, then this will try to find the first entry in the table
    /// with a matching chain id. If an etherscan_api_key is already set it will take precedence
    /// over the chain's entry in the table.
    pub fn get_etherscan_config_with_chain(
        &self,
        chain: Option<Chain>,
    ) -> Result<Option<ResolvedEtherscanConfig>, EtherscanConfigError> {
        if let Some(maybe_alias) = self.etherscan_api_key.as_ref().or(self.eth_rpc_url.as_ref()) {
            if self.etherscan.contains_key(maybe_alias) {
                return self.etherscan.clone().resolved().remove(maybe_alias).transpose()
            }
        }

        // try to find by comparing chain IDs after resolving
        if let Some(res) = chain
            .or(self.chain)
            .and_then(|chain| self.etherscan.clone().resolved().find_chain(chain))
        {
            match (res, self.etherscan_api_key.as_ref()) {
                (Ok(mut config), Some(key)) => {
                    // we update the key, because if an etherscan_api_key is set, it should take
                    // precedence over the entry, since this is usually set via env var or CLI args.
                    config.key.clone_from(key);
                    return Ok(Some(config))
                }
                (Ok(config), None) => return Ok(Some(config)),
                (Err(err), None) => return Err(err),
                (Err(_), Some(_)) => {
                    // use the etherscan key as fallback
                }
            }
        }

        // etherscan fallback via API key
        if let Some(key) = self.etherscan_api_key.as_ref() {
            let chain = chain.or(self.chain).unwrap_or_default();
            return Ok(ResolvedEtherscanConfig::create(key, chain))
        }

        Ok(None)
    }

    /// Helper function to just get the API key
    ///
    /// Optionally updates the config with the given `chain`.
    ///
    /// See also [Self::get_etherscan_config_with_chain]
    pub fn get_etherscan_api_key(&self, chain: Option<Chain>) -> Option<String> {
        self.get_etherscan_config_with_chain(chain).ok().flatten().map(|c| c.key)
    }

    /// Returns the remapping for the project's _src_ directory
    ///
    /// **Note:** this will add an additional `<src>/=<src path>` remapping here so imports that
    /// look like `import {Foo} from "src/Foo.sol";` are properly resolved.
    ///
    /// This is due the fact that `solc`'s VFS resolves [direct imports](https://docs.soliditylang.org/en/develop/path-resolution.html#direct-imports) that start with the source directory's name.
    pub fn get_source_dir_remapping(&self) -> Option<Remapping> {
        get_dir_remapping(&self.src)
    }

    /// Returns the remapping for the project's _test_ directory, but only if it exists
    pub fn get_test_dir_remapping(&self) -> Option<Remapping> {
        if self.__root.0.join(&self.test).exists() {
            get_dir_remapping(&self.test)
        } else {
            None
        }
    }

    /// Returns the remapping for the project's _script_ directory, but only if it exists
    pub fn get_script_dir_remapping(&self) -> Option<Remapping> {
        if self.__root.0.join(&self.script).exists() {
            get_dir_remapping(&self.script)
        } else {
            None
        }
    }

    /// Returns the `Optimizer` based on the configured settings
    ///
    /// Note: optimizer details can be set independently of `enabled`
    /// See also: <https://github.com/foundry-rs/foundry/issues/7689>
    /// and  <https://github.com/ethereum/solidity/blob/bbb7f58be026fdc51b0b4694a6f25c22a1425586/docs/using-the-compiler.rst?plain=1#L293-L294>
    pub fn optimizer(&self) -> Optimizer {
        Optimizer {
            enabled: Some(self.optimizer),
            runs: Some(self.optimizer_runs),
            // we always set the details because `enabled` is effectively a specific details profile
            // that can still be modified
            details: self.optimizer_details.clone(),
        }
    }

    /// returns the [`foundry_compilers::ConfigurableArtifacts`] for this config, that includes the
    /// `extra_output` fields
    pub fn configured_artifacts_handler(&self) -> ConfigurableArtifacts {
        let mut extra_output = self.extra_output.clone();

        // Sourcify verification requires solc metadata output. Since, it doesn't
        // affect the UX & performance of the compiler, output the metadata files
        // by default.
        // For more info see: <https://github.com/foundry-rs/foundry/issues/2795>
        // Metadata is not emitted as separate file because this breaks typechain support: <https://github.com/foundry-rs/foundry/issues/2969>
        if !extra_output.contains(&ContractOutputSelection::Metadata) {
            extra_output.push(ContractOutputSelection::Metadata);
        }

        ConfigurableArtifacts::new(extra_output, self.extra_output_files.iter().cloned())
    }

    /// Parses all libraries in the form of
    /// `<file>:<lib>:<addr>`
    pub fn parsed_libraries(&self) -> Result<Libraries, SolcError> {
        Libraries::parse(&self.libraries)
    }

    /// Returns all libraries with applied remappings. Same as `self.solc_settings()?.libraries`.
    pub fn libraries_with_remappings(&self) -> Result<Libraries, SolcError> {
        Ok(self.parsed_libraries()?.with_applied_remappings(&self.project_paths()))
    }

    /// Returns the configured `solc` `Settings` that includes:
    /// - all libraries
    /// - the optimizer (including details, if configured)
    /// - evm version
    pub fn solc_settings(&self) -> Result<Settings, SolcError> {
        // By default if no targets are specifically selected the model checker uses all targets.
        // This might be too much here, so only enable assertion checks.
        // If users wish to enable all options they need to do so explicitly.
        let mut model_checker = self.model_checker.clone();
        if let Some(model_checker_settings) = &mut model_checker {
            if model_checker_settings.targets.is_none() {
                model_checker_settings.targets = Some(vec![ModelCheckerTarget::Assert]);
            }
        }

        let mut settings = Settings {
            libraries: self.libraries_with_remappings()?,
            optimizer: self.optimizer(),
            evm_version: Some(self.evm_version),
            metadata: Some(SettingsMetadata {
                use_literal_content: Some(self.use_literal_content),
                bytecode_hash: Some(self.bytecode_hash),
                cbor_metadata: Some(self.cbor_metadata),
            }),
            debug: self.revert_strings.map(|revert_strings| DebuggingSettings {
                revert_strings: Some(revert_strings),
                // Not used.
                debug_info: Vec::new(),
            }),
            model_checker,
            via_ir: Some(self.via_ir),
            // Not used.
            stop_after: None,
            // Set in project paths.
            remappings: Vec::new(),
            // Set with `with_extra_output` below.
            output_selection: Default::default(),
        }
        .with_extra_output(self.configured_artifacts_handler().output_selection());

        // We're keeping AST in `--build-info` for backwards compatibility with HardHat.
        if self.ast || self.build_info {
            settings = settings.with_ast();
        }

        Ok(settings)
    }

    /// Returns the configured [VyperSettings] that includes:
    /// - evm version
    pub fn vyper_settings(&self) -> Result<VyperSettings, SolcError> {
        Ok(VyperSettings {
            evm_version: Some(self.evm_version),
            optimize: self.vyper.optimize,
            bytecode_metadata: None,
            // TODO: We don't yet have a way to deserialize other outputs correctly, so request only
            // those for now. It should be enough to run tests and deploy contracts.
            output_selection: OutputSelection::common_output_selection([
                "abi".to_string(),
                "evm.bytecode".to_string(),
                "evm.deployedBytecode".to_string(),
            ]),
        })
    }

    /// Returns the default figment
    ///
    /// The default figment reads from the following sources, in ascending
    /// priority order:
    ///
    ///   1. [`Config::default()`] (see [defaults](#defaults))
    ///   2. `foundry.toml` _or_ filename in `FOUNDRY_CONFIG` environment variable
    ///   3. `FOUNDRY_` prefixed environment variables
    ///
    /// The profile selected is the value set in the `FOUNDRY_PROFILE`
    /// environment variable. If it is not set, it defaults to `default`.
    ///
    /// # Example
    ///
    /// ```rust
    /// use foundry_config::Config;
    /// use serde::Deserialize;
    ///
    /// let my_config = Config::figment().extract::<Config>();
    /// ```
    pub fn figment() -> Figment {
        Config::default().into()
    }

    /// Returns the default figment enhanced with additional context extracted from the provided
    /// root, like remappings and directories.
    ///
    /// # Example
    ///
    /// ```rust
    /// use foundry_config::Config;
    /// use serde::Deserialize;
    ///
    /// let my_config = Config::figment_with_root(".").extract::<Config>();
    /// ```
    pub fn figment_with_root(root: impl Into<PathBuf>) -> Figment {
        Self::with_root(root).into()
    }

    /// Creates a new Config that adds additional context extracted from the provided root.
    ///
    /// # Example
    ///
    /// ```rust
    /// use foundry_config::Config;
    /// let my_config = Config::with_root(".");
    /// ```
    pub fn with_root(root: impl Into<PathBuf>) -> Self {
        // autodetect paths
        let root = root.into();
        let paths = ProjectPathsConfig::builder().build_with_root::<()>(&root);
        let artifacts: PathBuf = paths.artifacts.file_name().unwrap().into();
        Config {
            __root: paths.root.into(),
            src: paths.sources.file_name().unwrap().into(),
            out: artifacts.clone(),
            libs: paths.libraries.into_iter().map(|lib| lib.file_name().unwrap().into()).collect(),
            remappings: paths
                .remappings
                .into_iter()
                .map(|r| RelativeRemapping::new(r, &root))
                .collect(),
            fs_permissions: FsPermissions::new([PathPermission::read(artifacts)]),
            ..Config::default()
        }
    }

    /// Returns the default config but with hardhat paths
    pub fn hardhat() -> Self {
        Config {
            src: "contracts".into(),
            out: "artifacts".into(),
            libs: vec!["node_modules".into()],
            ..Config::default()
        }
    }

    /// Returns the default config that uses dapptools style paths
    pub fn dapptools() -> Self {
        Config {
            chain: Some(Chain::from_id(99)),
            block_timestamp: 0,
            block_number: 0,
            ..Config::default()
        }
    }

    /// Extracts a basic subset of the config, used for initialisations.
    ///
    /// # Example
    ///
    /// ```rust
    /// use foundry_config::Config;
    /// let my_config = Config::with_root(".").into_basic();
    /// ```
    pub fn into_basic(self) -> BasicConfig {
        BasicConfig {
            profile: self.profile,
            src: self.src,
            out: self.out,
            libs: self.libs,
            remappings: self.remappings,
        }
    }

    /// Updates the `foundry.toml` file for the given `root` based on the provided closure.
    ///
    /// **Note:** the closure will only be invoked if the `foundry.toml` file exists, See
    /// [Self::get_config_path()] and if the closure returns `true`.
    pub fn update_at<F>(root: impl Into<PathBuf>, f: F) -> eyre::Result<()>
    where
        F: FnOnce(&Config, &mut toml_edit::DocumentMut) -> bool,
    {
        let config = Self::load_with_root(root).sanitized();
        config.update(|doc| f(&config, doc))
    }

    /// Updates the `foundry.toml` file this `Config` ias based on with the provided closure.
    ///
    /// **Note:** the closure will only be invoked if the `foundry.toml` file exists, See
    /// [Self::get_config_path()] and if the closure returns `true`
    pub fn update<F>(&self, f: F) -> eyre::Result<()>
    where
        F: FnOnce(&mut toml_edit::DocumentMut) -> bool,
    {
        let file_path = self.get_config_path();
        if !file_path.exists() {
            return Ok(())
        }
        let contents = fs::read_to_string(&file_path)?;
        let mut doc = contents.parse::<toml_edit::DocumentMut>()?;
        if f(&mut doc) {
            fs::write(file_path, doc.to_string())?;
        }
        Ok(())
    }

    /// Sets the `libs` entry inside a `foundry.toml` file but only if it exists
    ///
    /// # Errors
    ///
    /// An error if the `foundry.toml` could not be parsed.
    pub fn update_libs(&self) -> eyre::Result<()> {
        self.update(|doc| {
            let profile = self.profile.as_str().as_str();
            let root = &self.__root.0;
            let libs: toml_edit::Value = self
                .libs
                .iter()
                .map(|path| {
                    let path =
                        if let Ok(relative) = path.strip_prefix(root) { relative } else { path };
                    toml_edit::Value::from(&*path.to_string_lossy())
                })
                .collect();
            let libs = toml_edit::value(libs);
            doc[Config::PROFILE_SECTION][profile]["libs"] = libs;
            true
        })
    }

    /// Serialize the config type as a String of TOML.
    ///
    /// This serializes to a table with the name of the profile
    ///
    /// ```toml
    /// [profile.default]
    /// src = "src"
    /// out = "out"
    /// libs = ["lib"]
    /// # ...
    /// ```
    pub fn to_string_pretty(&self) -> Result<String, toml::ser::Error> {
        // serializing to value first to prevent `ValueAfterTable` errors
        let mut value = toml::Value::try_from(self)?;
        // Config map always gets serialized as a table
        let value_table = value.as_table_mut().unwrap();
        // remove standalone sections from inner table
        let standalone_sections = Config::STANDALONE_SECTIONS
            .iter()
            .filter_map(|section| {
                let section = section.to_string();
                value_table.remove(&section).map(|value| (section, value))
            })
            .collect::<Vec<_>>();
        // wrap inner table in [profile.<profile>]
        let mut wrapping_table = [(
            Config::PROFILE_SECTION.into(),
            toml::Value::Table([(self.profile.to_string(), value)].into_iter().collect()),
        )]
        .into_iter()
        .collect::<toml::map::Map<_, _>>();
        // insert standalone sections
        for (section, value) in standalone_sections {
            wrapping_table.insert(section, value);
        }
        // stringify
        toml::to_string_pretty(&toml::Value::Table(wrapping_table))
    }

    /// Returns the path to the `foundry.toml` of this `Config`.
    pub fn get_config_path(&self) -> PathBuf {
        self.__root.0.join(Config::FILE_NAME)
    }

    /// Returns the selected profile.
    ///
    /// If the `FOUNDRY_PROFILE` env variable is not set, this returns the `DEFAULT_PROFILE`.
    pub fn selected_profile() -> Profile {
        Profile::from_env_or("FOUNDRY_PROFILE", Config::DEFAULT_PROFILE)
    }

    /// Returns the path to foundry's global TOML file: `~/.foundry/foundry.toml`.
    pub fn foundry_dir_toml() -> Option<PathBuf> {
        Self::foundry_dir().map(|p| p.join(Config::FILE_NAME))
    }

    /// Returns the path to foundry's config dir: `~/.foundry/`.
    pub fn foundry_dir() -> Option<PathBuf> {
        dirs_next::home_dir().map(|p| p.join(Config::FOUNDRY_DIR_NAME))
    }

    /// Returns the path to foundry's cache dir: `~/.foundry/cache`.
    pub fn foundry_cache_dir() -> Option<PathBuf> {
        Self::foundry_dir().map(|p| p.join("cache"))
    }

    /// Returns the path to foundry rpc cache dir: `~/.foundry/cache/rpc`.
    pub fn foundry_rpc_cache_dir() -> Option<PathBuf> {
        Some(Self::foundry_cache_dir()?.join("rpc"))
    }
    /// Returns the path to foundry chain's cache dir: `~/.foundry/cache/rpc/<chain>`
    pub fn foundry_chain_cache_dir(chain_id: impl Into<Chain>) -> Option<PathBuf> {
        Some(Self::foundry_rpc_cache_dir()?.join(chain_id.into().to_string()))
    }

    /// Returns the path to foundry's etherscan cache dir: `~/.foundry/cache/etherscan`.
    pub fn foundry_etherscan_cache_dir() -> Option<PathBuf> {
        Some(Self::foundry_cache_dir()?.join("etherscan"))
    }

    /// Returns the path to foundry's keystores dir: `~/.foundry/keystores`.
    pub fn foundry_keystores_dir() -> Option<PathBuf> {
        Some(Self::foundry_dir()?.join("keystores"))
    }

    /// Returns the path to foundry's etherscan cache dir for `chain_id`:
    /// `~/.foundry/cache/etherscan/<chain>`
    pub fn foundry_etherscan_chain_cache_dir(chain_id: impl Into<Chain>) -> Option<PathBuf> {
        Some(Self::foundry_etherscan_cache_dir()?.join(chain_id.into().to_string()))
    }

    /// Returns the path to the cache dir of the `block` on the `chain`:
    /// `~/.foundry/cache/rpc/<chain>/<block>`
    pub fn foundry_block_cache_dir(chain_id: impl Into<Chain>, block: u64) -> Option<PathBuf> {
        Some(Self::foundry_chain_cache_dir(chain_id)?.join(format!("{block}")))
    }

    /// Returns the path to the cache file of the `block` on the `chain`:
    /// `~/.foundry/cache/rpc/<chain>/<block>/storage.json`
    pub fn foundry_block_cache_file(chain_id: impl Into<Chain>, block: u64) -> Option<PathBuf> {
        Some(Self::foundry_block_cache_dir(chain_id, block)?.join("storage.json"))
    }

    /// Returns the path to `foundry`'s data directory inside the user's data directory.
    ///
    /// | Platform | Value                                         | Example                                          |
    /// | -------  | --------------------------------------------- | ------------------------------------------------ |
    /// | Linux    | `$XDG_CONFIG_HOME` or `$HOME`/.config/foundry | /home/alice/.config/foundry                      |
    /// | macOS    | `$HOME`/Library/Application Support/foundry   | /Users/Alice/Library/Application Support/foundry |
    /// | Windows  | `{FOLDERID_RoamingAppData}/foundry`           | C:\Users\Alice\AppData\Roaming/foundry           |
    pub fn data_dir() -> eyre::Result<PathBuf> {
        let path = dirs_next::data_dir().wrap_err("Failed to find data directory")?.join("foundry");
        std::fs::create_dir_all(&path).wrap_err("Failed to create module directory")?;
        Ok(path)
    }

    /// Returns the path to the `foundry.toml` file, the file is searched for in
    /// the current working directory and all parent directories until the root,
    /// and the first hit is used.
    ///
    /// If this search comes up empty, then it checks if a global `foundry.toml` exists at
    /// `~/.foundry/foundry.toml`, see [`Self::foundry_dir_toml`].
    pub fn find_config_file() -> Option<PathBuf> {
        fn find(path: &Path) -> Option<PathBuf> {
            if path.is_absolute() {
                return match path.is_file() {
                    true => Some(path.to_path_buf()),
                    false => None,
                }
            }
            let cwd = std::env::current_dir().ok()?;
            let mut cwd = cwd.as_path();
            loop {
                let file_path = cwd.join(path);
                if file_path.is_file() {
                    return Some(file_path)
                }
                cwd = cwd.parent()?;
            }
        }
        find(Env::var_or("FOUNDRY_CONFIG", Config::FILE_NAME).as_ref())
            .or_else(|| Self::foundry_dir_toml().filter(|p| p.exists()))
    }

    /// Clears the foundry cache.
    pub fn clean_foundry_cache() -> eyre::Result<()> {
        if let Some(cache_dir) = Config::foundry_cache_dir() {
            let path = cache_dir.as_path();
            let _ = fs::remove_dir_all(path);
        } else {
            eyre::bail!("failed to get foundry_cache_dir");
        }

        Ok(())
    }

    /// Clears the foundry cache for `chain`.
    pub fn clean_foundry_chain_cache(chain: Chain) -> eyre::Result<()> {
        if let Some(cache_dir) = Config::foundry_chain_cache_dir(chain) {
            let path = cache_dir.as_path();
            let _ = fs::remove_dir_all(path);
        } else {
            eyre::bail!("failed to get foundry_chain_cache_dir");
        }

        Ok(())
    }

    /// Clears the foundry cache for `chain` and `block`.
    pub fn clean_foundry_block_cache(chain: Chain, block: u64) -> eyre::Result<()> {
        if let Some(cache_dir) = Config::foundry_block_cache_dir(chain, block) {
            let path = cache_dir.as_path();
            let _ = fs::remove_dir_all(path);
        } else {
            eyre::bail!("failed to get foundry_block_cache_dir");
        }

        Ok(())
    }

    /// Clears the foundry etherscan cache.
    pub fn clean_foundry_etherscan_cache() -> eyre::Result<()> {
        if let Some(cache_dir) = Config::foundry_etherscan_cache_dir() {
            let path = cache_dir.as_path();
            let _ = fs::remove_dir_all(path);
        } else {
            eyre::bail!("failed to get foundry_etherscan_cache_dir");
        }

        Ok(())
    }

    /// Clears the foundry etherscan cache for `chain`.
    pub fn clean_foundry_etherscan_chain_cache(chain: Chain) -> eyre::Result<()> {
        if let Some(cache_dir) = Config::foundry_etherscan_chain_cache_dir(chain) {
            let path = cache_dir.as_path();
            let _ = fs::remove_dir_all(path);
        } else {
            eyre::bail!("failed to get foundry_etherscan_cache_dir for chain: {}", chain);
        }

        Ok(())
    }

    /// List the data in the foundry cache.
    pub fn list_foundry_cache() -> eyre::Result<Cache> {
        if let Some(cache_dir) = Config::foundry_rpc_cache_dir() {
            let mut cache = Cache { chains: vec![] };
            if !cache_dir.exists() {
                return Ok(cache)
            }
            if let Ok(entries) = cache_dir.as_path().read_dir() {
                for entry in entries.flatten().filter(|x| x.path().is_dir()) {
                    match Chain::from_str(&entry.file_name().to_string_lossy()) {
                        Ok(chain) => cache.chains.push(Self::list_foundry_chain_cache(chain)?),
                        Err(_) => continue,
                    }
                }
                Ok(cache)
            } else {
                eyre::bail!("failed to access foundry_cache_dir");
            }
        } else {
            eyre::bail!("failed to get foundry_cache_dir");
        }
    }

    /// List the cached data for `chain`.
    pub fn list_foundry_chain_cache(chain: Chain) -> eyre::Result<ChainCache> {
        let block_explorer_data_size = match Config::foundry_etherscan_chain_cache_dir(chain) {
            Some(cache_dir) => Self::get_cached_block_explorer_data(&cache_dir)?,
            None => {
                warn!("failed to access foundry_etherscan_chain_cache_dir");
                0
            }
        };

        if let Some(cache_dir) = Config::foundry_chain_cache_dir(chain) {
            let blocks = Self::get_cached_blocks(&cache_dir)?;
            Ok(ChainCache {
                name: chain.to_string(),
                blocks,
                block_explorer: block_explorer_data_size,
            })
        } else {
            eyre::bail!("failed to get foundry_chain_cache_dir");
        }
    }

    /// The path provided to this function should point to a cached chain folder.
    fn get_cached_blocks(chain_path: &Path) -> eyre::Result<Vec<(String, u64)>> {
        let mut blocks = vec![];
        if !chain_path.exists() {
            return Ok(blocks)
        }
        for block in chain_path.read_dir()?.flatten() {
            let file_type = block.file_type()?;
            let file_name = block.file_name();
            let filepath = if file_type.is_dir() {
                block.path().join("storage.json")
            } else if file_type.is_file() &&
                file_name.to_string_lossy().chars().all(char::is_numeric)
            {
                block.path()
            } else {
                continue
            };
            blocks.push((file_name.to_string_lossy().into_owned(), fs::metadata(filepath)?.len()));
        }
        Ok(blocks)
    }

    /// The path provided to this function should point to the etherscan cache for a chain.
    fn get_cached_block_explorer_data(chain_path: &Path) -> eyre::Result<u64> {
        if !chain_path.exists() {
            return Ok(0)
        }

        fn dir_size_recursive(mut dir: fs::ReadDir) -> eyre::Result<u64> {
            dir.try_fold(0, |acc, file| {
                let file = file?;
                let size = match file.metadata()? {
                    data if data.is_dir() => dir_size_recursive(fs::read_dir(file.path())?)?,
                    data => data.len(),
                };
                Ok(acc + size)
            })
        }

        dir_size_recursive(fs::read_dir(chain_path)?)
    }

    fn merge_toml_provider(
        mut figment: Figment,
        toml_provider: impl Provider,
        profile: Profile,
    ) -> Figment {
        figment = figment.select(profile.clone());

        // add warnings
        figment = {
            let warnings = WarningsProvider::for_figment(&toml_provider, &figment);
            figment.merge(warnings)
        };

        // use [profile.<profile>] as [<profile>]
        let mut profiles = vec![Config::DEFAULT_PROFILE];
        if profile != Config::DEFAULT_PROFILE {
            profiles.push(profile.clone());
        }
        let provider = toml_provider.strict_select(profiles);

        // apply any key fixes
        let provider = BackwardsCompatTomlProvider(ForcedSnakeCaseData(provider));

        // merge the default profile as a base
        if profile != Config::DEFAULT_PROFILE {
            figment = figment.merge(provider.rename(Config::DEFAULT_PROFILE, profile.clone()));
        }
        // merge special keys into config
        for standalone_key in Config::STANDALONE_SECTIONS {
            if let Some((_, fallback)) =
                STANDALONE_FALLBACK_SECTIONS.iter().find(|(key, _)| standalone_key == key)
            {
                figment = figment.merge(
                    provider
                        .fallback(standalone_key, fallback)
                        .wrap(profile.clone(), standalone_key),
                );
            } else {
                figment = figment.merge(provider.wrap(profile.clone(), standalone_key));
            }
        }
        // merge the profile
        figment = figment.merge(provider);
        figment
    }

    /// Check if any defaults need to be normalized.
    ///
    /// This normalizes the default `evm_version` if a `solc` was provided in the config.
    ///
    /// See also <https://github.com/foundry-rs/foundry/issues/7014>
    fn normalize_defaults(&mut self, figment: Figment) -> Figment {
        if let Ok(solc) = figment.extract_inner::<SolcReq>("solc") {
            // check if evm_version is set
            // TODO: add a warning if evm_version is provided but incompatible
            if figment.find_value("evm_version").is_err() {
                if let Some(version) = solc
                    .try_version()
                    .ok()
                    .and_then(|version| self.evm_version.normalize_version_solc(&version))
                {
                    // normalize evm_version based on the provided solc version
                    self.evm_version = version;
                }
            }
        }

        figment
    }
}

impl From<Config> for Figment {
    fn from(c: Config) -> Figment {
        c.to_figment(FigmentProviders::All)
    }
}

/// Determines what providers should be used when loading the [Figment] for a [Config]
#[derive(Debug, Clone, Copy, PartialEq, Eq, Default)]
pub enum FigmentProviders {
    /// Include all providers
    #[default]
    All,
    /// Only include necessary providers that are useful for cast commands
    ///
    /// This will exclude more expensive providers such as remappings
    Cast,
    /// Only include necessary providers that are useful for anvil
    ///
    /// This will exclude more expensive providers such as remappings
    Anvil,
}

impl FigmentProviders {
    /// Returns true if all providers should be included
    pub const fn is_all(&self) -> bool {
        matches!(self, Self::All)
    }

    /// Returns true if this is the cast preset
    pub const fn is_cast(&self) -> bool {
        matches!(self, Self::Cast)
    }
}

/// Wrapper type for `regex::Regex` that implements `PartialEq`
#[derive(Clone, Debug, Serialize, Deserialize)]
#[serde(transparent)]
pub struct RegexWrapper {
    #[serde(with = "serde_regex")]
    inner: regex::Regex,
}

impl std::ops::Deref for RegexWrapper {
    type Target = regex::Regex;

    fn deref(&self) -> &Self::Target {
        &self.inner
    }
}

impl std::cmp::PartialEq for RegexWrapper {
    fn eq(&self, other: &Self) -> bool {
        self.as_str() == other.as_str()
    }
}

impl From<RegexWrapper> for regex::Regex {
    fn from(wrapper: RegexWrapper) -> Self {
        wrapper.inner
    }
}

impl From<regex::Regex> for RegexWrapper {
    fn from(re: Regex) -> Self {
        RegexWrapper { inner: re }
    }
}

/// Ser/de `globset::Glob` explicitly to handle `Option<Glob>` properly
pub(crate) mod from_opt_glob {
    use serde::{Deserialize, Deserializer, Serializer};

    pub fn serialize<S>(value: &Option<globset::Glob>, serializer: S) -> Result<S::Ok, S::Error>
    where
        S: Serializer,
    {
        match value {
            Some(glob) => serializer.serialize_str(glob.glob()),
            None => serializer.serialize_none(),
        }
    }

    pub fn deserialize<'de, D>(deserializer: D) -> Result<Option<globset::Glob>, D::Error>
    where
        D: Deserializer<'de>,
    {
        let s: Option<String> = Option::deserialize(deserializer)?;
        if let Some(s) = s {
            return Ok(Some(globset::Glob::new(&s).map_err(serde::de::Error::custom)?))
        }
        Ok(None)
    }
}

/// Ser/de `globset::Glob` explicitly to handle `Option<Glob>` properly
pub(crate) mod from_vec_glob {
    use serde::{Deserialize, Deserializer, Serialize, Serializer};

    pub fn serialize<S>(value: &[globset::Glob], serializer: S) -> Result<S::Ok, S::Error>
    where
        S: Serializer,
    {
        let value = value.iter().map(|g| g.glob()).collect::<Vec<_>>();
        value.serialize(serializer)
    }

    pub fn deserialize<'de, D>(deserializer: D) -> Result<Vec<globset::Glob>, D::Error>
    where
        D: Deserializer<'de>,
    {
        let s: Vec<String> = Vec::deserialize(deserializer)?;
        s.into_iter()
            .map(|s| globset::Glob::new(&s))
            .collect::<Result<Vec<_>, _>>()
            .map_err(serde::de::Error::custom)
    }
}

/// A helper wrapper around the root path used during Config detection
#[derive(Clone, Debug, PartialEq, Eq, PartialOrd, Ord, Hash, Serialize, Deserialize)]
#[serde(transparent)]
pub struct RootPath(pub PathBuf);

impl Default for RootPath {
    fn default() -> Self {
        ".".into()
    }
}

impl<P: Into<PathBuf>> From<P> for RootPath {
    fn from(p: P) -> Self {
        RootPath(p.into())
    }
}

impl AsRef<Path> for RootPath {
    fn as_ref(&self) -> &Path {
        &self.0
    }
}

/// Parses a config profile
///
/// All `Profile` date is ignored by serde, however the `Config::to_string_pretty` includes it and
/// returns a toml table like
///
/// ```toml
/// #[profile.default]
/// src = "..."
/// ```
/// This ignores the `#[profile.default]` part in the toml
pub fn parse_with_profile<T: serde::de::DeserializeOwned>(
    s: &str,
) -> Result<Option<(Profile, T)>, Error> {
    let figment = Config::merge_toml_provider(
        Figment::new(),
        Toml::string(s).nested(),
        Config::DEFAULT_PROFILE,
    );
    if figment.profiles().any(|p| p == Config::DEFAULT_PROFILE) {
        Ok(Some((Config::DEFAULT_PROFILE, figment.select(Config::DEFAULT_PROFILE).extract()?)))
    } else {
        Ok(None)
    }
}

impl Provider for Config {
    fn metadata(&self) -> Metadata {
        Metadata::named("Foundry Config")
    }

    #[track_caller]
    fn data(&self) -> Result<Map<Profile, Dict>, figment::Error> {
        let mut data = Serialized::defaults(self).data()?;
        if let Some(entry) = data.get_mut(&self.profile) {
            entry.insert("root".to_string(), Value::serialize(self.__root.clone())?);
        }
        Ok(data)
    }

    fn profile(&self) -> Option<Profile> {
        Some(self.profile.clone())
    }
}

impl Default for Config {
    fn default() -> Self {
        Self {
            profile: Self::DEFAULT_PROFILE,
            fs_permissions: FsPermissions::new([PathPermission::read("out")]),
            prague: false,
            isolate: false,
            __root: Default::default(),
            src: "src".into(),
            test: "test".into(),
            script: "script".into(),
            out: "out".into(),
            libs: vec!["lib".into()],
            cache: true,
            cache_path: "cache".into(),
            broadcast: "broadcast".into(),
            allow_paths: vec![],
            include_paths: vec![],
            force: false,
            evm_version: EvmVersion::Paris,
            gas_reports: vec!["*".to_string()],
            gas_reports_ignore: vec![],
            solc: None,
            vyper: Default::default(),
            auto_detect_solc: true,
            offline: false,
            optimizer: true,
            optimizer_runs: 200,
            optimizer_details: None,
            model_checker: None,
            extra_output: Default::default(),
            extra_output_files: Default::default(),
            names: false,
            sizes: false,
            test_pattern: None,
            test_pattern_inverse: None,
            contract_pattern: None,
            contract_pattern_inverse: None,
            path_pattern: None,
            path_pattern_inverse: None,
            fuzz: FuzzConfig::new("cache/fuzz".into()),
            invariant: InvariantConfig::new("cache/invariant".into()),
            always_use_create_2_factory: false,
            ffi: false,
            prompt_timeout: 120,
            sender: Config::DEFAULT_SENDER,
            tx_origin: Config::DEFAULT_SENDER,
            initial_balance: U256::from(0xffffffffffffffffffffffffu128),
            block_number: 1,
            fork_block_number: None,
            chain: None,
            gas_limit: i64::MAX.into(),
            code_size_limit: None,
            gas_price: None,
            block_base_fee_per_gas: 0,
            block_coinbase: Address::ZERO,
            block_timestamp: 1,
            block_difficulty: 0,
            block_prevrandao: Default::default(),
            block_gas_limit: None,
            disable_block_gas_limit: false,
            memory_limit: 1 << 27, // 2**27 = 128MiB = 134_217_728 bytes
            eth_rpc_url: None,
            eth_rpc_jwt: None,
            etherscan_api_key: None,
            verbosity: 0,
            remappings: vec![],
            auto_detect_remappings: true,
            libraries: vec![],
            ignored_error_codes: vec![
                SolidityErrorCode::SpdxLicenseNotProvided,
                SolidityErrorCode::ContractExceeds24576Bytes,
                SolidityErrorCode::ContractInitCodeSizeExceeds49152Bytes,
                SolidityErrorCode::TransientStorageUsed,
            ],
            ignored_file_paths: vec![],
            deny_warnings: false,
            via_ir: false,
            ast: false,
            rpc_storage_caching: Default::default(),
            rpc_endpoints: Default::default(),
            etherscan: Default::default(),
            no_storage_caching: false,
            no_rpc_rate_limit: false,
            use_literal_content: false,
            bytecode_hash: BytecodeHash::Ipfs,
            cbor_metadata: true,
            revert_strings: None,
            sparse_mode: false,
            build_info: false,
            build_info_path: None,
            fmt: Default::default(),
            doc: Default::default(),
            labels: Default::default(),
            unchecked_cheatcode_artifacts: false,
            create2_library_salt: Config::DEFAULT_CREATE2_LIBRARY_SALT,
<<<<<<< HEAD
            lang: Language::Solidity,
            dependencies: Default::default(),
=======
            skip: vec![],
>>>>>>> ebfdefb7
            __non_exhaustive: (),
            __warnings: vec![],
        }
    }
}

/// Wrapper for the config's `gas_limit` value necessary because toml-rs can't handle larger number because integers are stored signed: <https://github.com/alexcrichton/toml-rs/issues/256>
///
/// Due to this limitation this type will be serialized/deserialized as String if it's larger than
/// `i64`
#[derive(Clone, Copy, Debug, PartialEq, Eq)]
pub struct GasLimit(pub u64);

impl From<u64> for GasLimit {
    fn from(gas: u64) -> Self {
        Self(gas)
    }
}
impl From<i64> for GasLimit {
    fn from(gas: i64) -> Self {
        Self(gas as u64)
    }
}
impl From<i32> for GasLimit {
    fn from(gas: i32) -> Self {
        Self(gas as u64)
    }
}
impl From<u32> for GasLimit {
    fn from(gas: u32) -> Self {
        Self(gas as u64)
    }
}

impl From<GasLimit> for u64 {
    fn from(gas: GasLimit) -> Self {
        gas.0
    }
}

impl Serialize for GasLimit {
    fn serialize<S>(&self, serializer: S) -> Result<S::Ok, S::Error>
    where
        S: Serializer,
    {
        if self.0 > i64::MAX as u64 {
            serializer.serialize_str(&self.0.to_string())
        } else {
            serializer.serialize_u64(self.0)
        }
    }
}

impl<'de> Deserialize<'de> for GasLimit {
    fn deserialize<D>(deserializer: D) -> Result<Self, D::Error>
    where
        D: Deserializer<'de>,
    {
        use serde::de::Error;

        #[derive(Deserialize)]
        #[serde(untagged)]
        enum Gas {
            Number(u64),
            Text(String),
        }

        let gas = match Gas::deserialize(deserializer)? {
            Gas::Number(num) => GasLimit(num),
            Gas::Text(s) => match s.as_str() {
                "max" | "MAX" | "Max" | "u64::MAX" | "u64::Max" => GasLimit(u64::MAX),
                s => GasLimit(s.parse().map_err(D::Error::custom)?),
            },
        };

        Ok(gas)
    }
}

/// Variants for selecting the [`Solc`] instance
#[derive(Clone, Debug, PartialEq, Eq, Serialize, Deserialize)]
#[serde(untagged)]
pub enum SolcReq {
    /// Requires a specific solc version, that's either already installed (via `svm`) or will be
    /// auto installed (via `svm`)
    Version(Version),
    /// Path to an existing local solc installation
    Local(PathBuf),
}

impl SolcReq {
    /// Tries to get the solc version from the `SolcReq`
    ///
    /// If the `SolcReq` is a `Version` it will return the version, if it's a path to a binary it
    /// will try to get the version from the binary.
    fn try_version(&self) -> Result<Version, SolcError> {
        match self {
            SolcReq::Version(version) => Ok(version.clone()),
            SolcReq::Local(path) => Solc::new(path).map(|solc| solc.version),
        }
    }
}

impl<T: AsRef<str>> From<T> for SolcReq {
    fn from(s: T) -> Self {
        let s = s.as_ref();
        if let Ok(v) = Version::from_str(s) {
            SolcReq::Version(v)
        } else {
            SolcReq::Local(s.into())
        }
    }
}

/// A convenience provider to retrieve a toml file.
/// This will return an error if the env var is set but the file does not exist
struct TomlFileProvider {
    pub env_var: Option<&'static str>,
    pub default: PathBuf,
    pub cache: Option<Result<Map<Profile, Dict>, Error>>,
}

impl TomlFileProvider {
    fn new(env_var: Option<&'static str>, default: impl Into<PathBuf>) -> Self {
        Self { env_var, default: default.into(), cache: None }
    }

    fn env_val(&self) -> Option<String> {
        self.env_var.and_then(Env::var)
    }

    fn file(&self) -> PathBuf {
        self.env_val().map(PathBuf::from).unwrap_or_else(|| self.default.clone())
    }

    fn is_missing(&self) -> bool {
        if let Some(file) = self.env_val() {
            let path = Path::new(&file);
            if !path.exists() {
                return true
            }
        }
        false
    }

    pub fn cached(mut self) -> Self {
        self.cache = Some(self.read());
        self
    }

    fn read(&self) -> Result<Map<Profile, Dict>, Error> {
        use serde::de::Error as _;
        if let Some(file) = self.env_val() {
            let path = Path::new(&file);
            if !path.exists() {
                return Err(Error::custom(format!(
                    "Config file `{}` set in env var `{}` does not exist",
                    file,
                    self.env_var.unwrap()
                )))
            }
            Toml::file(file)
        } else {
            Toml::file(&self.default)
        }
        .nested()
        .data()
    }
}

impl Provider for TomlFileProvider {
    fn metadata(&self) -> Metadata {
        if self.is_missing() {
            Metadata::named("TOML file provider")
        } else {
            Toml::file(self.file()).nested().metadata()
        }
    }

    fn data(&self) -> Result<Map<Profile, Dict>, Error> {
        if let Some(cache) = self.cache.as_ref() {
            cache.clone()
        } else {
            self.read()
        }
    }
}

/// A Provider that ensures all keys are snake case if they're not standalone sections, See
/// `Config::STANDALONE_SECTIONS`
struct ForcedSnakeCaseData<P>(P);

impl<P: Provider> Provider for ForcedSnakeCaseData<P> {
    fn metadata(&self) -> Metadata {
        self.0.metadata()
    }

    fn data(&self) -> Result<Map<Profile, Dict>, Error> {
        let mut map = Map::new();
        for (profile, dict) in self.0.data()? {
            if Config::STANDALONE_SECTIONS.contains(&profile.as_ref()) {
                // don't force snake case for keys in standalone sections
                map.insert(profile, dict);
                continue
            }
            map.insert(profile, dict.into_iter().map(|(k, v)| (k.to_snake_case(), v)).collect());
        }
        Ok(map)
    }
}

/// A Provider that handles breaking changes in toml files
struct BackwardsCompatTomlProvider<P>(P);

impl<P: Provider> Provider for BackwardsCompatTomlProvider<P> {
    fn metadata(&self) -> Metadata {
        self.0.metadata()
    }

    fn data(&self) -> Result<Map<Profile, Dict>, Error> {
        let mut map = Map::new();
        let solc_env = std::env::var("FOUNDRY_SOLC_VERSION")
            .or_else(|_| std::env::var("DAPP_SOLC_VERSION"))
            .map(Value::from)
            .ok();
        for (profile, mut dict) in self.0.data()? {
            if let Some(v) = solc_env.clone() {
                // ENV var takes precedence over config file
                dict.insert("solc".to_string(), v);
            } else if let Some(v) = dict.remove("solc_version") {
                // only insert older variant if not already included
                if !dict.contains_key("solc") {
                    dict.insert("solc".to_string(), v);
                }
            }
            map.insert(profile, dict);
        }
        Ok(map)
    }
}

/// A provider that sets the `src` and `output` path depending on their existence.
struct DappHardhatDirProvider<'a>(&'a Path);

impl<'a> Provider for DappHardhatDirProvider<'a> {
    fn metadata(&self) -> Metadata {
        Metadata::named("Dapp Hardhat dir compat")
    }

    fn data(&self) -> Result<Map<Profile, Dict>, Error> {
        let mut dict = Dict::new();
        dict.insert(
            "src".to_string(),
            ProjectPathsConfig::find_source_dir(self.0)
                .file_name()
                .unwrap()
                .to_string_lossy()
                .to_string()
                .into(),
        );
        dict.insert(
            "out".to_string(),
            ProjectPathsConfig::find_artifacts_dir(self.0)
                .file_name()
                .unwrap()
                .to_string_lossy()
                .to_string()
                .into(),
        );

        // detect libs folders:
        //   if `lib` _and_ `node_modules` exists: include both
        //   if only `node_modules` exists: include `node_modules`
        //   include `lib` otherwise
        let mut libs = vec![];
        let node_modules = self.0.join("node_modules");
        let lib = self.0.join("lib");
        if node_modules.exists() {
            if lib.exists() {
                libs.push(lib.file_name().unwrap().to_string_lossy().to_string());
            }
            libs.push(node_modules.file_name().unwrap().to_string_lossy().to_string());
        } else {
            libs.push(lib.file_name().unwrap().to_string_lossy().to_string());
        }

        dict.insert("libs".to_string(), libs.into());

        Ok(Map::from([(Config::selected_profile(), dict)]))
    }
}

/// A provider that checks for DAPP_ env vars that are named differently than FOUNDRY_
struct DappEnvCompatProvider;

impl Provider for DappEnvCompatProvider {
    fn metadata(&self) -> Metadata {
        Metadata::named("Dapp env compat")
    }

    fn data(&self) -> Result<Map<Profile, Dict>, Error> {
        use serde::de::Error as _;
        use std::env;

        let mut dict = Dict::new();
        if let Ok(val) = env::var("DAPP_TEST_NUMBER") {
            dict.insert(
                "block_number".to_string(),
                val.parse::<u64>().map_err(figment::Error::custom)?.into(),
            );
        }
        if let Ok(val) = env::var("DAPP_TEST_ADDRESS") {
            dict.insert("sender".to_string(), val.into());
        }
        if let Ok(val) = env::var("DAPP_FORK_BLOCK") {
            dict.insert(
                "fork_block_number".to_string(),
                val.parse::<u64>().map_err(figment::Error::custom)?.into(),
            );
        } else if let Ok(val) = env::var("DAPP_TEST_NUMBER") {
            dict.insert(
                "fork_block_number".to_string(),
                val.parse::<u64>().map_err(figment::Error::custom)?.into(),
            );
        }
        if let Ok(val) = env::var("DAPP_TEST_TIMESTAMP") {
            dict.insert(
                "block_timestamp".to_string(),
                val.parse::<u64>().map_err(figment::Error::custom)?.into(),
            );
        }
        if let Ok(val) = env::var("DAPP_BUILD_OPTIMIZE_RUNS") {
            dict.insert(
                "optimizer_runs".to_string(),
                val.parse::<u64>().map_err(figment::Error::custom)?.into(),
            );
        }
        if let Ok(val) = env::var("DAPP_BUILD_OPTIMIZE") {
            // Activate Solidity optimizer (0 or 1)
            let val = val.parse::<u8>().map_err(figment::Error::custom)?;
            if val > 1 {
                return Err(
                    format!("Invalid $DAPP_BUILD_OPTIMIZE value `{val}`, expected 0 or 1").into()
                )
            }
            dict.insert("optimizer".to_string(), (val == 1).into());
        }

        // libraries in env vars either as `[..]` or single string separated by comma
        if let Ok(val) = env::var("DAPP_LIBRARIES").or_else(|_| env::var("FOUNDRY_LIBRARIES")) {
            dict.insert("libraries".to_string(), utils::to_array_value(&val)?);
        }

        let mut fuzz_dict = Dict::new();
        if let Ok(val) = env::var("DAPP_TEST_FUZZ_RUNS") {
            fuzz_dict.insert(
                "runs".to_string(),
                val.parse::<u32>().map_err(figment::Error::custom)?.into(),
            );
        }
        dict.insert("fuzz".to_string(), fuzz_dict.into());

        let mut invariant_dict = Dict::new();
        if let Ok(val) = env::var("DAPP_TEST_DEPTH") {
            invariant_dict.insert(
                "depth".to_string(),
                val.parse::<u32>().map_err(figment::Error::custom)?.into(),
            );
        }
        dict.insert("invariant".to_string(), invariant_dict.into());

        Ok(Map::from([(Config::selected_profile(), dict)]))
    }
}

/// Renames a profile from `from` to `to
///
/// For example given:
///
/// ```toml
/// [from]
/// key = "value"
/// ```
///
/// RenameProfileProvider will output
///
/// ```toml
/// [to]
/// key = "value"
/// ```
struct RenameProfileProvider<P> {
    provider: P,
    from: Profile,
    to: Profile,
}

impl<P> RenameProfileProvider<P> {
    pub fn new(provider: P, from: impl Into<Profile>, to: impl Into<Profile>) -> Self {
        Self { provider, from: from.into(), to: to.into() }
    }
}

impl<P: Provider> Provider for RenameProfileProvider<P> {
    fn metadata(&self) -> Metadata {
        self.provider.metadata()
    }
    fn data(&self) -> Result<Map<Profile, Dict>, Error> {
        let mut data = self.provider.data()?;
        if let Some(data) = data.remove(&self.from) {
            return Ok(Map::from([(self.to.clone(), data)]))
        }
        Ok(Default::default())
    }
    fn profile(&self) -> Option<Profile> {
        Some(self.to.clone())
    }
}

/// Unwraps a profile reducing the key depth
///
/// For example given:
///
/// ```toml
/// [wrapping_key.profile]
/// key = "value"
/// ```
///
/// UnwrapProfileProvider will output:
///
/// ```toml
/// [profile]
/// key = "value"
/// ```
struct UnwrapProfileProvider<P> {
    provider: P,
    wrapping_key: Profile,
    profile: Profile,
}

impl<P> UnwrapProfileProvider<P> {
    pub fn new(provider: P, wrapping_key: impl Into<Profile>, profile: impl Into<Profile>) -> Self {
        Self { provider, wrapping_key: wrapping_key.into(), profile: profile.into() }
    }
}

impl<P: Provider> Provider for UnwrapProfileProvider<P> {
    fn metadata(&self) -> Metadata {
        self.provider.metadata()
    }
    fn data(&self) -> Result<Map<Profile, Dict>, Error> {
        self.provider.data().and_then(|mut data| {
            if let Some(profiles) = data.remove(&self.wrapping_key) {
                for (profile_str, profile_val) in profiles {
                    let profile = Profile::new(&profile_str);
                    if profile != self.profile {
                        continue
                    }
                    match profile_val {
                        Value::Dict(_, dict) => return Ok(profile.collect(dict)),
                        bad_val => {
                            let mut err = Error::from(figment::error::Kind::InvalidType(
                                bad_val.to_actual(),
                                "dict".into(),
                            ));
                            err.metadata = Some(self.provider.metadata());
                            err.profile = Some(self.profile.clone());
                            return Err(err)
                        }
                    }
                }
            }
            Ok(Default::default())
        })
    }
    fn profile(&self) -> Option<Profile> {
        Some(self.profile.clone())
    }
}

/// Wraps a profile in another profile
///
/// For example given:
///
/// ```toml
/// [profile]
/// key = "value"
/// ```
///
/// WrapProfileProvider will output:
///
/// ```toml
/// [wrapping_key.profile]
/// key = "value"
/// ```
struct WrapProfileProvider<P> {
    provider: P,
    wrapping_key: Profile,
    profile: Profile,
}

impl<P> WrapProfileProvider<P> {
    pub fn new(provider: P, wrapping_key: impl Into<Profile>, profile: impl Into<Profile>) -> Self {
        Self { provider, wrapping_key: wrapping_key.into(), profile: profile.into() }
    }
}

impl<P: Provider> Provider for WrapProfileProvider<P> {
    fn metadata(&self) -> Metadata {
        self.provider.metadata()
    }
    fn data(&self) -> Result<Map<Profile, Dict>, Error> {
        if let Some(inner) = self.provider.data()?.remove(&self.profile) {
            let value = Value::from(inner);
            let dict = [(self.profile.to_string().to_snake_case(), value)].into_iter().collect();
            Ok(self.wrapping_key.collect(dict))
        } else {
            Ok(Default::default())
        }
    }
    fn profile(&self) -> Option<Profile> {
        Some(self.profile.clone())
    }
}

/// Extracts the profile from the `profile` key and using the original key as backup, merging
/// values where necessary
///
/// For example given:
///
/// ```toml
/// [profile.cool]
/// key = "value"
///
/// [cool]
/// key2 = "value2"
/// ```
///
/// OptionalStrictProfileProvider will output:
///
/// ```toml
/// [cool]
/// key = "value"
/// key2 = "value2"
/// ```
///
/// And emit a deprecation warning
struct OptionalStrictProfileProvider<P> {
    provider: P,
    profiles: Vec<Profile>,
}

impl<P> OptionalStrictProfileProvider<P> {
    pub const PROFILE_PROFILE: Profile = Profile::const_new("profile");

    pub fn new(provider: P, profiles: impl IntoIterator<Item = impl Into<Profile>>) -> Self {
        Self { provider, profiles: profiles.into_iter().map(|profile| profile.into()).collect() }
    }
}

impl<P: Provider> Provider for OptionalStrictProfileProvider<P> {
    fn metadata(&self) -> Metadata {
        self.provider.metadata()
    }
    fn data(&self) -> Result<Map<Profile, Dict>, Error> {
        let mut figment = Figment::from(&self.provider);
        for profile in &self.profiles {
            figment = figment.merge(UnwrapProfileProvider::new(
                &self.provider,
                Self::PROFILE_PROFILE,
                profile.clone(),
            ));
        }
        figment.data().map_err(|err| {
            // figment does tag metadata and tries to map metadata to an error, since we use a new
            // figment in this provider this new figment does not know about the metadata of the
            // provider and can't map the metadata to the error. Therefor we return the root error
            // if this error originated in the provider's data.
            if let Err(root_err) = self.provider.data() {
                return root_err
            }
            err
        })
    }
    fn profile(&self) -> Option<Profile> {
        self.profiles.last().cloned()
    }
}

trait ProviderExt: Provider {
    fn rename(
        &self,
        from: impl Into<Profile>,
        to: impl Into<Profile>,
    ) -> RenameProfileProvider<&Self> {
        RenameProfileProvider::new(self, from, to)
    }

    fn wrap(
        &self,
        wrapping_key: impl Into<Profile>,
        profile: impl Into<Profile>,
    ) -> WrapProfileProvider<&Self> {
        WrapProfileProvider::new(self, wrapping_key, profile)
    }

    fn strict_select(
        &self,
        profiles: impl IntoIterator<Item = impl Into<Profile>>,
    ) -> OptionalStrictProfileProvider<&Self> {
        OptionalStrictProfileProvider::new(self, profiles)
    }

    fn fallback(
        &self,
        profile: impl Into<Profile>,
        fallback: impl Into<Profile>,
    ) -> FallbackProfileProvider<&Self> {
        FallbackProfileProvider::new(self, profile, fallback)
    }
}
impl<P: Provider> ProviderExt for P {}

/// A subset of the foundry `Config`
/// used to initialize a `foundry.toml` file
///
/// # Example
///
/// ```rust
/// use foundry_config::{BasicConfig, Config};
/// use serde::Deserialize;
///
/// let my_config = Config::figment().extract::<BasicConfig>();
/// ```
#[derive(Clone, Debug, PartialEq, Eq, Serialize, Deserialize)]
pub struct BasicConfig {
    /// the profile tag: `[profile.default]`
    #[serde(skip)]
    pub profile: Profile,
    /// path of the source contracts dir, like `src` or `contracts`
    pub src: PathBuf,
    /// path to where artifacts shut be written to
    pub out: PathBuf,
    /// all library folders to include, `lib`, `node_modules`
    pub libs: Vec<PathBuf>,
    /// `Remappings` to use for this repo
    #[serde(default, skip_serializing_if = "Vec::is_empty")]
    pub remappings: Vec<RelativeRemapping>,
}

impl BasicConfig {
    /// Serialize the config as a String of TOML.
    ///
    /// This serializes to a table with the name of the profile
    pub fn to_string_pretty(&self) -> Result<String, toml::ser::Error> {
        let s = toml::to_string_pretty(self)?;
        Ok(format!(
            "\
[profile.{}]
{s}
# See more config options https://github.com/foundry-rs/foundry/blob/master/crates/config/README.md#all-options\n",
            self.profile
        ))
    }
}

pub(crate) mod from_str_lowercase {
    use serde::{Deserialize, Deserializer, Serializer};
    use std::str::FromStr;

    pub fn serialize<T, S>(value: &T, serializer: S) -> Result<S::Ok, S::Error>
    where
        T: std::fmt::Display,
        S: Serializer,
    {
        serializer.collect_str(&value.to_string().to_lowercase())
    }

    pub fn deserialize<'de, T, D>(deserializer: D) -> Result<T, D::Error>
    where
        D: Deserializer<'de>,
        T: FromStr,
        T::Err: std::fmt::Display,
    {
        String::deserialize(deserializer)?.to_lowercase().parse().map_err(serde::de::Error::custom)
    }
}

fn canonic(path: impl Into<PathBuf>) -> PathBuf {
    let path = path.into();
    foundry_compilers::utils::canonicalize(&path).unwrap_or(path)
}

#[cfg(test)]
mod tests {
    use super::*;
    use crate::{
        cache::{CachedChains, CachedEndpoints},
        endpoints::{RpcEndpointConfig, RpcEndpointType},
        etherscan::ResolvedEtherscanConfigs,
    };
    use figment::error::Kind::InvalidType;
    use foundry_compilers::{
        artifacts::{ModelCheckerEngine, YulDetails},
        compilers::vyper::settings::VyperOptimizationMode,
    };
    use similar_asserts::assert_eq;
    use std::{collections::BTreeMap, fs::File, io::Write};
    use tempfile::tempdir;
    use NamedChain::Moonbeam;

    // Helper function to clear `__warnings` in config, since it will be populated during loading
    // from file, causing testing problem when comparing to those created from `default()`, etc.
    fn clear_warning(config: &mut Config) {
        config.__warnings = vec![];
    }

    #[test]
    fn default_sender() {
        assert_eq!(
            Config::DEFAULT_SENDER,
            Address::from_str("0x1804c8AB1F12E6bbf3894d4083f33e07309d1f38").unwrap()
        );
    }

    #[test]
    fn test_caching() {
        let mut config = Config::default();
        let chain_id = NamedChain::Mainnet;
        let url = "https://eth-mainnet.alchemyapi";
        assert!(config.enable_caching(url, chain_id));

        config.no_storage_caching = true;
        assert!(!config.enable_caching(url, chain_id));

        config.no_storage_caching = false;
        assert!(!config.enable_caching(url, NamedChain::Dev));
    }

    #[test]
    fn test_install_dir() {
        figment::Jail::expect_with(|jail| {
            let config = Config::load();
            assert_eq!(config.install_lib_dir(), PathBuf::from("lib"));
            jail.create_file(
                "foundry.toml",
                r"
                [profile.default]
                libs = ['node_modules', 'lib']
            ",
            )?;
            let config = Config::load();
            assert_eq!(config.install_lib_dir(), PathBuf::from("lib"));

            jail.create_file(
                "foundry.toml",
                r"
                [profile.default]
                libs = ['custom', 'node_modules', 'lib']
            ",
            )?;
            let config = Config::load();
            assert_eq!(config.install_lib_dir(), PathBuf::from("custom"));

            Ok(())
        });
    }

    #[test]
    fn test_figment_is_default() {
        figment::Jail::expect_with(|_| {
            let mut default: Config = Config::figment().extract().unwrap();
            default.profile = Config::default().profile;
            assert_eq!(default, Config::default());
            Ok(())
        });
    }

    #[test]
    fn test_default_round_trip() {
        figment::Jail::expect_with(|_| {
            let original = Config::figment();
            let roundtrip = Figment::from(Config::from_provider(&original));
            for figment in &[original, roundtrip] {
                let config = Config::from_provider(figment);
                assert_eq!(config, Config::default());
            }
            Ok(())
        });
    }

    #[test]
    fn ffi_env_disallowed() {
        figment::Jail::expect_with(|jail| {
            jail.set_env("FOUNDRY_FFI", "true");
            jail.set_env("FFI", "true");
            jail.set_env("DAPP_FFI", "true");
            let config = Config::load();
            assert!(!config.ffi);

            Ok(())
        });
    }

    #[test]
    fn test_profile_env() {
        figment::Jail::expect_with(|jail| {
            jail.set_env("FOUNDRY_PROFILE", "default");
            let figment = Config::figment();
            assert_eq!(figment.profile(), "default");

            jail.set_env("FOUNDRY_PROFILE", "hardhat");
            let figment: Figment = Config::hardhat().into();
            assert_eq!(figment.profile(), "hardhat");

            jail.create_file(
                "foundry.toml",
                r"
                [profile.default]
                libs = ['lib']
                [profile.local]
                libs = ['modules']
            ",
            )?;
            jail.set_env("FOUNDRY_PROFILE", "local");
            let config = Config::load();
            assert_eq!(config.libs, vec![PathBuf::from("modules")]);

            Ok(())
        });
    }

    #[test]
    fn test_default_test_path() {
        figment::Jail::expect_with(|_| {
            let config = Config::default();
            let paths_config = config.project_paths::<Solc>();
            assert_eq!(paths_config.tests, PathBuf::from(r"test"));
            Ok(())
        });
    }

    #[test]
    fn test_default_libs() {
        figment::Jail::expect_with(|jail| {
            let config = Config::load();
            assert_eq!(config.libs, vec![PathBuf::from("lib")]);

            fs::create_dir_all(jail.directory().join("node_modules")).unwrap();
            let config = Config::load();
            assert_eq!(config.libs, vec![PathBuf::from("node_modules")]);

            fs::create_dir_all(jail.directory().join("lib")).unwrap();
            let config = Config::load();
            assert_eq!(config.libs, vec![PathBuf::from("lib"), PathBuf::from("node_modules")]);

            Ok(())
        });
    }

    #[test]
    fn test_inheritance_from_default_test_path() {
        figment::Jail::expect_with(|jail| {
            jail.create_file(
                "foundry.toml",
                r#"
                [profile.default]
                test = "defaulttest"
                src  = "defaultsrc"
                libs = ['lib', 'node_modules']

                [profile.custom]
                src = "customsrc"
            "#,
            )?;

            let config = Config::load();
            assert_eq!(config.src, PathBuf::from("defaultsrc"));
            assert_eq!(config.libs, vec![PathBuf::from("lib"), PathBuf::from("node_modules")]);

            jail.set_env("FOUNDRY_PROFILE", "custom");
            let config = Config::load();

            assert_eq!(config.src, PathBuf::from("customsrc"));
            assert_eq!(config.test, PathBuf::from("defaulttest"));
            assert_eq!(config.libs, vec![PathBuf::from("lib"), PathBuf::from("node_modules")]);

            Ok(())
        });
    }

    #[test]
    fn test_custom_test_path() {
        figment::Jail::expect_with(|jail| {
            jail.create_file(
                "foundry.toml",
                r#"
                [profile.default]
                test = "mytest"
            "#,
            )?;

            let config = Config::load();
            let paths_config = config.project_paths::<Solc>();
            assert_eq!(paths_config.tests, PathBuf::from(r"mytest"));
            Ok(())
        });
    }

    #[test]
    fn test_remappings() {
        figment::Jail::expect_with(|jail| {
            jail.create_file(
                "foundry.toml",
                r#"
                [profile.default]
                src = "some-source"
                out = "some-out"
                cache = true
            "#,
            )?;
            let config = Config::load();
            assert!(config.remappings.is_empty());

            jail.create_file(
                "remappings.txt",
                r"
                file-ds-test/=lib/ds-test/
                file-other/=lib/other/
            ",
            )?;

            let config = Config::load();
            assert_eq!(
                config.remappings,
                vec![
                    Remapping::from_str("file-ds-test/=lib/ds-test/").unwrap().into(),
                    Remapping::from_str("file-other/=lib/other/").unwrap().into(),
                ],
            );

            jail.set_env("DAPP_REMAPPINGS", "ds-test=lib/ds-test/\nother/=lib/other/");
            let config = Config::load();

            assert_eq!(
                config.remappings,
                vec![
                    // From environment (should have precedence over remapping.txt)
                    Remapping::from_str("ds-test=lib/ds-test/").unwrap().into(),
                    Remapping::from_str("other/=lib/other/").unwrap().into(),
                    // From remapping.txt (should have less precedence than remapping.txt)
                    Remapping::from_str("file-ds-test/=lib/ds-test/").unwrap().into(),
                    Remapping::from_str("file-other/=lib/other/").unwrap().into(),
                ],
            );

            Ok(())
        });
    }

    #[test]
    fn test_remappings_override() {
        figment::Jail::expect_with(|jail| {
            jail.create_file(
                "foundry.toml",
                r#"
                [profile.default]
                src = "some-source"
                out = "some-out"
                cache = true
            "#,
            )?;
            let config = Config::load();
            assert!(config.remappings.is_empty());

            jail.create_file(
                "remappings.txt",
                r"
                ds-test/=lib/ds-test/
                other/=lib/other/
            ",
            )?;

            let config = Config::load();
            assert_eq!(
                config.remappings,
                vec![
                    Remapping::from_str("ds-test/=lib/ds-test/").unwrap().into(),
                    Remapping::from_str("other/=lib/other/").unwrap().into(),
                ],
            );

            jail.set_env("DAPP_REMAPPINGS", "ds-test/=lib/ds-test/src/\nenv-lib/=lib/env-lib/");
            let config = Config::load();

            // Remappings should now be:
            // - ds-test from environment (lib/ds-test/src/)
            // - other from remappings.txt (lib/other/)
            // - env-lib from environment (lib/env-lib/)
            assert_eq!(
                config.remappings,
                vec![
                    Remapping::from_str("ds-test/=lib/ds-test/src/").unwrap().into(),
                    Remapping::from_str("env-lib/=lib/env-lib/").unwrap().into(),
                    Remapping::from_str("other/=lib/other/").unwrap().into(),
                ],
            );

            // contains additional remapping to the source dir
            assert_eq!(
                config.get_all_remappings().collect::<Vec<_>>(),
                vec![
                    Remapping::from_str("ds-test/=lib/ds-test/src/").unwrap(),
                    Remapping::from_str("env-lib/=lib/env-lib/").unwrap(),
                    Remapping::from_str("other/=lib/other/").unwrap(),
                ],
            );

            Ok(())
        });
    }

    #[test]
    fn test_can_update_libs() {
        figment::Jail::expect_with(|jail| {
            jail.create_file(
                "foundry.toml",
                r#"
                [profile.default]
                libs = ["node_modules"]
            "#,
            )?;

            let mut config = Config::load();
            config.libs.push("libs".into());
            config.update_libs().unwrap();

            let config = Config::load();
            assert_eq!(config.libs, vec![PathBuf::from("node_modules"), PathBuf::from("libs"),]);
            Ok(())
        });
    }

    #[test]
    fn test_large_gas_limit() {
        figment::Jail::expect_with(|jail| {
            let gas = u64::MAX;
            jail.create_file(
                "foundry.toml",
                &format!(
                    r#"
                [profile.default]
                gas_limit = "{gas}"
            "#
                ),
            )?;

            let config = Config::load();
            assert_eq!(config, Config { gas_limit: gas.into(), ..Config::default() });

            Ok(())
        });
    }

    #[test]
    #[should_panic]
    fn test_toml_file_parse_failure() {
        figment::Jail::expect_with(|jail| {
            jail.create_file(
                "foundry.toml",
                r#"
                [profile.default]
                eth_rpc_url = "https://example.com/
            "#,
            )?;

            let _config = Config::load();

            Ok(())
        });
    }

    #[test]
    #[should_panic]
    fn test_toml_file_non_existing_config_var_failure() {
        figment::Jail::expect_with(|jail| {
            jail.set_env("FOUNDRY_CONFIG", "this config does not exist");

            let _config = Config::load();

            Ok(())
        });
    }

    #[test]
    fn test_resolve_etherscan_with_chain() {
        figment::Jail::expect_with(|jail| {
            let env_key = "__BSC_ETHERSCAN_API_KEY";
            let env_value = "env value";
            jail.create_file(
                "foundry.toml",
                r#"
                [profile.default]

                [etherscan]
                bsc = { key = "${__BSC_ETHERSCAN_API_KEY}", url = "https://api.bscscan.com/api" }
            "#,
            )?;

            let config = Config::load();
            assert!(config
                .get_etherscan_config_with_chain(Some(NamedChain::BinanceSmartChain.into()))
                .is_err());

            std::env::set_var(env_key, env_value);

            assert_eq!(
                config
                    .get_etherscan_config_with_chain(Some(NamedChain::BinanceSmartChain.into()))
                    .unwrap()
                    .unwrap()
                    .key,
                env_value
            );

            let mut with_key = config;
            with_key.etherscan_api_key = Some("via etherscan_api_key".to_string());

            assert_eq!(
                with_key
                    .get_etherscan_config_with_chain(Some(NamedChain::BinanceSmartChain.into()))
                    .unwrap()
                    .unwrap()
                    .key,
                "via etherscan_api_key"
            );

            std::env::remove_var(env_key);
            Ok(())
        });
    }

    #[test]
    fn test_resolve_etherscan() {
        figment::Jail::expect_with(|jail| {
            jail.create_file(
                "foundry.toml",
                r#"
                [profile.default]

                [etherscan]
                mainnet = { key = "FX42Z3BBJJEWXWGYV2X1CIPRSCN" }
                moonbeam = { key = "${_CONFIG_ETHERSCAN_MOONBEAM}" }
            "#,
            )?;

            let config = Config::load();

            assert!(config.etherscan.clone().resolved().has_unresolved());

            jail.set_env("_CONFIG_ETHERSCAN_MOONBEAM", "123456789");

            let configs = config.etherscan.resolved();
            assert!(!configs.has_unresolved());

            let mb_urls = Moonbeam.etherscan_urls().unwrap();
            let mainnet_urls = NamedChain::Mainnet.etherscan_urls().unwrap();
            assert_eq!(
                configs,
                ResolvedEtherscanConfigs::new([
                    (
                        "mainnet",
                        ResolvedEtherscanConfig {
                            api_url: mainnet_urls.0.to_string(),
                            chain: Some(NamedChain::Mainnet.into()),
                            browser_url: Some(mainnet_urls.1.to_string()),
                            key: "FX42Z3BBJJEWXWGYV2X1CIPRSCN".to_string(),
                        }
                    ),
                    (
                        "moonbeam",
                        ResolvedEtherscanConfig {
                            api_url: mb_urls.0.to_string(),
                            chain: Some(Moonbeam.into()),
                            browser_url: Some(mb_urls.1.to_string()),
                            key: "123456789".to_string(),
                        }
                    ),
                ])
            );

            Ok(())
        });
    }

    #[test]
    fn test_resolve_etherscan_chain_id() {
        figment::Jail::expect_with(|jail| {
            jail.create_file(
                "foundry.toml",
                r#"
                [profile.default]
                chain_id = "sepolia"

                [etherscan]
                sepolia = { key = "FX42Z3BBJJEWXWGYV2X1CIPRSCN" }
            "#,
            )?;

            let config = Config::load();
            let etherscan = config.get_etherscan_config().unwrap().unwrap();
            assert_eq!(etherscan.chain, Some(NamedChain::Sepolia.into()));
            assert_eq!(etherscan.key, "FX42Z3BBJJEWXWGYV2X1CIPRSCN");

            Ok(())
        });
    }

    #[test]
    fn test_resolve_rpc_url() {
        figment::Jail::expect_with(|jail| {
            jail.create_file(
                "foundry.toml",
                r#"
                [profile.default]
                [rpc_endpoints]
                optimism = "https://example.com/"
                mainnet = "${_CONFIG_MAINNET}"
            "#,
            )?;
            jail.set_env("_CONFIG_MAINNET", "https://eth-mainnet.alchemyapi.io/v2/123455");

            let mut config = Config::load();
            assert_eq!("http://localhost:8545", config.get_rpc_url_or_localhost_http().unwrap());

            config.eth_rpc_url = Some("mainnet".to_string());
            assert_eq!(
                "https://eth-mainnet.alchemyapi.io/v2/123455",
                config.get_rpc_url_or_localhost_http().unwrap()
            );

            config.eth_rpc_url = Some("optimism".to_string());
            assert_eq!("https://example.com/", config.get_rpc_url_or_localhost_http().unwrap());

            Ok(())
        })
    }

    #[test]
    fn test_resolve_rpc_url_if_etherscan_set() {
        figment::Jail::expect_with(|jail| {
            jail.create_file(
                "foundry.toml",
                r#"
                [profile.default]
                etherscan_api_key = "dummy"
                [rpc_endpoints]
                optimism = "https://example.com/"
            "#,
            )?;

            let config = Config::load();
            assert_eq!("http://localhost:8545", config.get_rpc_url_or_localhost_http().unwrap());

            Ok(())
        })
    }

    #[test]
    fn test_resolve_rpc_url_alias() {
        figment::Jail::expect_with(|jail| {
            jail.create_file(
                "foundry.toml",
                r#"
                [profile.default]
                [rpc_endpoints]
                polygonMumbai = "https://polygon-mumbai.g.alchemy.com/v2/${_RESOLVE_RPC_ALIAS}"
            "#,
            )?;
            let mut config = Config::load();
            config.eth_rpc_url = Some("polygonMumbai".to_string());
            assert!(config.get_rpc_url().unwrap().is_err());

            jail.set_env("_RESOLVE_RPC_ALIAS", "123455");

            let mut config = Config::load();
            config.eth_rpc_url = Some("polygonMumbai".to_string());
            assert_eq!(
                "https://polygon-mumbai.g.alchemy.com/v2/123455",
                config.get_rpc_url().unwrap().unwrap()
            );

            Ok(())
        })
    }

    #[test]
    fn test_resolve_rpc_aliases() {
        figment::Jail::expect_with(|jail| {
            jail.create_file(
                "foundry.toml",
                r#"
               [profile.default]
               [etherscan]
               arbitrum_alias = { key = "${TEST_RESOLVE_RPC_ALIAS_ARBISCAN}" }
               [rpc_endpoints]
               arbitrum_alias = "https://arb-mainnet.g.alchemy.com/v2/${TEST_RESOLVE_RPC_ALIAS_ARB_ONE}"
            "#,
            )?;

            jail.set_env("TEST_RESOLVE_RPC_ALIAS_ARB_ONE", "123455");
            jail.set_env("TEST_RESOLVE_RPC_ALIAS_ARBISCAN", "123455");

            let config = Config::load();

            let config = config.get_etherscan_config_with_chain(Some(NamedChain::Arbitrum.into()));
            assert!(config.is_err());
            assert_eq!(config.unwrap_err().to_string(), "At least one of `url` or `chain` must be present for Etherscan config with unknown alias `arbitrum_alias`");

            Ok(())
        });
    }

    #[test]
    fn test_resolve_rpc_config() {
        figment::Jail::expect_with(|jail| {
            jail.create_file(
                "foundry.toml",
                r#"
                [rpc_endpoints]
                optimism = "https://example.com/"
                mainnet = { endpoint = "${_CONFIG_MAINNET}", retries = 3, retry_backoff = 1000, compute_units_per_second = 1000 }
            "#,
            )?;
            jail.set_env("_CONFIG_MAINNET", "https://eth-mainnet.alchemyapi.io/v2/123455");

            let config = Config::load();
            assert_eq!(
                RpcEndpoints::new([
                    (
                        "optimism",
                        RpcEndpointType::String(RpcEndpoint::Url(
                            "https://example.com/".to_string()
                        ))
                    ),
                    (
                        "mainnet",
                        RpcEndpointType::Config(RpcEndpointConfig {
                            endpoint: RpcEndpoint::Env("${_CONFIG_MAINNET}".to_string()),
                            retries: Some(3),
                            retry_backoff: Some(1000),
                            compute_units_per_second: Some(1000),
                        })
                    ),
                ]),
                config.rpc_endpoints
            );

            let resolved = config.rpc_endpoints.resolved();
            assert_eq!(
                RpcEndpoints::new([
                    ("optimism", RpcEndpoint::Url("https://example.com/".to_string())),
                    (
                        "mainnet",
                        RpcEndpoint::Url("https://eth-mainnet.alchemyapi.io/v2/123455".to_string())
                    ),
                ])
                .resolved(),
                resolved
            );
            Ok(())
        })
    }

    #[test]
    fn test_resolve_endpoints() {
        figment::Jail::expect_with(|jail| {
            jail.create_file(
                "foundry.toml",
                r#"
                [profile.default]
                eth_rpc_url = "optimism"
                [rpc_endpoints]
                optimism = "https://example.com/"
                mainnet = "${_CONFIG_MAINNET}"
                mainnet_2 = "https://eth-mainnet.alchemyapi.io/v2/${_CONFIG_API_KEY1}"
                mainnet_3 = "https://eth-mainnet.alchemyapi.io/v2/${_CONFIG_API_KEY1}/${_CONFIG_API_KEY2}"
            "#,
            )?;

            let config = Config::load();

            assert_eq!(config.get_rpc_url().unwrap().unwrap(), "https://example.com/");

            assert!(config.rpc_endpoints.clone().resolved().has_unresolved());

            jail.set_env("_CONFIG_MAINNET", "https://eth-mainnet.alchemyapi.io/v2/123455");
            jail.set_env("_CONFIG_API_KEY1", "123456");
            jail.set_env("_CONFIG_API_KEY2", "98765");

            let endpoints = config.rpc_endpoints.resolved();

            assert!(!endpoints.has_unresolved());

            assert_eq!(
                endpoints,
                RpcEndpoints::new([
                    ("optimism", RpcEndpoint::Url("https://example.com/".to_string())),
                    (
                        "mainnet",
                        RpcEndpoint::Url("https://eth-mainnet.alchemyapi.io/v2/123455".to_string())
                    ),
                    (
                        "mainnet_2",
                        RpcEndpoint::Url("https://eth-mainnet.alchemyapi.io/v2/123456".to_string())
                    ),
                    (
                        "mainnet_3",
                        RpcEndpoint::Url(
                            "https://eth-mainnet.alchemyapi.io/v2/123456/98765".to_string()
                        )
                    ),
                ])
                .resolved()
            );

            Ok(())
        });
    }

    #[test]
    fn test_extract_etherscan_config() {
        figment::Jail::expect_with(|jail| {
            jail.create_file(
                "foundry.toml",
                r#"
                [profile.default]
                etherscan_api_key = "optimism"

                [etherscan]
                optimism = { key = "https://etherscan-optimism.com/" }
                mumbai = { key = "https://etherscan-mumbai.com/" }
            "#,
            )?;

            let mut config = Config::load();

            let optimism = config.get_etherscan_api_key(Some(NamedChain::Optimism.into()));
            assert_eq!(optimism, Some("https://etherscan-optimism.com/".to_string()));

            config.etherscan_api_key = Some("mumbai".to_string());

            let mumbai = config.get_etherscan_api_key(Some(NamedChain::PolygonMumbai.into()));
            assert_eq!(mumbai, Some("https://etherscan-mumbai.com/".to_string()));

            Ok(())
        });
    }

    #[test]
    fn test_extract_etherscan_config_by_chain() {
        figment::Jail::expect_with(|jail| {
            jail.create_file(
                "foundry.toml",
                r#"
                [profile.default]

                [etherscan]
                mumbai = { key = "https://etherscan-mumbai.com/", chain = 80001 }
            "#,
            )?;

            let config = Config::load();

            let mumbai = config
                .get_etherscan_config_with_chain(Some(NamedChain::PolygonMumbai.into()))
                .unwrap()
                .unwrap();
            assert_eq!(mumbai.key, "https://etherscan-mumbai.com/".to_string());

            Ok(())
        });
    }

    #[test]
    fn test_extract_etherscan_config_by_chain_with_url() {
        figment::Jail::expect_with(|jail| {
            jail.create_file(
                "foundry.toml",
                r#"
                [profile.default]

                [etherscan]
                mumbai = { key = "https://etherscan-mumbai.com/", chain = 80001 , url =  "https://verifier-url.com/"}
            "#,
            )?;

            let config = Config::load();

            let mumbai = config
                .get_etherscan_config_with_chain(Some(NamedChain::PolygonMumbai.into()))
                .unwrap()
                .unwrap();
            assert_eq!(mumbai.key, "https://etherscan-mumbai.com/".to_string());
            assert_eq!(mumbai.api_url, "https://verifier-url.com/".to_string());

            Ok(())
        });
    }

    #[test]
    fn test_extract_etherscan_config_by_chain_and_alias() {
        figment::Jail::expect_with(|jail| {
            jail.create_file(
                "foundry.toml",
                r#"
                [profile.default]
                eth_rpc_url = "mumbai"

                [etherscan]
                mumbai = { key = "https://etherscan-mumbai.com/" }

                [rpc_endpoints]
                mumbai = "https://polygon-mumbai.g.alchemy.com/v2/mumbai"
            "#,
            )?;

            let config = Config::load();

            let mumbai = config.get_etherscan_config_with_chain(None).unwrap().unwrap();
            assert_eq!(mumbai.key, "https://etherscan-mumbai.com/".to_string());

            let mumbai_rpc = config.get_rpc_url().unwrap().unwrap();
            assert_eq!(mumbai_rpc, "https://polygon-mumbai.g.alchemy.com/v2/mumbai");
            Ok(())
        });
    }

    #[test]
    fn test_toml_file() {
        figment::Jail::expect_with(|jail| {
            jail.create_file(
                "foundry.toml",
                r#"
                [profile.default]
                src = "some-source"
                out = "some-out"
                cache = true
                eth_rpc_url = "https://example.com/"
                verbosity = 3
                remappings = ["ds-test=lib/ds-test/"]
                via_ir = true
                rpc_storage_caching = { chains = [1, "optimism", 999999], endpoints = "all"}
                use_literal_content = false
                bytecode_hash = "ipfs"
                cbor_metadata = true
                revert_strings = "strip"
                allow_paths = ["allow", "paths"]
                build_info_path = "build-info"
                always_use_create_2_factory = true

                [rpc_endpoints]
                optimism = "https://example.com/"
                mainnet = "${RPC_MAINNET}"
                mainnet_2 = "https://eth-mainnet.alchemyapi.io/v2/${API_KEY}"
                mainnet_3 = "https://eth-mainnet.alchemyapi.io/v2/${API_KEY}/${ANOTHER_KEY}"
            "#,
            )?;

            let config = Config::load();
            assert_eq!(
                config,
                Config {
                    src: "some-source".into(),
                    out: "some-out".into(),
                    cache: true,
                    eth_rpc_url: Some("https://example.com/".to_string()),
                    remappings: vec![Remapping::from_str("ds-test=lib/ds-test/").unwrap().into()],
                    verbosity: 3,
                    via_ir: true,
                    rpc_storage_caching: StorageCachingConfig {
                        chains: CachedChains::Chains(vec![
                            Chain::mainnet(),
                            Chain::optimism_mainnet(),
                            Chain::from_id(999999)
                        ]),
                        endpoints: CachedEndpoints::All,
                    },
                    use_literal_content: false,
                    bytecode_hash: BytecodeHash::Ipfs,
                    cbor_metadata: true,
                    revert_strings: Some(RevertStrings::Strip),
                    allow_paths: vec![PathBuf::from("allow"), PathBuf::from("paths")],
                    rpc_endpoints: RpcEndpoints::new([
                        ("optimism", RpcEndpoint::Url("https://example.com/".to_string())),
                        ("mainnet", RpcEndpoint::Env("${RPC_MAINNET}".to_string())),
                        (
                            "mainnet_2",
                            RpcEndpoint::Env(
                                "https://eth-mainnet.alchemyapi.io/v2/${API_KEY}".to_string()
                            )
                        ),
                        (
                            "mainnet_3",
                            RpcEndpoint::Env(
                                "https://eth-mainnet.alchemyapi.io/v2/${API_KEY}/${ANOTHER_KEY}"
                                    .to_string()
                            )
                        ),
                    ]),
                    build_info_path: Some("build-info".into()),
                    always_use_create_2_factory: true,
                    ..Config::default()
                }
            );

            Ok(())
        });
    }

    #[test]
    fn test_load_remappings() {
        figment::Jail::expect_with(|jail| {
            jail.create_file(
                "foundry.toml",
                r"
                [profile.default]
                remappings = ['nested/=lib/nested/']
            ",
            )?;

            let config = Config::load_with_root(jail.directory());
            assert_eq!(
                config.remappings,
                vec![Remapping::from_str("nested/=lib/nested/").unwrap().into()]
            );

            Ok(())
        });
    }

    #[test]
    fn test_load_full_toml() {
        figment::Jail::expect_with(|jail| {
            jail.create_file(
                "foundry.toml",
                r#"
                [profile.default]
                auto_detect_solc = true
                block_base_fee_per_gas = 0
                block_coinbase = '0x0000000000000000000000000000000000000000'
                block_difficulty = 0
                block_prevrandao = '0x0000000000000000000000000000000000000000000000000000000000000000'
                block_number = 1
                block_timestamp = 1
                use_literal_content = false
                bytecode_hash = 'ipfs'
                cbor_metadata = true
                cache = true
                cache_path = 'cache'
                evm_version = 'london'
                extra_output = []
                extra_output_files = []
                always_use_create_2_factory = false
                ffi = false
                force = false
                gas_limit = 9223372036854775807
                gas_price = 0
                gas_reports = ['*']
                ignored_error_codes = [1878]
                ignored_warnings_from = ["something"]
                deny_warnings = false
                initial_balance = '0xffffffffffffffffffffffff'
                libraries = []
                libs = ['lib']
                memory_limit = 134217728
                names = false
                no_storage_caching = false
                no_rpc_rate_limit = false
                offline = false
                optimizer = true
                optimizer_runs = 200
                out = 'out'
                remappings = ['nested/=lib/nested/']
                sender = '0x1804c8AB1F12E6bbf3894d4083f33e07309d1f38'
                sizes = false
                sparse_mode = false
                src = 'src'
                test = 'test'
                tx_origin = '0x1804c8AB1F12E6bbf3894d4083f33e07309d1f38'
                verbosity = 0
                via_ir = false

                [profile.default.rpc_storage_caching]
                chains = 'all'
                endpoints = 'all'

                [rpc_endpoints]
                optimism = "https://example.com/"
                mainnet = "${RPC_MAINNET}"
                mainnet_2 = "https://eth-mainnet.alchemyapi.io/v2/${API_KEY}"

                [fuzz]
                runs = 256
                seed = '0x3e8'
                max_test_rejects = 65536

                [invariant]
                runs = 256
                depth = 500
                fail_on_revert = false
                call_override = false
                shrink_run_limit = 5000
            "#,
            )?;

            let config = Config::load_with_root(jail.directory());

            assert_eq!(config.ignored_file_paths, vec![PathBuf::from("something")]);
            assert_eq!(config.fuzz.seed, Some(U256::from(1000)));
            assert_eq!(
                config.remappings,
                vec![Remapping::from_str("nested/=lib/nested/").unwrap().into()]
            );

            assert_eq!(
                config.rpc_endpoints,
                RpcEndpoints::new([
                    ("optimism", RpcEndpoint::Url("https://example.com/".to_string())),
                    ("mainnet", RpcEndpoint::Env("${RPC_MAINNET}".to_string())),
                    (
                        "mainnet_2",
                        RpcEndpoint::Env(
                            "https://eth-mainnet.alchemyapi.io/v2/${API_KEY}".to_string()
                        )
                    ),
                ]),
            );

            Ok(())
        });
    }

    #[test]
    fn test_solc_req() {
        figment::Jail::expect_with(|jail| {
            jail.create_file(
                "foundry.toml",
                r#"
                [profile.default]
                solc_version = "0.8.12"
            "#,
            )?;

            let config = Config::load();
            assert_eq!(config.solc, Some(SolcReq::Version(Version::new(0, 8, 12))));

            jail.create_file(
                "foundry.toml",
                r#"
                [profile.default]
                solc = "0.8.12"
            "#,
            )?;

            let config = Config::load();
            assert_eq!(config.solc, Some(SolcReq::Version(Version::new(0, 8, 12))));

            jail.create_file(
                "foundry.toml",
                r#"
                [profile.default]
                solc = "path/to/local/solc"
            "#,
            )?;

            let config = Config::load();
            assert_eq!(config.solc, Some(SolcReq::Local("path/to/local/solc".into())));

            jail.set_env("FOUNDRY_SOLC_VERSION", "0.6.6");
            let config = Config::load();
            assert_eq!(config.solc, Some(SolcReq::Version(Version::new(0, 6, 6))));
            Ok(())
        });
    }

    // ensures the newer `solc` takes precedence over `solc_version`
    #[test]
    fn test_backwards_solc_version() {
        figment::Jail::expect_with(|jail| {
            jail.create_file(
                "foundry.toml",
                r#"
                [default]
                solc = "0.8.12"
                solc_version = "0.8.20"
            "#,
            )?;

            let config = Config::load();
            assert_eq!(config.solc, Some(SolcReq::Version(Version::new(0, 8, 12))));

            Ok(())
        });

        figment::Jail::expect_with(|jail| {
            jail.create_file(
                "foundry.toml",
                r#"
                [default]
                solc_version = "0.8.20"
            "#,
            )?;

            let config = Config::load();
            assert_eq!(config.solc, Some(SolcReq::Version(Version::new(0, 8, 20))));

            Ok(())
        });
    }

    #[test]
    fn test_toml_casing_file() {
        figment::Jail::expect_with(|jail| {
            jail.create_file(
                "foundry.toml",
                r#"
                [profile.default]
                src = "some-source"
                out = "some-out"
                cache = true
                eth-rpc-url = "https://example.com/"
                evm-version = "berlin"
                auto-detect-solc = false
            "#,
            )?;

            let config = Config::load();
            assert_eq!(
                config,
                Config {
                    src: "some-source".into(),
                    out: "some-out".into(),
                    cache: true,
                    eth_rpc_url: Some("https://example.com/".to_string()),
                    auto_detect_solc: false,
                    evm_version: EvmVersion::Berlin,
                    ..Config::default()
                }
            );

            Ok(())
        });
    }

    #[test]
    fn test_output_selection() {
        figment::Jail::expect_with(|jail| {
            jail.create_file(
                "foundry.toml",
                r#"
                [profile.default]
                extra_output = ["metadata", "ir-optimized"]
                extra_output_files = ["metadata"]
            "#,
            )?;

            let config = Config::load();

            assert_eq!(
                config.extra_output,
                vec![ContractOutputSelection::Metadata, ContractOutputSelection::IrOptimized]
            );
            assert_eq!(config.extra_output_files, vec![ContractOutputSelection::Metadata]);

            Ok(())
        });
    }

    #[test]
    fn test_precedence() {
        figment::Jail::expect_with(|jail| {
            jail.create_file(
                "foundry.toml",
                r#"
                [profile.default]
                src = "mysrc"
                out = "myout"
                verbosity = 3
            "#,
            )?;

            let config = Config::load();
            assert_eq!(
                config,
                Config {
                    src: "mysrc".into(),
                    out: "myout".into(),
                    verbosity: 3,
                    ..Config::default()
                }
            );

            jail.set_env("FOUNDRY_SRC", r"other-src");
            let config = Config::load();
            assert_eq!(
                config,
                Config {
                    src: "other-src".into(),
                    out: "myout".into(),
                    verbosity: 3,
                    ..Config::default()
                }
            );

            jail.set_env("FOUNDRY_PROFILE", "foo");
            let val: Result<String, _> = Config::figment().extract_inner("profile");
            assert!(val.is_err());

            Ok(())
        });
    }

    #[test]
    fn test_extract_basic() {
        figment::Jail::expect_with(|jail| {
            jail.create_file(
                "foundry.toml",
                r#"
                [profile.default]
                src = "mysrc"
                out = "myout"
                verbosity = 3
                evm_version = 'berlin'

                [profile.other]
                src = "other-src"
            "#,
            )?;
            let loaded = Config::load();
            assert_eq!(loaded.evm_version, EvmVersion::Berlin);
            let base = loaded.into_basic();
            let default = Config::default();
            assert_eq!(
                base,
                BasicConfig {
                    profile: Config::DEFAULT_PROFILE,
                    src: "mysrc".into(),
                    out: "myout".into(),
                    libs: default.libs.clone(),
                    remappings: default.remappings.clone(),
                }
            );
            jail.set_env("FOUNDRY_PROFILE", r"other");
            let base = Config::figment().extract::<BasicConfig>().unwrap();
            assert_eq!(
                base,
                BasicConfig {
                    profile: Config::DEFAULT_PROFILE,
                    src: "other-src".into(),
                    out: "myout".into(),
                    libs: default.libs.clone(),
                    remappings: default.remappings,
                }
            );
            Ok(())
        });
    }

    #[test]
    #[should_panic]
    fn test_parse_invalid_fuzz_weight() {
        figment::Jail::expect_with(|jail| {
            jail.create_file(
                "foundry.toml",
                r"
                [fuzz]
                dictionary_weight = 101
            ",
            )?;
            let _config = Config::load();
            Ok(())
        });
    }

    #[test]
    fn test_fallback_provider() {
        figment::Jail::expect_with(|jail| {
            jail.create_file(
                "foundry.toml",
                r"
                [fuzz]
                runs = 1
                include_storage = false
                dictionary_weight = 99

                [invariant]
                runs = 420

                [profile.ci.fuzz]
                dictionary_weight = 5

                [profile.ci.invariant]
                runs = 400
            ",
            )?;

            let invariant_default = InvariantConfig::default();
            let config = Config::load();

            assert_ne!(config.invariant.runs, config.fuzz.runs);
            assert_eq!(config.invariant.runs, 420);

            assert_ne!(
                config.fuzz.dictionary.include_storage,
                invariant_default.dictionary.include_storage
            );
            assert_eq!(
                config.invariant.dictionary.include_storage,
                config.fuzz.dictionary.include_storage
            );

            assert_ne!(
                config.fuzz.dictionary.dictionary_weight,
                invariant_default.dictionary.dictionary_weight
            );
            assert_eq!(
                config.invariant.dictionary.dictionary_weight,
                config.fuzz.dictionary.dictionary_weight
            );

            jail.set_env("FOUNDRY_PROFILE", "ci");
            let ci_config = Config::load();
            assert_eq!(ci_config.fuzz.runs, 1);
            assert_eq!(ci_config.invariant.runs, 400);
            assert_eq!(ci_config.fuzz.dictionary.dictionary_weight, 5);
            assert_eq!(
                ci_config.invariant.dictionary.dictionary_weight,
                config.fuzz.dictionary.dictionary_weight
            );

            Ok(())
        })
    }

    #[test]
    fn test_standalone_profile_sections() {
        figment::Jail::expect_with(|jail| {
            jail.create_file(
                "foundry.toml",
                r"
                [fuzz]
                runs = 100

                [invariant]
                runs = 120

                [profile.ci.fuzz]
                runs = 420

                [profile.ci.invariant]
                runs = 500
            ",
            )?;

            let config = Config::load();
            assert_eq!(config.fuzz.runs, 100);
            assert_eq!(config.invariant.runs, 120);

            jail.set_env("FOUNDRY_PROFILE", "ci");
            let config = Config::load();
            assert_eq!(config.fuzz.runs, 420);
            assert_eq!(config.invariant.runs, 500);

            Ok(())
        });
    }

    #[test]
    fn can_handle_deviating_dapp_aliases() {
        figment::Jail::expect_with(|jail| {
            let addr = Address::ZERO;
            jail.set_env("DAPP_TEST_NUMBER", 1337);
            jail.set_env("DAPP_TEST_ADDRESS", format!("{addr:?}"));
            jail.set_env("DAPP_TEST_FUZZ_RUNS", 420);
            jail.set_env("DAPP_TEST_DEPTH", 20);
            jail.set_env("DAPP_FORK_BLOCK", 100);
            jail.set_env("DAPP_BUILD_OPTIMIZE_RUNS", 999);
            jail.set_env("DAPP_BUILD_OPTIMIZE", 0);

            let config = Config::load();

            assert_eq!(config.block_number, 1337);
            assert_eq!(config.sender, addr);
            assert_eq!(config.fuzz.runs, 420);
            assert_eq!(config.invariant.depth, 20);
            assert_eq!(config.fork_block_number, Some(100));
            assert_eq!(config.optimizer_runs, 999);
            assert!(!config.optimizer);

            Ok(())
        });
    }

    #[test]
    fn can_parse_libraries() {
        figment::Jail::expect_with(|jail| {
            jail.set_env(
                "DAPP_LIBRARIES",
                "[src/DssSpell.sol:DssExecLib:0x8De6DDbCd5053d32292AAA0D2105A32d108484a6]",
            );
            let config = Config::load();
            assert_eq!(
                config.libraries,
                vec!["src/DssSpell.sol:DssExecLib:0x8De6DDbCd5053d32292AAA0D2105A32d108484a6"
                    .to_string()]
            );

            jail.set_env(
                "DAPP_LIBRARIES",
                "src/DssSpell.sol:DssExecLib:0x8De6DDbCd5053d32292AAA0D2105A32d108484a6",
            );
            let config = Config::load();
            assert_eq!(
                config.libraries,
                vec!["src/DssSpell.sol:DssExecLib:0x8De6DDbCd5053d32292AAA0D2105A32d108484a6"
                    .to_string(),]
            );

            jail.set_env(
                "DAPP_LIBRARIES",
                "src/DssSpell.sol:DssExecLib:0x8De6DDbCd5053d32292AAA0D2105A32d108484a6,src/DssSpell.sol:DssExecLib:0x8De6DDbCd5053d32292AAA0D2105A32d108484a6",
            );
            let config = Config::load();
            assert_eq!(
                config.libraries,
                vec![
                    "src/DssSpell.sol:DssExecLib:0x8De6DDbCd5053d32292AAA0D2105A32d108484a6"
                        .to_string(),
                    "src/DssSpell.sol:DssExecLib:0x8De6DDbCd5053d32292AAA0D2105A32d108484a6"
                        .to_string()
                ]
            );

            Ok(())
        });
    }

    #[test]
    fn test_parse_many_libraries() {
        figment::Jail::expect_with(|jail| {
            jail.create_file(
                "foundry.toml",
                r"
                [profile.default]
               libraries= [
                        './src/SizeAuctionDiscount.sol:Chainlink:0xffedba5e171c4f15abaaabc86e8bd01f9b54dae5',
                        './src/SizeAuction.sol:ChainlinkTWAP:0xffedba5e171c4f15abaaabc86e8bd01f9b54dae5',
                        './src/SizeAuction.sol:Math:0x902f6cf364b8d9470d5793a9b2b2e86bddd21e0c',
                        './src/test/ChainlinkTWAP.t.sol:ChainlinkTWAP:0xffedba5e171c4f15abaaabc86e8bd01f9b54dae5',
                        './src/SizeAuctionDiscount.sol:Math:0x902f6cf364b8d9470d5793a9b2b2e86bddd21e0c',
                    ]
            ",
            )?;
            let config = Config::load();

            let libs = config.parsed_libraries().unwrap().libs;

            similar_asserts::assert_eq!(
                libs,
                BTreeMap::from([
                    (
                        PathBuf::from("./src/SizeAuctionDiscount.sol"),
                        BTreeMap::from([
                            (
                                "Chainlink".to_string(),
                                "0xffedba5e171c4f15abaaabc86e8bd01f9b54dae5".to_string()
                            ),
                            (
                                "Math".to_string(),
                                "0x902f6cf364b8d9470d5793a9b2b2e86bddd21e0c".to_string()
                            )
                        ])
                    ),
                    (
                        PathBuf::from("./src/SizeAuction.sol"),
                        BTreeMap::from([
                            (
                                "ChainlinkTWAP".to_string(),
                                "0xffedba5e171c4f15abaaabc86e8bd01f9b54dae5".to_string()
                            ),
                            (
                                "Math".to_string(),
                                "0x902f6cf364b8d9470d5793a9b2b2e86bddd21e0c".to_string()
                            )
                        ])
                    ),
                    (
                        PathBuf::from("./src/test/ChainlinkTWAP.t.sol"),
                        BTreeMap::from([(
                            "ChainlinkTWAP".to_string(),
                            "0xffedba5e171c4f15abaaabc86e8bd01f9b54dae5".to_string()
                        )])
                    ),
                ])
            );

            Ok(())
        });
    }

    #[test]
    fn config_roundtrip() {
        figment::Jail::expect_with(|jail| {
            let default = Config::default();
            let basic = default.clone().into_basic();
            jail.create_file("foundry.toml", &basic.to_string_pretty().unwrap())?;

            let mut other = Config::load();
            clear_warning(&mut other);
            assert_eq!(default, other);

            let other = other.into_basic();
            assert_eq!(basic, other);

            jail.create_file("foundry.toml", &default.to_string_pretty().unwrap())?;
            let mut other = Config::load();
            clear_warning(&mut other);
            assert_eq!(default, other);

            Ok(())
        });
    }

    #[test]
    fn test_fs_permissions() {
        figment::Jail::expect_with(|jail| {
            jail.create_file(
                "foundry.toml",
                r#"
                [profile.default]
                fs_permissions = [{ access = "read-write", path = "./"}]
            "#,
            )?;
            let loaded = Config::load();

            assert_eq!(
                loaded.fs_permissions,
                FsPermissions::new(vec![PathPermission::read_write("./")])
            );

            jail.create_file(
                "foundry.toml",
                r#"
                [profile.default]
                fs_permissions = [{ access = "none", path = "./"}]
            "#,
            )?;
            let loaded = Config::load();
            assert_eq!(loaded.fs_permissions, FsPermissions::new(vec![PathPermission::none("./")]));

            Ok(())
        });
    }

    #[test]
    fn test_optimizer_settings_basic() {
        figment::Jail::expect_with(|jail| {
            jail.create_file(
                "foundry.toml",
                r"
                [profile.default]
                optimizer = true

                [profile.default.optimizer_details]
                yul = false

                [profile.default.optimizer_details.yulDetails]
                stackAllocation = true
            ",
            )?;
            let mut loaded = Config::load();
            clear_warning(&mut loaded);
            assert_eq!(
                loaded.optimizer_details,
                Some(OptimizerDetails {
                    yul: Some(false),
                    yul_details: Some(YulDetails {
                        stack_allocation: Some(true),
                        ..Default::default()
                    }),
                    ..Default::default()
                })
            );

            let s = loaded.to_string_pretty().unwrap();
            jail.create_file("foundry.toml", &s)?;

            let mut reloaded = Config::load();
            clear_warning(&mut reloaded);
            assert_eq!(loaded, reloaded);

            Ok(())
        });
    }

    #[test]
    fn test_model_checker_settings_basic() {
        figment::Jail::expect_with(|jail| {
            jail.create_file(
                "foundry.toml",
                r"
                [profile.default]

                [profile.default.model_checker]
                contracts = { 'a.sol' = [ 'A1', 'A2' ], 'b.sol' = [ 'B1', 'B2' ] }
                engine = 'chc'
                targets = [ 'assert', 'outOfBounds' ]
                timeout = 10000
            ",
            )?;
            let mut loaded = Config::load();
            clear_warning(&mut loaded);
            assert_eq!(
                loaded.model_checker,
                Some(ModelCheckerSettings {
                    contracts: BTreeMap::from([
                        ("a.sol".to_string(), vec!["A1".to_string(), "A2".to_string()]),
                        ("b.sol".to_string(), vec!["B1".to_string(), "B2".to_string()]),
                    ]),
                    engine: Some(ModelCheckerEngine::CHC),
                    targets: Some(vec![
                        ModelCheckerTarget::Assert,
                        ModelCheckerTarget::OutOfBounds
                    ]),
                    timeout: Some(10000),
                    invariants: None,
                    show_unproved: None,
                    div_mod_with_slacks: None,
                    solvers: None,
                    show_unsupported: None,
                    show_proved_safe: None,
                })
            );

            let s = loaded.to_string_pretty().unwrap();
            jail.create_file("foundry.toml", &s)?;

            let mut reloaded = Config::load();
            clear_warning(&mut reloaded);
            assert_eq!(loaded, reloaded);

            Ok(())
        });
    }

    #[test]
    fn test_model_checker_settings_relative_paths() {
        figment::Jail::expect_with(|jail| {
            jail.create_file(
                "foundry.toml",
                r"
                [profile.default]

                [profile.default.model_checker]
                contracts = { 'a.sol' = [ 'A1', 'A2' ], 'b.sol' = [ 'B1', 'B2' ] }
                engine = 'chc'
                targets = [ 'assert', 'outOfBounds' ]
                timeout = 10000
            ",
            )?;
            let loaded = Config::load().sanitized();

            // NOTE(onbjerg): We have to canonicalize the path here using dunce because figment will
            // canonicalize the jail path using the standard library. The standard library *always*
            // transforms Windows paths to some weird extended format, which none of our code base
            // does.
            let dir = foundry_compilers::utils::canonicalize(jail.directory())
                .expect("Could not canonicalize jail path");
            assert_eq!(
                loaded.model_checker,
                Some(ModelCheckerSettings {
                    contracts: BTreeMap::from([
                        (
                            format!("{}", dir.join("a.sol").display()),
                            vec!["A1".to_string(), "A2".to_string()]
                        ),
                        (
                            format!("{}", dir.join("b.sol").display()),
                            vec!["B1".to_string(), "B2".to_string()]
                        ),
                    ]),
                    engine: Some(ModelCheckerEngine::CHC),
                    targets: Some(vec![
                        ModelCheckerTarget::Assert,
                        ModelCheckerTarget::OutOfBounds
                    ]),
                    timeout: Some(10000),
                    invariants: None,
                    show_unproved: None,
                    div_mod_with_slacks: None,
                    solvers: None,
                    show_unsupported: None,
                    show_proved_safe: None,
                })
            );

            Ok(())
        });
    }

    #[test]
    fn test_fmt_config() {
        figment::Jail::expect_with(|jail| {
            jail.create_file(
                "foundry.toml",
                r"
                [fmt]
                line_length = 100
                tab_width = 2
                bracket_spacing = true
            ",
            )?;
            let loaded = Config::load().sanitized();
            assert_eq!(
                loaded.fmt,
                FormatterConfig {
                    line_length: 100,
                    tab_width: 2,
                    bracket_spacing: true,
                    ..Default::default()
                }
            );

            Ok(())
        });
    }

    #[test]
    fn test_invariant_config() {
        figment::Jail::expect_with(|jail| {
            jail.create_file(
                "foundry.toml",
                r"
                [invariant]
                runs = 512
                depth = 10
            ",
            )?;

            let loaded = Config::load().sanitized();
            assert_eq!(
                loaded.invariant,
                InvariantConfig {
                    runs: 512,
                    depth: 10,
                    failure_persist_dir: Some(PathBuf::from("cache/invariant")),
                    ..Default::default()
                }
            );

            Ok(())
        });
    }

    #[test]
    fn test_standalone_sections_env() {
        figment::Jail::expect_with(|jail| {
            jail.create_file(
                "foundry.toml",
                r"
                [fuzz]
                runs = 100

                [invariant]
                depth = 1
            ",
            )?;

            jail.set_env("FOUNDRY_FMT_LINE_LENGTH", "95");
            jail.set_env("FOUNDRY_FUZZ_DICTIONARY_WEIGHT", "99");
            jail.set_env("FOUNDRY_INVARIANT_DEPTH", "5");

            let config = Config::load();
            assert_eq!(config.fmt.line_length, 95);
            assert_eq!(config.fuzz.dictionary.dictionary_weight, 99);
            assert_eq!(config.invariant.depth, 5);

            Ok(())
        });
    }

    #[test]
    fn test_parse_with_profile() {
        let foundry_str = r"
            [profile.default]
            src = 'src'
            out = 'out'
            libs = ['lib']

            # See more config options https://github.com/foundry-rs/foundry/blob/master/crates/config/README.md#all-options
        ";
        assert_eq!(
            parse_with_profile::<BasicConfig>(foundry_str).unwrap().unwrap(),
            (
                Config::DEFAULT_PROFILE,
                BasicConfig {
                    profile: Config::DEFAULT_PROFILE,
                    src: "src".into(),
                    out: "out".into(),
                    libs: vec!["lib".into()],
                    remappings: vec![]
                }
            )
        );
    }

    #[test]
    fn test_implicit_profile_loads() {
        figment::Jail::expect_with(|jail| {
            jail.create_file(
                "foundry.toml",
                r"
                [default]
                src = 'my-src'
                out = 'my-out'
            ",
            )?;
            let loaded = Config::load().sanitized();
            assert_eq!(loaded.src.file_name().unwrap(), "my-src");
            assert_eq!(loaded.out.file_name().unwrap(), "my-out");
            assert_eq!(
                loaded.__warnings,
                vec![Warning::UnknownSection {
                    unknown_section: Profile::new("default"),
                    source: Some("foundry.toml".into())
                }]
            );

            Ok(())
        });
    }

    #[test]
    fn test_etherscan_api_key() {
        figment::Jail::expect_with(|jail| {
            jail.create_file(
                "foundry.toml",
                r"
                [default]
            ",
            )?;
            jail.set_env("ETHERSCAN_API_KEY", "");
            let loaded = Config::load().sanitized();
            assert!(loaded.etherscan_api_key.is_none());

            jail.set_env("ETHERSCAN_API_KEY", "DUMMY");
            let loaded = Config::load().sanitized();
            assert_eq!(loaded.etherscan_api_key, Some("DUMMY".into()));

            Ok(())
        });
    }

    #[test]
    fn test_etherscan_api_key_figment() {
        figment::Jail::expect_with(|jail| {
            jail.create_file(
                "foundry.toml",
                r"
                [default]
                etherscan_api_key = 'DUMMY'
            ",
            )?;
            jail.set_env("ETHERSCAN_API_KEY", "ETHER");

            let figment = Config::figment_with_root(jail.directory())
                .merge(("etherscan_api_key", "USER_KEY"));

            let loaded = Config::from_provider(figment);
            assert_eq!(loaded.etherscan_api_key, Some("USER_KEY".into()));

            Ok(())
        });
    }

    #[test]
    fn test_normalize_defaults() {
        figment::Jail::expect_with(|jail| {
            jail.create_file(
                "foundry.toml",
                r"
                [default]
                solc = '0.8.13'
            ",
            )?;

            let loaded = Config::load().sanitized();
            assert_eq!(loaded.evm_version, EvmVersion::London);
            Ok(())
        });
    }

    // a test to print the config, mainly used to update the example config in the README
    #[test]
    #[ignore]
    fn print_config() {
        let config = Config {
            optimizer_details: Some(OptimizerDetails {
                peephole: None,
                inliner: None,
                jumpdest_remover: None,
                order_literals: None,
                deduplicate: None,
                cse: None,
                constant_optimizer: Some(true),
                yul: Some(true),
                yul_details: Some(YulDetails {
                    stack_allocation: None,
                    optimizer_steps: Some("dhfoDgvulfnTUtnIf".to_string()),
                }),
                simple_counter_for_loop_unchecked_increment: None,
            }),
            ..Default::default()
        };
        println!("{}", config.to_string_pretty().unwrap());
    }

    #[test]
    #[allow(unknown_lints, non_local_definitions)]
    fn can_use_impl_figment_macro() {
        #[derive(Default, Serialize)]
        struct MyArgs {
            #[serde(skip_serializing_if = "Option::is_none")]
            root: Option<PathBuf>,
        }
        impl_figment_convert!(MyArgs);

        impl Provider for MyArgs {
            fn metadata(&self) -> Metadata {
                Metadata::default()
            }

            fn data(&self) -> Result<Map<Profile, Dict>, Error> {
                let value = Value::serialize(self)?;
                let error = InvalidType(value.to_actual(), "map".into());
                let dict = value.into_dict().ok_or(error)?;
                Ok(Map::from([(Config::selected_profile(), dict)]))
            }
        }

        let _figment: Figment = From::from(&MyArgs::default());
        let _config: Config = From::from(&MyArgs::default());

        #[derive(Default)]
        struct Outer {
            start: MyArgs,
            other: MyArgs,
            another: MyArgs,
        }
        impl_figment_convert!(Outer, start, other, another);

        let _figment: Figment = From::from(&Outer::default());
        let _config: Config = From::from(&Outer::default());
    }

    #[test]
    fn list_cached_blocks() -> eyre::Result<()> {
        fn fake_block_cache(chain_path: &Path, block_number: &str, size_bytes: usize) {
            let block_path = chain_path.join(block_number);
            fs::create_dir(block_path.as_path()).unwrap();
            let file_path = block_path.join("storage.json");
            let mut file = File::create(file_path).unwrap();
            writeln!(file, "{}", vec![' '; size_bytes - 1].iter().collect::<String>()).unwrap();
        }

        fn fake_block_cache_block_path_as_file(
            chain_path: &Path,
            block_number: &str,
            size_bytes: usize,
        ) {
            let block_path = chain_path.join(block_number);
            let mut file = File::create(block_path).unwrap();
            writeln!(file, "{}", vec![' '; size_bytes - 1].iter().collect::<String>()).unwrap();
        }

        let chain_dir = tempdir()?;

        fake_block_cache(chain_dir.path(), "1", 100);
        fake_block_cache(chain_dir.path(), "2", 500);
        fake_block_cache_block_path_as_file(chain_dir.path(), "3", 900);
        // Pollution file that should not show up in the cached block
        let mut pol_file = File::create(chain_dir.path().join("pol.txt")).unwrap();
        writeln!(pol_file, "{}", [' '; 10].iter().collect::<String>()).unwrap();

        let result = Config::get_cached_blocks(chain_dir.path())?;

        assert_eq!(result.len(), 3);
        let block1 = &result.iter().find(|x| x.0 == "1").unwrap();
        let block2 = &result.iter().find(|x| x.0 == "2").unwrap();
        let block3 = &result.iter().find(|x| x.0 == "3").unwrap();

        assert_eq!(block1.0, "1");
        assert_eq!(block1.1, 100);
        assert_eq!(block2.0, "2");
        assert_eq!(block2.1, 500);
        assert_eq!(block3.0, "3");
        assert_eq!(block3.1, 900);

        chain_dir.close()?;
        Ok(())
    }

    #[test]
    fn list_etherscan_cache() -> eyre::Result<()> {
        fn fake_etherscan_cache(chain_path: &Path, address: &str, size_bytes: usize) {
            let metadata_path = chain_path.join("sources");
            let abi_path = chain_path.join("abi");
            let _ = fs::create_dir(metadata_path.as_path());
            let _ = fs::create_dir(abi_path.as_path());

            let metadata_file_path = metadata_path.join(address);
            let mut metadata_file = File::create(metadata_file_path).unwrap();
            writeln!(metadata_file, "{}", vec![' '; size_bytes / 2 - 1].iter().collect::<String>())
                .unwrap();

            let abi_file_path = abi_path.join(address);
            let mut abi_file = File::create(abi_file_path).unwrap();
            writeln!(abi_file, "{}", vec![' '; size_bytes / 2 - 1].iter().collect::<String>())
                .unwrap();
        }

        let chain_dir = tempdir()?;

        fake_etherscan_cache(chain_dir.path(), "1", 100);
        fake_etherscan_cache(chain_dir.path(), "2", 500);

        let result = Config::get_cached_block_explorer_data(chain_dir.path())?;

        assert_eq!(result, 600);

        chain_dir.close()?;
        Ok(())
    }

    #[test]
    fn test_parse_error_codes() {
        figment::Jail::expect_with(|jail| {
            jail.create_file(
                "foundry.toml",
                r#"
                [default]
                ignored_error_codes = ["license", "unreachable", 1337]
            "#,
            )?;

            let config = Config::load();
            assert_eq!(
                config.ignored_error_codes,
                vec![
                    SolidityErrorCode::SpdxLicenseNotProvided,
                    SolidityErrorCode::Unreachable,
                    SolidityErrorCode::Other(1337)
                ]
            );

            Ok(())
        });
    }

    #[test]
    fn test_parse_file_paths() {
        figment::Jail::expect_with(|jail| {
            jail.create_file(
                "foundry.toml",
                r#"
                [default]
                ignored_warnings_from = ["something"]
            "#,
            )?;

            let config = Config::load();
            assert_eq!(config.ignored_file_paths, vec![Path::new("something").to_path_buf()]);

            Ok(())
        });
    }

    #[test]
    fn test_parse_optimizer_settings() {
        figment::Jail::expect_with(|jail| {
            jail.create_file(
                "foundry.toml",
                r"
                [default]
                [profile.default.optimizer_details]
            ",
            )?;

            let config = Config::load();
            assert_eq!(config.optimizer_details, Some(OptimizerDetails::default()));

            Ok(())
        });
    }

    #[test]
    fn test_parse_labels() {
        figment::Jail::expect_with(|jail| {
            jail.create_file(
                "foundry.toml",
                r#"
                [labels]
                0x1F98431c8aD98523631AE4a59f267346ea31F984 = "Uniswap V3: Factory"
                0xC36442b4a4522E871399CD717aBDD847Ab11FE88 = "Uniswap V3: Positions NFT"
            "#,
            )?;

            let config = Config::load();
            assert_eq!(
                config.labels,
                HashMap::from_iter(vec![
                    (
                        Address::from_str("0x1F98431c8aD98523631AE4a59f267346ea31F984").unwrap(),
                        "Uniswap V3: Factory".to_string()
                    ),
                    (
                        Address::from_str("0xC36442b4a4522E871399CD717aBDD847Ab11FE88").unwrap(),
                        "Uniswap V3: Positions NFT".to_string()
                    ),
                ])
            );

            Ok(())
        });
    }

    #[test]
    fn test_parse_vyper() {
        figment::Jail::expect_with(|jail| {
            jail.create_file(
                "foundry.toml",
                r#"
                [vyper]
                optimize = "codesize"
                path = "/path/to/vyper"
            "#,
            )?;

            let config = Config::load();
            assert_eq!(
                config.vyper,
                VyperConfig {
                    optimize: Some(VyperOptimizationMode::Codesize),
                    path: Some("/path/to/vyper".into())
                }
            );

            Ok(())
        });
    }
}<|MERGE_RESOLUTION|>--- conflicted
+++ resolved
@@ -104,13 +104,11 @@
 mod inline;
 pub use inline::{validate_profiles, InlineConfig, InlineConfigError, InlineConfigParser, NatSpec};
 
-<<<<<<< HEAD
 pub mod soldeer;
 use soldeer::SoldeerConfig;
-=======
+
 mod vyper;
 use vyper::VyperConfig;
->>>>>>> ebfdefb7
 
 /// Foundry configuration
 ///
@@ -458,7 +456,6 @@
     pub const PROFILE_SECTION: &'static str = "profile";
 
     /// Standalone sections in the config which get integrated into the selected profile
-<<<<<<< HEAD
     pub const STANDALONE_SECTIONS: &'static [&'static str] = &[
         "rpc_endpoints",
         "etherscan",
@@ -468,11 +465,8 @@
         "invariant",
         "labels",
         "dependencies",
+        "vyper",
     ];
-=======
-    pub const STANDALONE_SECTIONS: &'static [&'static str] =
-        &["rpc_endpoints", "etherscan", "fmt", "doc", "fuzz", "invariant", "labels", "vyper"];
->>>>>>> ebfdefb7
 
     /// File name of config toml file
     pub const FILE_NAME: &'static str = "foundry.toml";
@@ -2118,12 +2112,8 @@
             labels: Default::default(),
             unchecked_cheatcode_artifacts: false,
             create2_library_salt: Config::DEFAULT_CREATE2_LIBRARY_SALT,
-<<<<<<< HEAD
-            lang: Language::Solidity,
+            skip: vec![],
             dependencies: Default::default(),
-=======
-            skip: vec![],
->>>>>>> ebfdefb7
             __non_exhaustive: (),
             __warnings: vec![],
         }
