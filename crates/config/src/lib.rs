--- conflicted
+++ resolved
@@ -414,14 +414,12 @@
     /// CREATE2 salt to use for the library deployment in scripts.
     pub create2_library_salt: B256,
 
-<<<<<<< HEAD
-    /// Soldeer dependencies
-    pub dependencies: Option<SoldeerConfig>,
-=======
     /// Compiler to use
     #[serde(with = "from_str_lowercase")]
     pub lang: Language,
->>>>>>> f8ad354e
+
+    /// Soldeer dependencies
+    pub dependencies: Option<SoldeerConfig>,
 
     /// The root path where the config detection started from, `Config::with_root`
     #[doc(hidden)]
@@ -2107,11 +2105,8 @@
             labels: Default::default(),
             unchecked_cheatcode_artifacts: false,
             create2_library_salt: Config::DEFAULT_CREATE2_LIBRARY_SALT,
-<<<<<<< HEAD
+            lang: Language::Solidity,
             dependencies: Default::default(),
-=======
-            lang: Language::Solidity,
->>>>>>> f8ad354e
             __non_exhaustive: (),
             __warnings: vec![],
         }
