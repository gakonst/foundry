//! Configuration for invariant testing

use crate::{
    fuzz::FuzzDictionaryConfig,
    inline::{
        parse_config_bool, parse_config_u32, InlineConfigParser, InlineConfigParserError,
        INLINE_CONFIG_INVARIANT_KEY,
    },
};
use serde::{Deserialize, Serialize};

/// Contains for invariant testing
#[derive(Clone, Copy, Debug, PartialEq, Eq, Serialize, Deserialize)]
pub struct InvariantConfig {
    /// The number of runs that must execute for each invariant test group.
    pub runs: u32,
    /// The number of calls executed to attempt to break invariants in one run.
    pub depth: u32,
    /// Fails the invariant fuzzing if a revert occurs
    pub fail_on_revert: bool,
    /// Allows overriding an unsafe external call when running invariant tests. eg. reentrancy
    /// checks
    pub call_override: bool,
    /// The fuzz dictionary configuration
    #[serde(flatten)]
    pub dictionary: FuzzDictionaryConfig,
    /// The maximum number of attempts to shrink the sequence
    pub shrink_run_limit: usize,
    /// The maximum number of rejects via `vm.assume` which can be encountered during a single
    /// invariant run.
    pub max_assume_rejects: u32,
    /// Number of runs to execute and include in the gas report.
    pub gas_report_samples: u32,
}

impl Default for InvariantConfig {
    fn default() -> Self {
        InvariantConfig {
            runs: 256,
            depth: 15,
            fail_on_revert: false,
            call_override: false,
            dictionary: FuzzDictionaryConfig { dictionary_weight: 80, ..Default::default() },
            shrink_run_limit: 2usize.pow(18_u32),
            max_assume_rejects: 65536,
            gas_report_samples: 256,
        }
    }
}

impl InlineConfigParser for InvariantConfig {
    fn config_key() -> String {
        INLINE_CONFIG_INVARIANT_KEY.into()
    }

    fn try_merge(&self, configs: &[String]) -> Result<Option<Self>, InlineConfigParserError> {
        let overrides: Vec<(String, String)> = Self::get_config_overrides(configs);

        if overrides.is_empty() {
            return Ok(None)
        }

        // self is Copy. We clone it with dereference.
        let mut conf_clone = *self;

        for pair in overrides {
            let key = pair.0;
            let value = pair.1;
            match key.as_str() {
                "runs" => conf_clone.runs = parse_config_u32(key, value)?,
                "depth" => conf_clone.depth = parse_config_u32(key, value)?,
                "fail-on-revert" => conf_clone.fail_on_revert = parse_config_bool(key, value)?,
                "call-override" => conf_clone.call_override = parse_config_bool(key, value)?,
<<<<<<< HEAD
                "preserve-state" => conf_clone.preserve_state = parse_config_bool(key, value)?,
=======
                "shrink-sequence" => conf_clone.shrink_sequence = parse_config_bool(key, value)?,
>>>>>>> bfc6549f
                _ => Err(InlineConfigParserError::InvalidConfigProperty(key.to_string()))?,
            }
        }
        Ok(Some(conf_clone))
    }
}

#[cfg(test)]
mod tests {
    use crate::{inline::InlineConfigParser, InvariantConfig};

    #[test]
    fn unrecognized_property() {
        let configs = &["forge-config: default.invariant.unknownprop = 200".to_string()];
        let base_config = InvariantConfig::default();
        if let Err(e) = base_config.try_merge(configs) {
            assert_eq!(e.to_string(), "'unknownprop' is an invalid config property");
        } else {
            unreachable!()
        }
    }

    #[test]
    fn successful_merge() {
        let configs = &["forge-config: default.invariant.runs = 42424242".to_string()];
        let base_config = InvariantConfig::default();
        let merged: InvariantConfig = base_config.try_merge(configs).expect("No errors").unwrap();
        assert_eq!(merged.runs, 42424242);
    }

    #[test]
    fn merge_is_none() {
        let empty_config = &[];
        let base_config = InvariantConfig::default();
        let merged = base_config.try_merge(empty_config).expect("No errors");
        assert!(merged.is_none());
    }

    #[test]
    fn can_merge_unrelated_properties_into_config() {
        let unrelated_configs = &["forge-config: default.fuzz.runs = 2".to_string()];
        let base_config = InvariantConfig::default();
        let merged = base_config.try_merge(unrelated_configs).expect("No errors");
        assert!(merged.is_none());
    }

    #[test]
    fn override_detection() {
        let configs = &[
            "forge-config: default.fuzz.runs = 42424242".to_string(),
            "forge-config: ci.fuzz.runs = 666666".to_string(),
            "forge-config: default.invariant.runs = 2".to_string(),
        ];
        let variables = InvariantConfig::get_config_overrides(configs);
        assert_eq!(variables, vec![("runs".into(), "2".into())]);
    }
}<|MERGE_RESOLUTION|>--- conflicted
+++ resolved
@@ -71,11 +71,6 @@
                 "depth" => conf_clone.depth = parse_config_u32(key, value)?,
                 "fail-on-revert" => conf_clone.fail_on_revert = parse_config_bool(key, value)?,
                 "call-override" => conf_clone.call_override = parse_config_bool(key, value)?,
-<<<<<<< HEAD
-                "preserve-state" => conf_clone.preserve_state = parse_config_bool(key, value)?,
-=======
-                "shrink-sequence" => conf_clone.shrink_sequence = parse_config_bool(key, value)?,
->>>>>>> bfc6549f
                 _ => Err(InlineConfigParserError::InvalidConfigProperty(key.to_string()))?,
             }
         }
