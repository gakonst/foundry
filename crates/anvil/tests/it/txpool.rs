--- conflicted
+++ resolved
@@ -3,11 +3,7 @@
 use crate::utils::http_provider;
 use alloy_network::TransactionBuilder;
 use alloy_primitives::U256;
-<<<<<<< HEAD
-use alloy_provider::Provider;
-=======
 use alloy_provider::{txpool::TxPoolApi, Provider};
->>>>>>> 0fcdd5fe
 use alloy_rpc_types::{TransactionRequest, WithOtherFields};
 use anvil::{spawn, NodeConfig};
 
@@ -15,7 +11,6 @@
 async fn geth_txpool() {
     let (api, handle) = spawn(NodeConfig::test()).await;
     let provider = http_provider(&handle.http_endpoint());
-<<<<<<< HEAD
 
     api.anvil_set_auto_mine(false).await.unwrap();
 
@@ -27,17 +22,6 @@
         .with_to(account.into())
         .with_from(account)
         .with_value(value)
-=======
-    api.anvil_set_auto_mine(false).await.unwrap();
-
-    let account = provider.get_accounts().await.unwrap()[0];
-    let value: U256 = U256::from(42);
-    let gas_price = 221435145689u128;
-    let tx = TransactionRequest::default()
-        .to(account)
-        .from(account)
-        .value(value)
->>>>>>> 0fcdd5fe
         .with_gas_price(gas_price);
     let tx = WithOtherFields::new(tx);
 
@@ -49,30 +33,6 @@
     }
 
     // we gave a 20s block time, should be plenty for us to get the txpool's content
-<<<<<<< HEAD
-    // let status = provider.txpool_status().await.unwrap();
-    // assert_eq!(status.pending.as_u64(), 10);
-    // assert_eq!(status.queued.as_u64(), 0);
-
-    // let inspect = provider.txpool_inspect().await.unwrap();
-    // assert!(inspect.queued.is_empty());
-    // let summary = inspect.pending.get(&account).unwrap();
-    // for i in 0..10 {
-    //     let tx_summary = summary.get(&i.to_string()).unwrap();
-    //     assert_eq!(tx_summary.gas_price, gas_price);
-    //     assert_eq!(tx_summary.value, value.into());
-    //     assert_eq!(tx_summary.gas, 21000.into());
-    //     assert_eq!(tx_summary.to.unwrap(), account);
-    // }
-
-    // let content = provider.txpool_content().await.unwrap();
-    // assert!(content.queued.is_empty());
-    // let content = content.pending.get(&account).unwrap();
-
-    // for nonce in 0..10 {
-    //     assert!(content.contains_key(&nonce.to_string()));
-    // }
-=======
     let status = provider.txpool_status().await.unwrap();
     assert_eq!(status.pending, 10);
     assert_eq!(status.queued, 0);
@@ -88,12 +48,11 @@
         assert_eq!(tx_summary.to.unwrap(), account);
     }
 
-    let content = provider.txpool_content().await.unwrap();
-    assert!(content.queued.is_empty());
-    let content = content.pending.get(&account).unwrap();
+    // let content = provider.txpool_content().await.unwrap();
+    // assert!(content.queued.is_empty());
+    // let content = content.pending.get(&account).unwrap();
 
-    for nonce in 0..10 {
-        assert!(content.contains_key(&nonce.to_string()));
-    }
->>>>>>> 0fcdd5fe
+    // for nonce in 0..10 {
+    //     assert!(content.contains_key(&nonce.to_string()));
+    // }
 }