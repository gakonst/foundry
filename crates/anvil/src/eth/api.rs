use super::{backend::mem::BlockRequest, sign::build_typed_transaction};
use crate::{
    eth::{
        backend,
        backend::{
            db::SerializableState,
            mem::{MIN_CREATE_GAS, MIN_TRANSACTION_GAS},
            notifications::NewBlockNotifications,
            validate::TransactionValidator,
        },
        error::{
            BlockchainError, FeeHistoryError, InvalidTransactionError, Result, ToRpcResponseResult,
        },
        fees::{FeeDetails, FeeHistoryCache},
        macros::node_info,
        miner::FixedBlockTimeMiner,
        pool::{
            transactions::{
                to_marker, PoolTransaction, TransactionOrder, TransactionPriority, TxMarker,
            },
            Pool,
        },
        sign,
        sign::Signer,
    },
    filter::{EthFilter, Filters, LogsFilter},
    mem::transaction_build,
    revm::primitives::Output,
    ClientFork, LoggingManager, Miner, MiningMode, StorageInfo,
};
use alloy_primitives::{Address, Bytes, TxHash, B256, B64, U256, U64};
use alloy_rpc_types::{
    state::StateOverride,
    AccessList,
    AccessListWithGasUsed,
    Block,
    BlockId,
    BlockNumberOrTag as BlockNumber,
    BlockTransactions,
    CallRequest,
    EIP1186AccountProofResponse,
    FeeHistory,
    Filter,
    FilteredParams,
    Log,
    Transaction,
    TransactionReceipt,
    TxpoolContent,
    TxpoolInspect,
    // trace::{geth::{DefaultFrame, GethDefaultTracingOptions, GethTrace},
    // parity::LocalizedTransactionTrace},
    TxpoolInspectSummary,
    TxpoolStatus,
};
use alloy_transport::TransportErrorKind;
use anvil_core::{
    eth::{
        block::BlockInfo,
        transaction::{
            call_to_internal_tx_request, to_alloy_proof, to_ethers_access_list,
            EthTransactionRequest, LegacyTransaction, PendingTransaction, TransactionKind,
            TypedTransaction, TypedTransactionRequest,
        },
        EthRequest,
    },
    types::{
        AnvilMetadata, EvmMineOptions, ForkedNetwork, Forking, Index, NodeEnvironment,
        NodeForkConfig, NodeInfo, Work,
    },
};
use anvil_rpc::{error::RpcError, response::ResponseResult};
<<<<<<< HEAD
use ethers::{types::transaction::eip712::TypedData, utils::rlp};
use foundry_common::provider::alloy::ProviderBuilder;
=======
use ethers::{
    prelude::DefaultFrame,
    types::{transaction::eip712::TypedData, GethDebugTracingOptions, GethTrace, Trace},
    utils::rlp,
};
use foundry_common::{
    provider::alloy::ProviderBuilder,
    types::{ToAlloy, ToEthers},
};
>>>>>>> e8e926ee
use foundry_evm::{
    backend::DatabaseError,
    revm::{
        db::DatabaseRef,
        interpreter::{return_ok, return_revert, InstructionResult},
        primitives::BlockEnv,
    },
};
use futures::channel::{mpsc::Receiver, oneshot};
use parking_lot::RwLock;
use reth_rpc_types::trace::{
    geth::{DefaultFrame, GethDefaultTracingOptions, GethTrace},
    parity::LocalizedTransactionTrace,
};
use std::{collections::HashSet, future::Future, sync::Arc, time::Duration};

/// The client version: `anvil/v{major}.{minor}.{patch}`
pub const CLIENT_VERSION: &str = concat!("anvil/v", env!("CARGO_PKG_VERSION"));

/// The entry point for executing eth api RPC call - The Eth RPC interface.
///
/// This type is cheap to clone and can be used concurrently
#[derive(Clone)]
pub struct EthApi {
    /// The transaction pool
    pool: Arc<Pool>,
    /// Holds all blockchain related data
    /// In-Memory only for now
    pub(super) backend: Arc<backend::mem::Backend>,
    /// Whether this node is mining
    is_mining: bool,
    /// available signers
    signers: Arc<Vec<Box<dyn Signer>>>,
    /// data required for `eth_feeHistory`
    fee_history_cache: FeeHistoryCache,
    /// max number of items kept in fee cache
    fee_history_limit: u64,
    /// access to the actual miner
    ///
    /// This access is required in order to adjust miner settings based on requests received from
    /// custom RPC endpoints
    miner: Miner,
    /// allows to enabled/disable logging
    logger: LoggingManager,
    /// Tracks all active filters
    filters: Filters,
    /// How transactions are ordered in the pool
    transaction_order: Arc<RwLock<TransactionOrder>>,
    /// Whether we're listening for RPC calls
    net_listening: bool,
    /// The instance ID. Changes on every reset.
    instance_id: Arc<RwLock<B256>>,
}

// === impl Eth RPC API ===

impl EthApi {
    /// Creates a new instance
    #[allow(clippy::too_many_arguments)]
    pub fn new(
        pool: Arc<Pool>,
        backend: Arc<backend::mem::Backend>,
        signers: Arc<Vec<Box<dyn Signer>>>,
        fee_history_cache: FeeHistoryCache,
        fee_history_limit: u64,
        miner: Miner,
        logger: LoggingManager,
        filters: Filters,
        transactions_order: TransactionOrder,
    ) -> Self {
        Self {
            pool,
            backend,
            is_mining: true,
            signers,
            fee_history_cache,
            fee_history_limit,
            miner,
            logger,
            filters,
            net_listening: true,
            transaction_order: Arc::new(RwLock::new(transactions_order)),
            instance_id: Arc::new(RwLock::new(B256::random())),
        }
    }

    /// Executes the [EthRequest] and returns an RPC [RpcResponse]
    pub async fn execute(&self, request: EthRequest) -> ResponseResult {
        trace!(target: "rpc::api", "executing eth request");
        match request {
            EthRequest::Web3ClientVersion(()) => self.client_version().to_rpc_result(),
            EthRequest::Web3Sha3(content) => self.sha3(content).to_rpc_result(),
            EthRequest::EthGetBalance(addr, block) => {
                self.balance(addr, block).await.to_rpc_result()
            }
            EthRequest::EthGetTransactionByHash(hash) => {
                self.transaction_by_hash(hash).await.to_rpc_result()
            }
            EthRequest::EthSendTransaction(request) => {
                self.send_transaction(*request).await.to_rpc_result()
            }
            EthRequest::EthChainId(_) => self.eth_chain_id().to_rpc_result(),
            EthRequest::EthNetworkId(_) => self.network_id().to_rpc_result(),
            EthRequest::NetListening(_) => self.net_listening().to_rpc_result(),
            EthRequest::EthGasPrice(_) => self.eth_gas_price().to_rpc_result(),
            EthRequest::EthMaxPriorityFeePerGas(_) => {
                self.gas_max_priority_fee_per_gas().to_rpc_result()
            }
            EthRequest::EthAccounts(_) => self.accounts().to_rpc_result(),
            EthRequest::EthBlockNumber(_) => self.block_number().to_rpc_result(),
            EthRequest::EthGetStorageAt(addr, slot, block) => {
                self.storage_at(addr, slot, block).await.to_rpc_result()
            }
            EthRequest::EthGetBlockByHash(hash, full) => {
                if full {
                    self.block_by_hash_full(hash).await.to_rpc_result()
                } else {
                    self.block_by_hash(hash).await.to_rpc_result()
                }
            }
            EthRequest::EthGetBlockByNumber(num, full) => {
                if full {
                    self.block_by_number_full(num).await.to_rpc_result()
                } else {
                    self.block_by_number(num).await.to_rpc_result()
                }
            }
            EthRequest::EthGetTransactionCount(addr, block) => {
                self.transaction_count(addr, block).await.to_rpc_result()
            }
            EthRequest::EthGetTransactionCountByHash(hash) => {
                self.block_transaction_count_by_hash(hash).await.to_rpc_result()
            }
            EthRequest::EthGetTransactionCountByNumber(num) => {
                self.block_transaction_count_by_number(num).await.to_rpc_result()
            }
            EthRequest::EthGetUnclesCountByHash(hash) => {
                self.block_uncles_count_by_hash(hash).await.to_rpc_result()
            }
            EthRequest::EthGetUnclesCountByNumber(num) => {
                self.block_uncles_count_by_number(num).await.to_rpc_result()
            }
            EthRequest::EthGetCodeAt(addr, block) => {
                self.get_code(addr, block).await.to_rpc_result()
            }
            EthRequest::EthGetProof(addr, keys, block) => {
                self.get_proof(addr, keys, block).await.to_rpc_result()
            }
            EthRequest::EthSign(addr, content) => self.sign(addr, content).await.to_rpc_result(),
            EthRequest::EthSignTransaction(request) => {
                self.sign_transaction(*request).await.to_rpc_result()
            }
            EthRequest::EthSignTypedData(addr, data) => {
                self.sign_typed_data(addr, data).await.to_rpc_result()
            }
            EthRequest::EthSignTypedDataV3(addr, data) => {
                self.sign_typed_data_v3(addr, data).await.to_rpc_result()
            }
            EthRequest::EthSignTypedDataV4(addr, data) => {
                self.sign_typed_data_v4(addr, &data).await.to_rpc_result()
            }
            EthRequest::EthSendRawTransaction(tx) => {
                self.send_raw_transaction(tx).await.to_rpc_result()
            }
            EthRequest::EthCall(call, block, overrides) => {
                self.call(call, block, overrides).await.to_rpc_result()
            }
            EthRequest::EthCreateAccessList(call, block) => {
                self.create_access_list(call, block).await.to_rpc_result()
            }
            EthRequest::EthEstimateGas(call, block) => {
                self.estimate_gas(call, block).await.to_rpc_result()
            }
            EthRequest::EthGetTransactionByBlockHashAndIndex(hash, index) => {
                self.transaction_by_block_hash_and_index(hash, index).await.to_rpc_result()
            }
            EthRequest::EthGetTransactionByBlockNumberAndIndex(num, index) => {
                self.transaction_by_block_number_and_index(num, index).await.to_rpc_result()
            }
            EthRequest::EthGetTransactionReceipt(tx) => {
                self.transaction_receipt(tx).await.to_rpc_result()
            }
            EthRequest::EthGetUncleByBlockHashAndIndex(hash, index) => {
                self.uncle_by_block_hash_and_index(hash, index).await.to_rpc_result()
            }
            EthRequest::EthGetUncleByBlockNumberAndIndex(num, index) => {
                self.uncle_by_block_number_and_index(num, index).await.to_rpc_result()
            }
            EthRequest::EthGetLogs(filter) => self.logs(filter).await.to_rpc_result(),
            EthRequest::EthGetWork(_) => self.work().to_rpc_result(),
            EthRequest::EthSyncing(_) => self.syncing().to_rpc_result(),
            EthRequest::EthSubmitWork(nonce, pow, digest) => {
                self.submit_work(nonce, pow, digest).to_rpc_result()
            }
            EthRequest::EthSubmitHashRate(rate, id) => {
                self.submit_hashrate(rate, id).to_rpc_result()
            }
            EthRequest::EthFeeHistory(count, newest, reward_percentiles) => {
                self.fee_history(count, newest, reward_percentiles).await.to_rpc_result()
            }

            // non eth-standard rpc calls
            EthRequest::DebugTraceTransaction(tx, opts) => {
                self.debug_trace_transaction(tx, opts).await.to_rpc_result()
            }
            // non eth-standard rpc calls
            EthRequest::DebugTraceCall(tx, block, opts) => {
                self.debug_trace_call(tx, block, opts).await.to_rpc_result()
            }
            EthRequest::TraceTransaction(tx) => self.trace_transaction(tx).await.to_rpc_result(),
            EthRequest::TraceBlock(block) => self.trace_block(block).await.to_rpc_result(),
            EthRequest::ImpersonateAccount(addr) => {
                self.anvil_impersonate_account(addr).await.to_rpc_result()
            }
            EthRequest::StopImpersonatingAccount(addr) => {
                self.anvil_stop_impersonating_account(addr).await.to_rpc_result()
            }
            EthRequest::AutoImpersonateAccount(enable) => {
                self.anvil_auto_impersonate_account(enable).await.to_rpc_result()
            }
            EthRequest::GetAutoMine(()) => self.anvil_get_auto_mine().to_rpc_result(),
            EthRequest::Mine(blocks, interval) => {
                self.anvil_mine(blocks, interval).await.to_rpc_result()
            }
            EthRequest::SetAutomine(enabled) => {
                self.anvil_set_auto_mine(enabled).await.to_rpc_result()
            }
            EthRequest::SetIntervalMining(interval) => {
                self.anvil_set_interval_mining(interval).to_rpc_result()
            }
            EthRequest::DropTransaction(tx) => {
                self.anvil_drop_transaction(tx).await.to_rpc_result()
            }
            EthRequest::Reset(fork) => {
                self.anvil_reset(fork.and_then(|p| p.params)).await.to_rpc_result()
            }
            EthRequest::SetBalance(addr, val) => {
                self.anvil_set_balance(addr, val).await.to_rpc_result()
            }
            EthRequest::SetCode(addr, code) => {
                self.anvil_set_code(addr, code).await.to_rpc_result()
            }
            EthRequest::SetNonce(addr, nonce) => {
                self.anvil_set_nonce(addr, nonce).await.to_rpc_result()
            }
            EthRequest::SetStorageAt(addr, slot, val) => {
                self.anvil_set_storage_at(addr, slot, val).await.to_rpc_result()
            }
            EthRequest::SetCoinbase(addr) => self.anvil_set_coinbase(addr).await.to_rpc_result(),
            EthRequest::SetChainId(id) => self.anvil_set_chain_id(id).await.to_rpc_result(),
            EthRequest::SetLogging(log) => self.anvil_set_logging(log).await.to_rpc_result(),
            EthRequest::SetMinGasPrice(gas) => {
                self.anvil_set_min_gas_price(gas).await.to_rpc_result()
            }
            EthRequest::SetNextBlockBaseFeePerGas(gas) => {
                self.anvil_set_next_block_base_fee_per_gas(gas).await.to_rpc_result()
            }
            EthRequest::DumpState(_) => self.anvil_dump_state().await.to_rpc_result(),
            EthRequest::LoadState(buf) => self.anvil_load_state(buf).await.to_rpc_result(),
            EthRequest::NodeInfo(_) => self.anvil_node_info().await.to_rpc_result(),
            EthRequest::AnvilMetadata(_) => self.anvil_metadata().await.to_rpc_result(),
            EthRequest::EvmSnapshot(_) => self.evm_snapshot().await.to_rpc_result(),
            EthRequest::EvmRevert(id) => self.evm_revert(id).await.to_rpc_result(),
            EthRequest::EvmIncreaseTime(time) => self.evm_increase_time(time).await.to_rpc_result(),
            EthRequest::EvmSetNextBlockTimeStamp(time) => {
                if time >= U256::from(u64::MAX) {
                    return ResponseResult::Error(RpcError::invalid_params(
                        "The timestamp is too big",
                    ))
                }
                let time = time.to::<u64>();
                self.evm_set_next_block_timestamp(time).to_rpc_result()
            }
            EthRequest::EvmSetTime(timestamp) => {
                if timestamp >= U256::from(u64::MAX) {
                    return ResponseResult::Error(RpcError::invalid_params(
                        "The timestamp is too big",
                    ))
                }
                let time = timestamp.to::<u64>();
                self.evm_set_time(time).to_rpc_result()
            }
            EthRequest::EvmSetBlockGasLimit(gas_limit) => {
                self.evm_set_block_gas_limit(gas_limit).to_rpc_result()
            }
            EthRequest::EvmSetBlockTimeStampInterval(time) => {
                self.evm_set_block_timestamp_interval(time).to_rpc_result()
            }
            EthRequest::EvmRemoveBlockTimeStampInterval(()) => {
                self.evm_remove_block_timestamp_interval().to_rpc_result()
            }
            EthRequest::EvmMine(mine) => {
                self.evm_mine(mine.and_then(|p| p.params)).await.to_rpc_result()
            }
            EthRequest::EvmMineDetailed(mine) => {
                self.evm_mine_detailed(mine.and_then(|p| p.params)).await.to_rpc_result()
            }
            EthRequest::SetRpcUrl(url) => self.anvil_set_rpc_url(url).to_rpc_result(),
            EthRequest::EthSendUnsignedTransaction(tx) => {
                self.eth_send_unsigned_transaction(*tx).await.to_rpc_result()
            }
            EthRequest::EnableTraces(_) => self.anvil_enable_traces().await.to_rpc_result(),
            EthRequest::EthNewFilter(filter) => self.new_filter(filter).await.to_rpc_result(),
            EthRequest::EthGetFilterChanges(id) => self.get_filter_changes(&id).await,
            EthRequest::EthNewBlockFilter(_) => self.new_block_filter().await.to_rpc_result(),
            EthRequest::EthNewPendingTransactionFilter(_) => {
                self.new_pending_transaction_filter().await.to_rpc_result()
            }
            EthRequest::EthGetFilterLogs(id) => self.get_filter_logs(&id).await.to_rpc_result(),
            EthRequest::EthUninstallFilter(id) => self.uninstall_filter(&id).await.to_rpc_result(),
            EthRequest::TxPoolStatus(_) => self.txpool_status().await.to_rpc_result(),
            EthRequest::TxPoolInspect(_) => self.txpool_inspect().await.to_rpc_result(),
            EthRequest::TxPoolContent(_) => self.txpool_content().await.to_rpc_result(),
            EthRequest::ErigonGetHeaderByNumber(num) => {
                self.erigon_get_header_by_number(num).await.to_rpc_result()
            }
            EthRequest::OtsGetApiLevel(_) => self.ots_get_api_level().await.to_rpc_result(),
            EthRequest::OtsGetInternalOperations(hash) => {
                self.ots_get_internal_operations(hash).await.to_rpc_result()
            }
            EthRequest::OtsHasCode(addr, num) => self.ots_has_code(addr, num).await.to_rpc_result(),
            EthRequest::OtsTraceTransaction(hash) => {
                self.ots_trace_transaction(hash).await.to_rpc_result()
            }
            EthRequest::OtsGetTransactionError(hash) => {
                self.ots_get_transaction_error(hash).await.to_rpc_result()
            }
            EthRequest::OtsGetBlockDetails(num) => {
                self.ots_get_block_details(num).await.to_rpc_result()
            }
            EthRequest::OtsGetBlockDetailsByHash(hash) => {
                self.ots_get_block_details_by_hash(hash).await.to_rpc_result()
            }
            EthRequest::OtsGetBlockTransactions(num, page, page_size) => {
                self.ots_get_block_transactions(num, page, page_size).await.to_rpc_result()
            }
            EthRequest::OtsSearchTransactionsBefore(address, num, page_size) => {
                self.ots_search_transactions_before(address, num, page_size).await.to_rpc_result()
            }
            EthRequest::OtsSearchTransactionsAfter(address, num, page_size) => {
                self.ots_search_transactions_after(address, num, page_size).await.to_rpc_result()
            }
            EthRequest::OtsGetTransactionBySenderAndNonce(address, nonce) => {
                self.ots_get_transaction_by_sender_and_nonce(address, nonce).await.to_rpc_result()
            }
            EthRequest::OtsGetContractCreator(address) => {
                self.ots_get_contract_creator(address).await.to_rpc_result()
            }
        }
    }

    fn sign_request(
        &self,
        from: &Address,
        request: TypedTransactionRequest,
    ) -> Result<TypedTransaction> {
        match request {
            TypedTransactionRequest::Deposit(_) => {
                const NIL_SIGNATURE: ethers::types::Signature = ethers::types::Signature {
                    r: ethers::types::U256::zero(),
                    s: ethers::types::U256::zero(),
                    v: 0,
                };
                return build_typed_transaction(request, NIL_SIGNATURE)
            }
            _ => {
                for signer in self.signers.iter() {
                    if signer.accounts().contains(&from.to_ethers()) {
                        let signature =
                            signer.sign_transaction(request.clone(), &from.to_ethers())?;
                        return build_typed_transaction(request, signature)
                    }
                }
            }
        }
        Err(BlockchainError::NoSignerAvailable)
    }

    /// Queries the current gas limit
    fn current_gas_limit(&self) -> Result<U256> {
        Ok(self.backend.gas_limit())
    }

    async fn block_request(&self, block_number: Option<BlockId>) -> Result<BlockRequest> {
        let block_request = match block_number {
            Some(BlockId::Number(BlockNumber::Pending)) => {
                let pending_txs = self.pool.ready_transactions().collect();
                BlockRequest::Pending(pending_txs)
            }
            _ => {
                let number = self.backend.ensure_block_number(block_number).await?;
                BlockRequest::Number(U64::from(number))
            }
        };
        Ok(block_request)
    }

    /// Returns the current client version.
    ///
    /// Handler for ETH RPC call: `web3_clientVersion`
    pub fn client_version(&self) -> Result<String> {
        node_info!("web3_clientVersion");
        Ok(CLIENT_VERSION.to_string())
    }

    /// Returns Keccak-256 (not the standardized SHA3-256) of the given data.
    ///
    /// Handler for ETH RPC call: `web3_sha3`
    pub fn sha3(&self, bytes: Bytes) -> Result<String> {
        node_info!("web3_sha3");
        let hash = ethers::utils::keccak256(bytes.as_ref());
        Ok(ethers::utils::hex::encode(&hash[..]))
    }

    /// Returns protocol version encoded as a string (quotes are necessary).
    ///
    /// Handler for ETH RPC call: `eth_protocolVersion`
    pub fn protocol_version(&self) -> Result<u64> {
        node_info!("eth_protocolVersion");
        Ok(1)
    }

    /// Returns the number of hashes per second that the node is mining with.
    ///
    /// Handler for ETH RPC call: `eth_hashrate`
    pub fn hashrate(&self) -> Result<U256> {
        node_info!("eth_hashrate");
        Ok(U256::ZERO)
    }

    /// Returns the client coinbase address.
    ///
    /// Handler for ETH RPC call: `eth_coinbase`
    pub fn author(&self) -> Result<Address> {
        node_info!("eth_coinbase");
        Ok(self.backend.coinbase())
    }

    /// Returns true if client is actively mining new blocks.
    ///
    /// Handler for ETH RPC call: `eth_mining`
    pub fn is_mining(&self) -> Result<bool> {
        node_info!("eth_mining");
        Ok(self.is_mining)
    }

    /// Returns the chain ID used for transaction signing at the
    /// current best block. None is returned if not
    /// available.
    ///
    /// Handler for ETH RPC call: `eth_chainId`
    pub fn eth_chain_id(&self) -> Result<Option<U64>> {
        node_info!("eth_chainId");
        Ok(Some(self.backend.chain_id().to::<U64>()))
    }

    /// Returns the same as `chain_id`
    ///
    /// Handler for ETH RPC call: `eth_networkId`
    pub fn network_id(&self) -> Result<Option<String>> {
        node_info!("eth_networkId");
        let chain_id = self.backend.chain_id().to::<u64>();
        Ok(Some(format!("{chain_id}")))
    }

    /// Returns true if client is actively listening for network connections.
    ///
    /// Handler for ETH RPC call: `net_listening`
    pub fn net_listening(&self) -> Result<bool> {
        node_info!("net_listening");
        Ok(self.net_listening)
    }

    /// Returns the current gas price
    fn eth_gas_price(&self) -> Result<U256> {
        node_info!("eth_gasPrice");
        self.gas_price()
    }

    /// Returns the current gas price
    pub fn gas_price(&self) -> Result<U256> {
        Ok(self.backend.gas_price())
    }

    /// Returns a fee per gas that is an estimate of how much you can pay as a priority fee, or
    /// 'tip', to get a transaction included in the current block.
    ///
    /// Handler for ETH RPC call: `eth_maxPriorityFeePerGas`
    pub fn gas_max_priority_fee_per_gas(&self) -> Result<U256> {
        Ok(self.backend.max_priority_fee_per_gas())
    }

    /// Returns the block gas limit
    pub fn gas_limit(&self) -> U256 {
        self.backend.gas_limit()
    }

    /// Returns the accounts list
    ///
    /// Handler for ETH RPC call: `eth_accounts`
    pub fn accounts(&self) -> Result<Vec<Address>> {
        node_info!("eth_accounts");
        let mut unique = HashSet::new();
        let mut accounts = Vec::new();
        for signer in self.signers.iter() {
            accounts.extend(signer.accounts().into_iter().filter(|acc| unique.insert(*acc)));
        }
        accounts.extend(
            self.backend
                .cheats()
                .impersonated_accounts()
                .into_iter()
                .filter(|acc| unique.insert(*acc)),
        );
        Ok(accounts.into_iter().map(|acc| acc.to_alloy()).collect())
    }

    /// Returns the number of most recent block.
    ///
    /// Handler for ETH RPC call: `eth_blockNumber`
    pub fn block_number(&self) -> Result<U256> {
        node_info!("eth_blockNumber");
        Ok(U256::from(self.backend.best_number()))
    }

    /// Returns balance of the given account.
    ///
    /// Handler for ETH RPC call: `eth_getBalance`
    pub async fn balance(&self, address: Address, block_number: Option<BlockId>) -> Result<U256> {
        node_info!("eth_getBalance");
        let block_request = self.block_request(block_number).await?;

        // check if the number predates the fork, if in fork mode
        if let BlockRequest::Number(number) = &block_request {
            if let Some(fork) = self.get_fork() {
                if fork.predates_fork(number.to::<u64>()) {
                    return fork
                        .get_balance(address, number.to::<u64>())
                        .await
                        .map_err(|_| BlockchainError::DataUnavailable);
                }
            }
        }

        self.backend.get_balance(address, Some(block_request)).await
    }

    /// Returns content of the storage at given address.
    ///
    /// Handler for ETH RPC call: `eth_getStorageAt`
    pub async fn storage_at(
        &self,
        address: Address,
        index: U256,
        block_number: Option<BlockId>,
    ) -> Result<B256> {
        node_info!("eth_getStorageAt");
        let block_request = self.block_request(block_number).await?;

        // check if the number predates the fork, if in fork mode
        if let BlockRequest::Number(number) = &block_request {
            if let Some(fork) = self.get_fork() {
                if fork.predates_fork(number.to::<u64>()) {
                    return Ok(B256::from(
                        fork.storage_at(
                            address,
                            B256::from(index),
                            Some(BlockNumber::Number(number.to::<u64>())),
                        )
                        .await
                        .map_err(|_| BlockchainError::DataUnavailable)?,
                    ));
                }
            }
        }

        self.backend.storage_at(address, index, Some(block_request)).await
    }

    /// Returns block with given hash.
    ///
    /// Handler for ETH RPC call: `eth_getBlockByHash`
    pub async fn block_by_hash(&self, hash: B256) -> Result<Option<Block>> {
        node_info!("eth_getBlockByHash");
        self.backend.block_by_hash(hash).await
    }

    /// Returns a _full_ block with given hash.
    ///
    /// Handler for ETH RPC call: `eth_getBlockByHash`
    pub async fn block_by_hash_full(&self, hash: B256) -> Result<Option<Block>> {
        node_info!("eth_getBlockByHash");
        self.backend.block_by_hash_full(hash).await
    }

    /// Returns block with given number.
    ///
    /// Handler for ETH RPC call: `eth_getBlockByNumber`
    pub async fn block_by_number(&self, number: BlockNumber) -> Result<Option<Block>> {
        node_info!("eth_getBlockByNumber");
        if number == BlockNumber::Pending {
            return Ok(Some(self.pending_block().await));
        }

        self.backend.block_by_number(number).await
    }

    /// Returns a _full_ block with given number
    ///
    /// Handler for ETH RPC call: `eth_getBlockByNumber`
    pub async fn block_by_number_full(&self, number: BlockNumber) -> Result<Option<Block>> {
        node_info!("eth_getBlockByNumber");
        if number == BlockNumber::Pending {
            return Ok(self.pending_block_full().await);
        }
        self.backend.block_by_number_full(number).await
    }

    /// Returns the number of transactions sent from given address at given time (block number).
    ///
    /// Also checks the pending transactions if `block_number` is
    /// `BlockId::Number(BlockNumber::Pending)`
    ///
    /// Handler for ETH RPC call: `eth_getTransactionCount`
    pub async fn transaction_count(
        &self,
        address: Address,
        block_number: Option<BlockId>,
    ) -> Result<U256> {
        node_info!("eth_getTransactionCount");
        self.get_transaction_count(address, block_number).await
    }

    /// Returns the number of transactions in a block with given hash.
    ///
    /// Handler for ETH RPC call: `eth_getBlockTransactionCountByHash`
    pub async fn block_transaction_count_by_hash(&self, hash: B256) -> Result<Option<U256>> {
        node_info!("eth_getBlockTransactionCountByHash");
        let block = self.backend.block_by_hash(hash).await?;
        let txs = block.map(|b| match b.transactions {
            BlockTransactions::Full(txs) => U256::from(txs.len()),
            BlockTransactions::Hashes(txs) => U256::from(txs.len()),
            BlockTransactions::Uncle => U256::from(0),
        });
        Ok(txs)
    }

    /// Returns the number of transactions in a block with given block number.
    ///
    /// Handler for ETH RPC call: `eth_getBlockTransactionCountByNumber`
    pub async fn block_transaction_count_by_number(
        &self,
        block_number: BlockNumber,
    ) -> Result<Option<U256>> {
        node_info!("eth_getBlockTransactionCountByNumber");
        let block_request = self.block_request(Some(block_number.into())).await?;
        if let BlockRequest::Pending(txs) = block_request {
            let block = self.backend.pending_block(txs).await;
            return Ok(Some(U256::from(block.transactions.len())));
        }
        let block = self.backend.block_by_number(block_number).await?;
        let txs = block.map(|b| match b.transactions {
            BlockTransactions::Full(txs) => U256::from(txs.len()),
            BlockTransactions::Hashes(txs) => U256::from(txs.len()),
            BlockTransactions::Uncle => U256::from(0),
        });
        Ok(txs)
    }

    /// Returns the number of uncles in a block with given hash.
    ///
    /// Handler for ETH RPC call: `eth_getUncleCountByBlockHash`
    pub async fn block_uncles_count_by_hash(&self, hash: B256) -> Result<U256> {
        node_info!("eth_getUncleCountByBlockHash");
        let block =
            self.backend.block_by_hash(hash).await?.ok_or(BlockchainError::BlockNotFound)?;
        Ok(U256::from(block.uncles.len()))
    }

    /// Returns the number of uncles in a block with given block number.
    ///
    /// Handler for ETH RPC call: `eth_getUncleCountByBlockNumber`
    pub async fn block_uncles_count_by_number(&self, block_number: BlockNumber) -> Result<U256> {
        node_info!("eth_getUncleCountByBlockNumber");
        let block = self
            .backend
            .block_by_number(block_number)
            .await?
            .ok_or(BlockchainError::BlockNotFound)?;
        Ok(U256::from(block.uncles.len()))
    }

    /// Returns the code at given address at given time (block number).
    ///
    /// Handler for ETH RPC call: `eth_getCode`
    pub async fn get_code(&self, address: Address, block_number: Option<BlockId>) -> Result<Bytes> {
        node_info!("eth_getCode");
        let block_request = self.block_request(block_number).await?;
        // check if the number predates the fork, if in fork mode
        if let BlockRequest::Number(number) = &block_request {
            if let Some(fork) = self.get_fork() {
                if fork.predates_fork(number.to::<u64>()) {
                    return fork
                        .get_code(address, number.to::<u64>())
                        .await
                        .map_err(|_| BlockchainError::DataUnavailable);
                }
            }
        }
        self.backend.get_code(address, Some(block_request)).await
    }

    /// Returns the account and storage values of the specified account including the Merkle-proof.
    /// This call can be used to verify that the data you are pulling from is not tampered with.
    ///
    /// Handler for ETH RPC call: `eth_getProof`
    pub async fn get_proof(
        &self,
        address: Address,
        keys: Vec<B256>,
        block_number: Option<BlockId>,
    ) -> Result<EIP1186AccountProofResponse> {
        node_info!("eth_getProof");
        let block_request = self.block_request(block_number).await?;

        if let BlockRequest::Number(number) = &block_request {
            if let Some(fork) = self.get_fork() {
                // if we're in forking mode, or still on the forked block (no blocks mined yet) then
                // we can delegate the call
                if fork.predates_fork_inclusive(number.to::<u64>()) {
                    return fork
                        .get_proof(address, keys, Some((*number).into()))
                        .await
                        .map_err(|_| BlockchainError::DataUnavailable);
                }
            }
        }

        let proof = self.backend.prove_account_at(address, keys, Some(block_request)).await?;
        Ok(to_alloy_proof(proof))
    }

    /// Signs data via [EIP-712](https://github.com/ethereum/EIPs/blob/master/EIPS/eip-712.md).
    ///
    /// Handler for ETH RPC call: `eth_signTypedData`
    pub async fn sign_typed_data(
        &self,
        _address: Address,
        _data: serde_json::Value,
    ) -> Result<String> {
        node_info!("eth_signTypedData");
        Err(BlockchainError::RpcUnimplemented)
    }

    /// Signs data via [EIP-712](https://github.com/ethereum/EIPs/blob/master/EIPS/eip-712.md).
    ///
    /// Handler for ETH RPC call: `eth_signTypedData_v3`
    pub async fn sign_typed_data_v3(
        &self,
        _address: Address,
        _data: serde_json::Value,
    ) -> Result<String> {
        node_info!("eth_signTypedData_v3");
        Err(BlockchainError::RpcUnimplemented)
    }

    /// Signs data via [EIP-712](https://github.com/ethereum/EIPs/blob/master/EIPS/eip-712.md), and includes full support of arrays and recursive data structures.
    ///
    /// Handler for ETH RPC call: `eth_signTypedData_v4`
    pub async fn sign_typed_data_v4(&self, address: Address, data: &TypedData) -> Result<String> {
        node_info!("eth_signTypedData_v4");
        let signer = self.get_signer(address).ok_or(BlockchainError::NoSignerAvailable)?;
        let signature = signer.sign_typed_data(address.to_ethers(), data).await?;
        Ok(format!("0x{signature}"))
    }

    /// The sign method calculates an Ethereum specific signature
    ///
    /// Handler for ETH RPC call: `eth_sign`
    pub async fn sign(&self, address: Address, content: impl AsRef<[u8]>) -> Result<String> {
        node_info!("eth_sign");
        let signer = self.get_signer(address).ok_or(BlockchainError::NoSignerAvailable)?;
        let signature = signer.sign(address.to_ethers(), content.as_ref()).await?;
        Ok(format!("0x{signature}"))
    }

    /// Signs a transaction
    ///
    /// Handler for ETH RPC call: `eth_signTransaction`
    pub async fn sign_transaction(&self, request: EthTransactionRequest) -> Result<String> {
        node_info!("eth_signTransaction");

        let from = request
            .from
            .map(Ok)
            .unwrap_or_else(|| {
                self.accounts()?
                    .first()
                    .cloned()
                    .ok_or(BlockchainError::NoSignerAvailable)
                    .map(|a| a.to_ethers())
            })?
            .to_alloy();

        let (nonce, _) = self.request_nonce(&request, from).await?;

        let request = self.build_typed_tx_request(request, nonce)?;

        let signer = self.get_signer(from).ok_or(BlockchainError::NoSignerAvailable)?;
        let signature = signer.sign_transaction(request, &from.to_ethers())?;
        Ok(format!("0x{signature}"))
    }

    /// Sends a transaction
    ///
    /// Handler for ETH RPC call: `eth_sendTransaction`
    pub async fn send_transaction(&self, request: EthTransactionRequest) -> Result<TxHash> {
        node_info!("eth_sendTransaction");

        let from = request
            .from
            .map(Ok)
            .unwrap_or_else(|| {
                self.accounts()?
                    .first()
                    .cloned()
                    .ok_or(BlockchainError::NoSignerAvailable)
                    .map(|a| a.to_ethers())
            })?
            .to_alloy();

        let (nonce, on_chain_nonce) = self.request_nonce(&request, from).await?;
        let request = self.build_typed_tx_request(request, nonce)?;
        // if the sender is currently impersonated we need to "bypass" signing
        let pending_transaction = if self.is_impersonated(from) {
            let bypass_signature = self.backend.cheats().bypass_signature();
            let transaction = sign::build_typed_transaction(request, bypass_signature)?;
            self.ensure_typed_transaction_supported(&transaction)?;
            trace!(target : "node", ?from, "eth_sendTransaction: impersonating");
            PendingTransaction::with_impersonated(transaction, from.to_ethers())
        } else {
            let transaction = self.sign_request(&from, request)?;
            self.ensure_typed_transaction_supported(&transaction)?;
            PendingTransaction::new(transaction)?
        };

        // pre-validate
        self.backend.validate_pool_transaction(&pending_transaction).await?;

        let requires = required_marker(nonce, on_chain_nonce, from);
        let provides = vec![to_marker(nonce.to::<u64>(), from)];
        debug_assert!(requires != provides);

        self.add_pending_transaction(pending_transaction, requires, provides)
    }

    /// Sends signed transaction, returning its hash.
    ///
    /// Handler for ETH RPC call: `eth_sendRawTransaction`
    pub async fn send_raw_transaction(&self, tx: Bytes) -> Result<TxHash> {
        node_info!("eth_sendRawTransaction");
        let data = tx.as_ref();
        if data.is_empty() {
            return Err(BlockchainError::EmptyRawTransactionData);
        }
        let transaction = if data[0] > 0x7f {
            // legacy transaction
            match rlp::decode::<LegacyTransaction>(data) {
                Ok(transaction) => TypedTransaction::Legacy(transaction),
                Err(_) => return Err(BlockchainError::FailedToDecodeSignedTransaction),
            }
        } else {
            // the [TypedTransaction] requires a valid rlp input,
            // but EIP-1559 prepends a version byte, so we need to encode the data first to get a
            // valid rlp and then rlp decode impl of `TypedTransaction` will remove and check the
            // version byte
            let extend = rlp::encode(&data);
            let tx = match rlp::decode::<TypedTransaction>(&extend[..]) {
                Ok(transaction) => transaction,
                Err(_) => return Err(BlockchainError::FailedToDecodeSignedTransaction),
            };

            self.ensure_typed_transaction_supported(&tx)?;

            tx
        };

        let pending_transaction = PendingTransaction::new(transaction)?;

        // pre-validate
        self.backend.validate_pool_transaction(&pending_transaction).await?;

        let on_chain_nonce =
            self.backend.current_nonce(pending_transaction.sender().to_alloy()).await?;
        let from = *pending_transaction.sender();
        let nonce = *pending_transaction.transaction.nonce();
        let requires = required_marker(nonce.to_alloy(), on_chain_nonce, from.to_alloy());

        let priority = self.transaction_priority(&pending_transaction.transaction);
        let pool_transaction = PoolTransaction {
            requires,
            provides: vec![to_marker(nonce.as_u64(), pending_transaction.sender().to_alloy())],
            pending_transaction,
            priority,
        };

        let tx = self.pool.add_transaction(pool_transaction)?;
        trace!(target: "node", "Added transaction: [{:?}] sender={:?}", tx.hash(), from);
        Ok(*tx.hash())
    }

    /// Call contract, returning the output data.
    ///
    /// Handler for ETH RPC call: `eth_call`
    pub async fn call(
        &self,
        request: CallRequest,
        block_number: Option<BlockId>,
        overrides: Option<StateOverride>,
    ) -> Result<Bytes> {
        node_info!("eth_call");
        let block_request = self.block_request(block_number).await?;
        // check if the number predates the fork, if in fork mode
        if let BlockRequest::Number(number) = &block_request {
            if let Some(fork) = self.get_fork() {
                if fork.predates_fork(number.to::<u64>()) {
                    if overrides.is_some() {
                        return Err(BlockchainError::StateOverrideError(
                            "not available on past forked blocks".to_string(),
                        ));
                    }
                    return fork
                        .call(&request, Some(number.to::<u64>().into()))
                        .await
                        .map_err(|_| BlockchainError::DataUnavailable);
                }
            }
        }

        let fees = FeeDetails::new(
            request.gas_price.map(|g| g.to_ethers()),
            request.max_fee_per_gas.map(|g| g.to_ethers()),
            request.max_priority_fee_per_gas.map(|g| g.to_ethers()),
        )?
        .or_zero_fees();
        let request = call_to_internal_tx_request(&request);
        // this can be blocking for a bit, especially in forking mode
        // <https://github.com/foundry-rs/foundry/issues/6036>
        self.on_blocking_task(|this| async move {
            let (exit, out, gas, _) =
                this.backend.call(request, fees, Some(block_request), overrides).await?;
            trace!(target : "node", "Call status {:?}, gas {}", exit, gas);

            ensure_return_ok(exit, &out)
        })
        .await
    }

    /// This method creates an EIP2930 type accessList based on a given Transaction. The accessList
    /// contains all storage slots and addresses read and written by the transaction, except for the
    /// sender account and the precompiles.
    ///
    /// It returns list of addresses and storage keys used by the transaction, plus the gas
    /// consumed when the access list is added. That is, it gives you the list of addresses and
    /// storage keys that will be used by that transaction, plus the gas consumed if the access
    /// list is included. Like eth_estimateGas, this is an estimation; the list could change
    /// when the transaction is actually mined. Adding an accessList to your transaction does
    /// not necessary result in lower gas usage compared to a transaction without an access
    /// list.
    ///
    /// Handler for ETH RPC call: `eth_createAccessList`
    pub async fn create_access_list(
        &self,
        request: CallRequest,
        block_number: Option<BlockId>,
    ) -> Result<AccessListWithGasUsed> {
        node_info!("eth_createAccessList");
        let block_request = self.block_request(block_number).await?;
        // check if the number predates the fork, if in fork mode
        if let BlockRequest::Number(number) = &block_request {
            if let Some(fork) = self.get_fork() {
                if fork.predates_fork(number.to::<u64>()) {
                    return fork
                        .create_access_list(&request, Some(number.to::<u64>().into()))
                        .await
                        .map_err(|_| BlockchainError::DataUnavailable);
                }
            }
        }

        let mut request = call_to_internal_tx_request(&request);

        self.backend
            .with_database_at(Some(block_request), |state, block_env| {
                let (exit, out, _, access_list) = self.backend.build_access_list_with_state(
                    &state,
                    request.clone(),
                    FeeDetails::zero(),
                    block_env.clone(),
                )?;
                ensure_return_ok(exit, &out)?;

                // execute again but with access list set
                request.access_list = Some(to_ethers_access_list(access_list.clone()).0);

                let (exit, out, gas_used, _) = self.backend.call_with_state(
                    &state,
                    request.clone(),
                    FeeDetails::zero(),
                    block_env,
                )?;
                ensure_return_ok(exit, &out)?;

                Ok(AccessListWithGasUsed {
                    access_list: AccessList(access_list.0),
                    gas_used: U256::from(gas_used),
                })
            })
            .await?
    }

    /// Estimate gas needed for execution of given contract.
    /// If no block parameter is given, it will use the pending block by default
    ///
    /// Handler for ETH RPC call: `eth_estimateGas`
    pub async fn estimate_gas(
        &self,
        request: CallRequest,
        block_number: Option<BlockId>,
    ) -> Result<U256> {
        node_info!("eth_estimateGas");
        self.do_estimate_gas(request, block_number.or_else(|| Some(BlockNumber::Pending.into())))
            .await
    }

    /// Get transaction by its hash.
    ///
    /// This will check the storage for a matching transaction, if no transaction exists in storage
    /// this will also scan the mempool for a matching pending transaction
    ///
    /// Handler for ETH RPC call: `eth_getTransactionByHash`
    pub async fn transaction_by_hash(&self, hash: B256) -> Result<Option<Transaction>> {
        node_info!("eth_getTransactionByHash");
        let mut tx = self.pool.get_transaction(hash).map(|pending| {
            let from = *pending.sender();
            let mut tx = transaction_build(
                Some(pending.hash().to_alloy()),
                pending.transaction,
                None,
                None,
                Some(self.backend.base_fee()),
            );
            // we set the from field here explicitly to the set sender of the pending transaction,
            // in case the transaction is impersonated.
            tx.from = from.to_alloy();
            tx
        });
        if tx.is_none() {
            tx = self.backend.transaction_by_hash(hash).await?
        }

        Ok(tx)
    }

    /// Returns transaction at given block hash and index.
    ///
    /// Handler for ETH RPC call: `eth_getTransactionByBlockHashAndIndex`
    pub async fn transaction_by_block_hash_and_index(
        &self,
        hash: B256,
        index: Index,
    ) -> Result<Option<Transaction>> {
        node_info!("eth_getTransactionByBlockHashAndIndex");
        self.backend.transaction_by_block_hash_and_index(hash, index).await
    }

    /// Returns transaction by given block number and index.
    ///
    /// Handler for ETH RPC call: `eth_getTransactionByBlockNumberAndIndex`
    pub async fn transaction_by_block_number_and_index(
        &self,
        block: BlockNumber,
        idx: Index,
    ) -> Result<Option<Transaction>> {
        node_info!("eth_getTransactionByBlockNumberAndIndex");
        self.backend.transaction_by_block_number_and_index(block, idx).await
    }

    /// Returns transaction receipt by transaction hash.
    ///
    /// Handler for ETH RPC call: `eth_getTransactionReceipt`
    pub async fn transaction_receipt(&self, hash: B256) -> Result<Option<TransactionReceipt>> {
        node_info!("eth_getTransactionReceipt");
        let tx = self.pool.get_transaction(hash);
        if tx.is_some() {
            return Ok(None);
        }
        self.backend.transaction_receipt(hash).await
    }

    /// Returns an uncles at given block and index.
    ///
    /// Handler for ETH RPC call: `eth_getUncleByBlockHashAndIndex`
    pub async fn uncle_by_block_hash_and_index(
        &self,
        block_hash: B256,
        idx: Index,
    ) -> Result<Option<Block>> {
        node_info!("eth_getUncleByBlockHashAndIndex");
        let number =
            self.backend.ensure_block_number(Some(BlockId::Hash(block_hash.into()))).await?;
        if let Some(fork) = self.get_fork() {
            if fork.predates_fork_inclusive(number) {
                return fork
                    .uncle_by_block_hash_and_index(block_hash, idx.into())
                    .await
                    .map_err(|_| BlockchainError::DataUnavailable);
            }
        }
        // It's impossible to have uncles outside of fork mode
        Ok(None)
    }

    /// Returns an uncles at given block and index.
    ///
    /// Handler for ETH RPC call: `eth_getUncleByBlockNumberAndIndex`
    pub async fn uncle_by_block_number_and_index(
        &self,
        block_number: BlockNumber,
        idx: Index,
    ) -> Result<Option<Block>> {
        node_info!("eth_getUncleByBlockNumberAndIndex");
        let number = self.backend.ensure_block_number(Some(BlockId::Number(block_number))).await?;
        if let Some(fork) = self.get_fork() {
            if fork.predates_fork_inclusive(number) {
                return fork
                    .uncle_by_block_number_and_index(number, idx.into())
                    .await
                    .map_err(|_| BlockchainError::DataUnavailable);
            }
        }
        // It's impossible to have uncles outside of fork mode
        Ok(None)
    }

    /// Returns logs matching given filter object.
    ///
    /// Handler for ETH RPC call: `eth_getLogs`
    pub async fn logs(&self, filter: Filter) -> Result<Vec<Log>> {
        node_info!("eth_getLogs");
        self.backend.logs(filter).await
    }

    /// Returns the hash of the current block, the seedHash, and the boundary condition to be met.
    ///
    /// Handler for ETH RPC call: `eth_getWork`
    pub fn work(&self) -> Result<Work> {
        node_info!("eth_getWork");
        Err(BlockchainError::RpcUnimplemented)
    }

    /// Returns the sync status, always be fails.
    ///
    /// Handler for ETH RPC call: `eth_syncing`
    pub fn syncing(&self) -> Result<bool> {
        node_info!("eth_syncing");
        Ok(false)
    }

    /// Used for submitting a proof-of-work solution.
    ///
    /// Handler for ETH RPC call: `eth_submitWork`
    pub fn submit_work(&self, _: B64, _: B256, _: B256) -> Result<bool> {
        node_info!("eth_submitWork");
        Err(BlockchainError::RpcUnimplemented)
    }

    /// Used for submitting mining hashrate.
    ///
    /// Handler for ETH RPC call: `eth_submitHashrate`
    pub fn submit_hashrate(&self, _: U256, _: B256) -> Result<bool> {
        node_info!("eth_submitHashrate");
        Err(BlockchainError::RpcUnimplemented)
    }

    /// Introduced in EIP-1159 for getting information on the appropriate priority fee to use.
    ///
    /// Handler for ETH RPC call: `eth_feeHistory`
    pub async fn fee_history(
        &self,
        block_count: U256,
        newest_block: BlockNumber,
        reward_percentiles: Vec<f64>,
    ) -> Result<FeeHistory> {
        node_info!("eth_feeHistory");
        // max number of blocks in the requested range

        let current = self.backend.best_number().to::<u64>();
        let slots_in_an_epoch = 32u64;

        let number = match newest_block {
            BlockNumber::Latest | BlockNumber::Pending => current,
            BlockNumber::Earliest => 0,
            BlockNumber::Number(n) => n,
            BlockNumber::Safe => current.saturating_sub(slots_in_an_epoch),
            BlockNumber::Finalized => current.saturating_sub(slots_in_an_epoch * 2),
        };

        // check if the number predates the fork, if in fork mode
        if let Some(fork) = self.get_fork() {
            // if we're still at the forked block we don't have any history and can't compute it
            // efficiently, instead we fetch it from the fork
            if fork.predates_fork_inclusive(number) {
                return fork
                    .fee_history(block_count, BlockNumber::Number(number), &reward_percentiles)
                    .await
                    .map_err(BlockchainError::AlloyForkProvider);
            }
        }

        const MAX_BLOCK_COUNT: u64 = 1024u64;
        let range_limit = U256::from(MAX_BLOCK_COUNT);
        let block_count = if block_count > range_limit {
            range_limit.to::<u64>()
        } else {
            block_count.to::<u64>()
        };

        // highest and lowest block num in the requested range
        let highest = number;
        let lowest = highest.saturating_sub(block_count.saturating_sub(1));

        // only support ranges that are in cache range
        if lowest < self.backend.best_number().to::<u64>().saturating_sub(self.fee_history_limit) {
            return Err(FeeHistoryError::InvalidBlockRange.into());
        }

        let fee_history = self.fee_history_cache.lock();

        let mut response = FeeHistory {
            oldest_block: U256::from(lowest),
            base_fee_per_gas: Vec::new(),
            gas_used_ratio: Vec::new(),
            reward: Some(Default::default()),
        };

        let mut rewards = Vec::new();
        // iter over the requested block range
        for n in lowest..=highest {
            // <https://eips.ethereum.org/EIPS/eip-1559>
            if let Some(block) = fee_history.get(&n) {
                response.base_fee_per_gas.push(U256::from(block.base_fee));
                response.gas_used_ratio.push(block.gas_used_ratio);

                // requested percentiles
                if !reward_percentiles.is_empty() {
                    let mut block_rewards = Vec::new();
                    let resolution_per_percentile: f64 = 2.0;
                    for p in &reward_percentiles {
                        let p = p.clamp(0.0, 100.0);
                        let index = ((p.round() / 2f64) * 2f64) * resolution_per_percentile;
                        let reward = if let Some(r) = block.rewards.get(index as usize) {
                            U256::from(*r)
                        } else {
                            U256::ZERO
                        };
                        block_rewards.push(reward);
                    }
                    rewards.push(block_rewards);
                }
            }
        }

        response.reward = Some(rewards);

        // calculate next base fee
        if let (Some(last_gas_used), Some(last_fee_per_gas)) =
            (response.gas_used_ratio.last(), response.base_fee_per_gas.last())
        {
            let elasticity = self.backend.elasticity();
            let last_fee_per_gas = last_fee_per_gas.to::<u64>() as f64;
            if last_gas_used > &0.5 {
                // increase base gas
                let increase = ((last_gas_used - 0.5) * 2f64) * elasticity;
                let new_base_fee = (last_fee_per_gas + (last_fee_per_gas * increase)) as u64;
                response.base_fee_per_gas.push(U256::from(new_base_fee));
            } else if last_gas_used < &0.5 {
                // decrease gas
                let increase = ((0.5 - last_gas_used) * 2f64) * elasticity;
                let new_base_fee = (last_fee_per_gas - (last_fee_per_gas * increase)) as u64;
                response.base_fee_per_gas.push(U256::from(new_base_fee));
            } else {
                // same base gas
                response.base_fee_per_gas.push(U256::from(last_fee_per_gas as u64));
            }
        }

        Ok(response)
    }

    /// Introduced in EIP-1159, a Geth-specific and simplified priority fee oracle.
    /// Leverages the already existing fee history cache.
    ///
    /// Returns a suggestion for a gas tip cap for dynamic fee transactions.
    ///
    /// Handler for ETH RPC call: `eth_maxPriorityFeePerGas`
    pub fn max_priority_fee_per_gas(&self) -> Result<U256> {
        node_info!("eth_maxPriorityFeePerGas");
        Ok(self.backend.max_priority_fee_per_gas())
    }

    /// Creates a filter object, based on filter options, to notify when the state changes (logs).
    ///
    /// Handler for ETH RPC call: `eth_newFilter`
    pub async fn new_filter(&self, filter: Filter) -> Result<String> {
        node_info!("eth_newFilter");
        // all logs that are already available that match the filter if the filter's block range is
        // in the past
        let historic = if filter.block_option.get_from_block().is_some() {
            self.backend.logs(filter.clone()).await?
        } else {
            vec![]
        };
        let filter = EthFilter::Logs(Box::new(LogsFilter {
            blocks: self.new_block_notifications(),
            storage: self.storage_info(),
            filter: FilteredParams::new(Some(filter)),
            historic: Some(historic),
        }));
        Ok(self.filters.add_filter(filter).await)
    }

    /// Creates a filter in the node, to notify when a new block arrives.
    ///
    /// Handler for ETH RPC call: `eth_newBlockFilter`
    pub async fn new_block_filter(&self) -> Result<String> {
        node_info!("eth_newBlockFilter");
        let filter = EthFilter::Blocks(self.new_block_notifications());
        Ok(self.filters.add_filter(filter).await)
    }

    /// Creates a filter in the node, to notify when new pending transactions arrive.
    ///
    /// Handler for ETH RPC call: `eth_newPendingTransactionFilter`
    pub async fn new_pending_transaction_filter(&self) -> Result<String> {
        node_info!("eth_newPendingTransactionFilter");
        let filter = EthFilter::PendingTransactions(self.new_ready_transactions());
        Ok(self.filters.add_filter(filter).await)
    }

    /// Polling method for a filter, which returns an array of logs which occurred since last poll.
    ///
    /// Handler for ETH RPC call: `eth_getFilterChanges`
    pub async fn get_filter_changes(&self, id: &str) -> ResponseResult {
        node_info!("eth_getFilterChanges");
        self.filters.get_filter_changes(id).await
    }

    /// Returns an array of all logs matching filter with given id.
    ///
    /// Handler for ETH RPC call: `eth_getFilterLogs`
    pub async fn get_filter_logs(&self, id: &str) -> Result<Vec<Log>> {
        node_info!("eth_getFilterLogs");
        if let Some(filter) = self.filters.get_log_filter(id).await {
            self.backend.logs(filter).await
        } else {
            Ok(Vec::new())
        }
    }

    /// Handler for ETH RPC call: `eth_uninstallFilter`
    pub async fn uninstall_filter(&self, id: &str) -> Result<bool> {
        node_info!("eth_uninstallFilter");
        Ok(self.filters.uninstall_filter(id).await.is_some())
    }

    /// Returns traces for the transaction hash for geth's tracing endpoint
    ///
    /// Handler for RPC call: `debug_traceTransaction`
    pub async fn debug_trace_transaction(
        &self,
        tx_hash: B256,
        opts: GethDefaultTracingOptions,
    ) -> Result<GethTrace> {
        node_info!("debug_traceTransaction");
        self.backend.debug_trace_transaction(tx_hash, opts).await
    }

    /// Returns traces for the transaction for geth's tracing endpoint
    ///
    /// Handler for RPC call: `debug_traceCall`
    pub async fn debug_trace_call(
        &self,
        request: CallRequest,
        block_number: Option<BlockId>,
        opts: GethDefaultTracingOptions,
    ) -> Result<DefaultFrame> {
        node_info!("debug_traceCall");
        let block_request = self.block_request(block_number).await?;
        let fees = FeeDetails::new(
            request.gas_price.map(|g| g.to_ethers()),
            request.max_fee_per_gas.map(|g| g.to_ethers()),
            request.max_priority_fee_per_gas.map(|g| g.to_ethers()),
        )?
        .or_zero_fees();

        let request = call_to_internal_tx_request(&request);

        self.backend.call_with_tracing(request, fees, Some(block_request), opts).await
    }

    /// Returns traces for the transaction hash via parity's tracing endpoint
    ///
    /// Handler for RPC call: `trace_transaction`
    pub async fn trace_transaction(&self, tx_hash: B256) -> Result<Vec<LocalizedTransactionTrace>> {
        node_info!("trace_transaction");
        self.backend.trace_transaction(tx_hash).await
    }

    /// Returns traces for the transaction hash via parity's tracing endpoint
    ///
    /// Handler for RPC call: `trace_block`
    pub async fn trace_block(&self, block: BlockNumber) -> Result<Vec<LocalizedTransactionTrace>> {
        node_info!("trace_block");
        self.backend.trace_block(block).await
    }
}

// == impl EthApi anvil endpoints ==

impl EthApi {
    /// Send transactions impersonating specific account and contract addresses.
    ///
    /// Handler for ETH RPC call: `anvil_impersonateAccount`
    pub async fn anvil_impersonate_account(&self, address: Address) -> Result<()> {
        node_info!("anvil_impersonateAccount");
        self.backend.impersonate(address).await?;
        Ok(())
    }

    /// Stops impersonating an account if previously set with `anvil_impersonateAccount`.
    ///
    /// Handler for ETH RPC call: `anvil_stopImpersonatingAccount`
    pub async fn anvil_stop_impersonating_account(&self, address: Address) -> Result<()> {
        node_info!("anvil_stopImpersonatingAccount");
        self.backend.stop_impersonating(address).await?;
        Ok(())
    }

    /// If set to true will make every account impersonated
    ///
    /// Handler for ETH RPC call: `anvil_autoImpersonateAccount`
    pub async fn anvil_auto_impersonate_account(&self, enabled: bool) -> Result<()> {
        node_info!("anvil_autoImpersonateAccount");
        self.backend.auto_impersonate_account(enabled).await;
        Ok(())
    }

    /// Returns true if auto mining is enabled, and false.
    ///
    /// Handler for ETH RPC call: `anvil_getAutomine`
    pub fn anvil_get_auto_mine(&self) -> Result<bool> {
        node_info!("anvil_getAutomine");
        Ok(self.miner.is_auto_mine())
    }

    /// Enables or disables, based on the single boolean argument, the automatic mining of new
    /// blocks with each new transaction submitted to the network.
    ///
    /// Handler for ETH RPC call: `evm_setAutomine`
    pub async fn anvil_set_auto_mine(&self, enable_automine: bool) -> Result<()> {
        node_info!("evm_setAutomine");
        if self.miner.is_auto_mine() {
            if enable_automine {
                return Ok(());
            }
            self.miner.set_mining_mode(MiningMode::None);
        } else if enable_automine {
            let listener = self.pool.add_ready_listener();
            let mode = MiningMode::instant(1_000, listener);
            self.miner.set_mining_mode(mode);
        }
        Ok(())
    }

    /// Mines a series of blocks.
    ///
    /// Handler for ETH RPC call: `anvil_mine`
    pub async fn anvil_mine(&self, num_blocks: Option<U256>, interval: Option<U256>) -> Result<()> {
        node_info!("anvil_mine");
        let interval = interval.map(|i| i.to::<u64>());
        let blocks = num_blocks.unwrap_or(U256::from(1));
        if blocks == U256::ZERO {
            return Ok(());
        }

        // mine all the blocks
        for _ in 0..blocks.to::<u64>() {
            self.mine_one().await;

            // If we have an interval, jump forwards in time to the "next" timestamp
            if let Some(interval) = interval {
                self.backend.time().increase_time(interval);
            }
        }

        Ok(())
    }

    /// Sets the mining behavior to interval with the given interval (seconds)
    ///
    /// Handler for ETH RPC call: `evm_setIntervalMining`
    pub fn anvil_set_interval_mining(&self, secs: u64) -> Result<()> {
        node_info!("evm_setIntervalMining");
        let mining_mode = if secs == 0 {
            MiningMode::None
        } else {
            let block_time = Duration::from_secs(secs);

            // This ensures that memory limits are stricter in interval-mine mode
            self.backend.update_interval_mine_block_time(block_time);

            MiningMode::FixedBlockTime(FixedBlockTimeMiner::new(block_time))
        };
        self.miner.set_mining_mode(mining_mode);
        Ok(())
    }

    /// Removes transactions from the pool
    ///
    /// Handler for RPC call: `anvil_dropTransaction`
    pub async fn anvil_drop_transaction(&self, tx_hash: B256) -> Result<Option<B256>> {
        node_info!("anvil_dropTransaction");
        Ok(self.pool.drop_transaction(tx_hash).map(|tx| tx.hash()))
    }

    /// Reset the fork to a fresh forked state, and optionally update the fork config.
    ///
    /// If `forking` is `None` then this will disable forking entirely.
    ///
    /// Handler for RPC call: `anvil_reset`
    pub async fn anvil_reset(&self, forking: Option<Forking>) -> Result<()> {
        node_info!("anvil_reset");
        if let Some(forking) = forking {
            // if we're resetting the fork we need to reset the instance id
            self.reset_instance_id();
            self.backend.reset_fork(forking).await
        } else {
            Err(BlockchainError::RpcUnimplemented)
        }
    }

    pub async fn anvil_set_chain_id(&self, chain_id: u64) -> Result<()> {
        node_info!("anvil_setChainId");
        self.backend.set_chain_id(chain_id);
        Ok(())
    }

    /// Modifies the balance of an account.
    ///
    /// Handler for RPC call: `anvil_setBalance`
    pub async fn anvil_set_balance(&self, address: Address, balance: U256) -> Result<()> {
        node_info!("anvil_setBalance");
        self.backend.set_balance(address, balance).await?;
        Ok(())
    }

    /// Sets the code of a contract.
    ///
    /// Handler for RPC call: `anvil_setCode`
    pub async fn anvil_set_code(&self, address: Address, code: Bytes) -> Result<()> {
        node_info!("anvil_setCode");
        self.backend.set_code(address, code).await?;
        Ok(())
    }

    /// Sets the nonce of an address.
    ///
    /// Handler for RPC call: `anvil_setNonce`
    pub async fn anvil_set_nonce(&self, address: Address, nonce: U256) -> Result<()> {
        node_info!("anvil_setNonce");
        self.backend.set_nonce(address, nonce).await?;
        Ok(())
    }

    /// Writes a single slot of the account's storage.
    ///
    /// Handler for RPC call: `anvil_setStorageAt`
    pub async fn anvil_set_storage_at(
        &self,
        address: Address,
        slot: U256,
        val: B256,
    ) -> Result<bool> {
        node_info!("anvil_setStorageAt");
        self.backend.set_storage_at(address, slot, val).await?;
        Ok(true)
    }

    /// Enable or disable logging.
    ///
    /// Handler for RPC call: `anvil_setLoggingEnabled`
    pub async fn anvil_set_logging(&self, enable: bool) -> Result<()> {
        node_info!("anvil_setLoggingEnabled");
        self.logger.set_enabled(enable);
        Ok(())
    }

    /// Set the minimum gas price for the node.
    ///
    /// Handler for RPC call: `anvil_setMinGasPrice`
    pub async fn anvil_set_min_gas_price(&self, gas: U256) -> Result<()> {
        node_info!("anvil_setMinGasPrice");
        if self.backend.is_eip1559() {
            return Err(RpcError::invalid_params(
                "anvil_setMinGasPrice is not supported when EIP-1559 is active",
            )
            .into());
        }
        self.backend.set_gas_price(gas);
        Ok(())
    }

    /// Sets the base fee of the next block.
    ///
    /// Handler for RPC call: `anvil_setNextBlockBaseFeePerGas`
    pub async fn anvil_set_next_block_base_fee_per_gas(&self, basefee: U256) -> Result<()> {
        node_info!("anvil_setNextBlockBaseFeePerGas");
        if !self.backend.is_eip1559() {
            return Err(RpcError::invalid_params(
                "anvil_setNextBlockBaseFeePerGas is only supported when EIP-1559 is active",
            )
            .into());
        }
        self.backend.set_base_fee(basefee);
        Ok(())
    }

    /// Sets the coinbase address.
    ///
    /// Handler for RPC call: `anvil_setCoinbase`
    pub async fn anvil_set_coinbase(&self, address: Address) -> Result<()> {
        node_info!("anvil_setCoinbase");
        self.backend.set_coinbase(address);
        Ok(())
    }

    /// Create a buffer that represents all state on the chain, which can be loaded to separate
    /// process by calling `anvil_loadState`
    ///
    /// Handler for RPC call: `anvil_dumpState`
    pub async fn anvil_dump_state(&self) -> Result<Bytes> {
        node_info!("anvil_dumpState");
        self.backend.dump_state().await
    }

    /// Returns the current state
    pub async fn serialized_state(&self) -> Result<SerializableState> {
        self.backend.serialized_state().await
    }

    /// Append chain state buffer to current chain. Will overwrite any conflicting addresses or
    /// storage.
    ///
    /// Handler for RPC call: `anvil_loadState`
    pub async fn anvil_load_state(&self, buf: Bytes) -> Result<bool> {
        node_info!("anvil_loadState");
        self.backend.load_state(buf).await
    }

    /// Retrieves the Anvil node configuration params.
    ///
    /// Handler for RPC call: `anvil_nodeInfo`
    pub async fn anvil_node_info(&self) -> Result<NodeInfo> {
        node_info!("anvil_nodeInfo");

        let env = self.backend.env().read();
        let fork_config = self.backend.get_fork();
        let tx_order = self.transaction_order.read();

        Ok(NodeInfo {
            current_block_number: self.backend.best_number(),
            current_block_timestamp: env.block.timestamp.try_into().unwrap_or(u64::MAX),
            current_block_hash: self.backend.best_hash(),
            hard_fork: env.cfg.spec_id,
            transaction_order: match *tx_order {
                TransactionOrder::Fifo => "fifo".to_string(),
                TransactionOrder::Fees => "fees".to_string(),
            },
            environment: NodeEnvironment {
                base_fee: self.backend.base_fee(),
                chain_id: self.backend.chain_id().to::<u64>(),
                gas_limit: self.backend.gas_limit(),
                gas_price: self.backend.gas_price(),
            },
            fork_config: fork_config
                .map(|fork| {
                    let config = fork.config.read();

                    NodeForkConfig {
                        fork_url: Some(config.eth_rpc_url.clone()),
                        fork_block_number: Some(config.block_number),
                        fork_retry_backoff: Some(config.backoff.as_millis()),
                    }
                })
                .unwrap_or_default(),
        })
    }

    /// Retrieves metadata about the Anvil instance.
    ///
    /// Handler for RPC call: `anvil_metadata`
    pub async fn anvil_metadata(&self) -> Result<AnvilMetadata> {
        node_info!("anvil_metadata");
        let fork_config = self.backend.get_fork();
        let snapshots = self.backend.list_snapshots();

        Ok(AnvilMetadata {
            client_version: CLIENT_VERSION,
            chain_id: self.backend.chain_id().to::<u64>(),
            latest_block_hash: self.backend.best_hash(),
            latest_block_number: self.backend.best_number().to::<u64>(),
            instance_id: *self.instance_id.read(),
            forked_network: fork_config.map(|cfg| ForkedNetwork {
                chain_id: cfg.chain_id(),
                fork_block_number: cfg.block_number(),
                fork_block_hash: cfg.block_hash(),
            }),
            snapshots,
        })
    }

    /// Snapshot the state of the blockchain at the current block.
    ///
    /// Handler for RPC call: `evm_snapshot`
    pub async fn evm_snapshot(&self) -> Result<U256> {
        node_info!("evm_snapshot");
        Ok(self.backend.create_snapshot().await)
    }

    /// Revert the state of the blockchain to a previous snapshot.
    /// Takes a single parameter, which is the snapshot id to revert to.
    ///
    /// Handler for RPC call: `evm_revert`
    pub async fn evm_revert(&self, id: U256) -> Result<bool> {
        node_info!("evm_revert");
        self.backend.revert_snapshot(id).await
    }

    /// Jump forward in time by the given amount of time, in seconds.
    ///
    /// Handler for RPC call: `evm_increaseTime`
    pub async fn evm_increase_time(&self, seconds: U256) -> Result<i64> {
        node_info!("evm_increaseTime");
        Ok(self.backend.time().increase_time(seconds.try_into().unwrap_or(u64::MAX)) as i64)
    }

    /// Similar to `evm_increaseTime` but takes the exact timestamp that you want in the next block
    ///
    /// Handler for RPC call: `evm_setNextBlockTimestamp`
    pub fn evm_set_next_block_timestamp(&self, seconds: u64) -> Result<()> {
        node_info!("evm_setNextBlockTimestamp");
        self.backend.time().set_next_block_timestamp(seconds)
    }

    /// Sets the specific timestamp and returns the number of seconds between the given timestamp
    /// and the current time.
    ///
    /// Handler for RPC call: `evm_setTime`
    pub fn evm_set_time(&self, timestamp: u64) -> Result<u64> {
        node_info!("evm_setTime");
        let now = self.backend.time().current_call_timestamp();
        self.backend.time().reset(timestamp);

        // number of seconds between the given timestamp and the current time.
        let offset = timestamp.saturating_sub(now);
        Ok(Duration::from_millis(offset).as_secs())
    }

    /// Set the next block gas limit
    ///
    /// Handler for RPC call: `evm_setBlockGasLimit`
    pub fn evm_set_block_gas_limit(&self, gas_limit: U256) -> Result<bool> {
        node_info!("evm_setBlockGasLimit");
        self.backend.set_gas_limit(gas_limit);
        Ok(true)
    }

    /// Sets an interval for the block timestamp
    ///
    /// Handler for RPC call: `anvil_setBlockTimestampInterval`
    pub fn evm_set_block_timestamp_interval(&self, seconds: u64) -> Result<()> {
        node_info!("anvil_setBlockTimestampInterval");
        self.backend.time().set_block_timestamp_interval(seconds);
        Ok(())
    }

    /// Sets an interval for the block timestamp
    ///
    /// Handler for RPC call: `anvil_removeBlockTimestampInterval`
    pub fn evm_remove_block_timestamp_interval(&self) -> Result<bool> {
        node_info!("anvil_removeBlockTimestampInterval");
        Ok(self.backend.time().remove_block_timestamp_interval())
    }

    /// Mine blocks, instantly.
    ///
    /// Handler for RPC call: `evm_mine`
    ///
    /// This will mine the blocks regardless of the configured mining mode.
    /// **Note**: ganache returns `0x0` here as placeholder for additional meta-data in the future.
    pub async fn evm_mine(&self, opts: Option<EvmMineOptions>) -> Result<String> {
        node_info!("evm_mine");

        self.do_evm_mine(opts).await?;

        Ok("0x0".to_string())
    }

    /// Mine blocks, instantly and return the mined blocks.
    ///
    /// Handler for RPC call: `evm_mine_detailed`
    ///
    /// This will mine the blocks regardless of the configured mining mode.
    ///
    /// **Note**: This behaves exactly as [Self::evm_mine] but returns different output, for
    /// compatibility reasons, this is a separate call since `evm_mine` is not an anvil original.
    /// and `ganache` may change the `0x0` placeholder.
    pub async fn evm_mine_detailed(&self, opts: Option<EvmMineOptions>) -> Result<Vec<Block>> {
        node_info!("evm_mine_detailed");

        let mined_blocks = self.do_evm_mine(opts).await?;

        let mut blocks = Vec::with_capacity(mined_blocks as usize);

        let latest = self.backend.best_number().to::<u64>();
        for offset in (0..mined_blocks).rev() {
            let block_num = latest - offset;
            if let Some(mut block) =
                self.backend.block_by_number_full(BlockNumber::Number(block_num)).await?
            {
                let mut block_txs = match block.transactions {
                    BlockTransactions::Full(txs) => txs,
                    BlockTransactions::Hashes(_) | BlockTransactions::Uncle => unreachable!(),
                };
                for tx in block_txs.iter_mut() {
                    if let Some(receipt) = self.backend.mined_transaction_receipt(tx.hash) {
                        if let Some(_output) = receipt.out {
                            // insert revert reason if failure
                            // TODO: Support for additional fields
                            // if receipt.inner.status_code.unwrap_or_default().to::<u64>() == 0 {
                            //     if let Some(reason) = decode_revert_reason(&output) {
                            //         tx.other.insert(
                            //             "revertReason".to_string(),
                            //             serde_json::to_value(reason).expect("Infallible"),
                            //         );
                            //     }
                            // }
                            // tx.other.insert(
                            //     "output".to_string(),
                            //     serde_json::to_value(output).expect("Infallible"),
                            // );
                        }
                    }
                }
                block.transactions = BlockTransactions::Full(block_txs);
                blocks.push(block);
            }
        }

        Ok(blocks)
    }

    /// Sets the reported block number
    ///
    /// Handler for ETH RPC call: `anvil_setBlock`
    pub fn anvil_set_block(&self, block_number: U256) -> Result<()> {
        node_info!("anvil_setBlock");
        self.backend.set_block_number(block_number);
        Ok(())
    }

    /// Sets the backend rpc url
    ///
    /// Handler for ETH RPC call: `anvil_setRpcUrl`
    pub fn anvil_set_rpc_url(&self, url: String) -> Result<()> {
        node_info!("anvil_setRpcUrl");
        if let Some(fork) = self.backend.get_fork() {
            let mut config = fork.config.write();
            // let interval = config.provider.get_interval();
            let new_provider = Arc::new(
                ProviderBuilder::new(&url).max_retry(10).initial_backoff(1000).build().map_err(
                    |_| {
                        TransportErrorKind::custom_str(
                            format!("Failed to parse invalid url {url}").as_str(),
                        )
                    },
                    // TODO: Add interval
                )?, // .interval(interval),
            );
            config.provider = new_provider;
            trace!(target: "backend", "Updated fork rpc from \"{}\" to \"{}\"", config.eth_rpc_url, url);
            config.eth_rpc_url = url;
        }
        Ok(())
    }

    /// Turn on call traces for transactions that are returned to the user when they execute a
    /// transaction (instead of just txhash/receipt)
    ///
    /// Handler for ETH RPC call: `anvil_enableTraces`
    pub async fn anvil_enable_traces(&self) -> Result<()> {
        node_info!("anvil_enableTraces");
        Err(BlockchainError::RpcUnimplemented)
    }

    /// Execute a transaction regardless of signature status
    ///
    /// Handler for ETH RPC call: `eth_sendUnsignedTransaction`
    pub async fn eth_send_unsigned_transaction(
        &self,
        request: EthTransactionRequest,
    ) -> Result<TxHash> {
        node_info!("eth_sendUnsignedTransaction");
        // either use the impersonated account of the request's `from` field
        let from = request.from.ok_or(BlockchainError::NoSignerAvailable)?.to_alloy();

        let (nonce, on_chain_nonce) = self.request_nonce(&request, from).await?;

        let request = self.build_typed_tx_request(request, nonce)?;

        let bypass_signature = self.backend.cheats().bypass_signature();
        let transaction = sign::build_typed_transaction(request, bypass_signature)?;

        self.ensure_typed_transaction_supported(&transaction)?;

        let pending_transaction =
            PendingTransaction::with_impersonated(transaction, from.to_ethers());

        // pre-validate
        self.backend.validate_pool_transaction(&pending_transaction).await?;

        let requires = required_marker(nonce, on_chain_nonce, from);
        let provides = vec![to_marker(nonce.to::<u64>(), from)];

        self.add_pending_transaction(pending_transaction, requires, provides)
    }

    /// Returns the number of transactions currently pending for inclusion in the next block(s), as
    /// well as the ones that are being scheduled for future execution only.
    /// Ref: [Here](https://geth.ethereum.org/docs/rpc/ns-txpool#txpool_status)
    ///
    /// Handler for ETH RPC call: `txpool_status`
    pub async fn txpool_status(&self) -> Result<TxpoolStatus> {
        node_info!("txpool_status");
        Ok(self.pool.txpool_status())
    }

    /// Returns a summary of all the transactions currently pending for inclusion in the next
    /// block(s), as well as the ones that are being scheduled for future execution only.
    ///
    /// See [here](https://geth.ethereum.org/docs/rpc/ns-txpool#txpool_inspect) for more details
    ///
    /// Handler for ETH RPC call: `txpool_inspect`
    pub async fn txpool_inspect(&self) -> Result<TxpoolInspect> {
        node_info!("txpool_inspect");
        let mut inspect = TxpoolInspect::default();

        fn convert(tx: Arc<PoolTransaction>) -> TxpoolInspectSummary {
            let tx = &tx.pending_transaction.transaction;
            let to = tx.to().copied().map(|t| t.to_alloy());
            let gas_price = tx.gas_price().to_alloy();
            let value = tx.value().to_alloy();
            let gas = tx.gas_limit().to_alloy();
            TxpoolInspectSummary { to, value, gas, gas_price }
        }

        // Note: naming differs geth vs anvil:
        //
        // _Pending transactions_ are transactions that are ready to be processed and included in
        // the block. _Queued transactions_ are transactions where the transaction nonce is
        // not in sequence. The transaction nonce is an incrementing number for each transaction
        // with the same From address.
        for pending in self.pool.ready_transactions() {
            let entry =
                inspect.pending.entry(pending.pending_transaction.sender().to_alloy()).or_default();
            let key = pending.pending_transaction.nonce().to_string();
            entry.insert(key, convert(pending));
        }
        for queued in self.pool.pending_transactions() {
            let entry =
                inspect.pending.entry(queued.pending_transaction.sender().to_alloy()).or_default();
            let key = queued.pending_transaction.nonce().to_string();
            entry.insert(key, convert(queued));
        }
        Ok(inspect)
    }

    /// Returns the details of all transactions currently pending for inclusion in the next
    /// block(s), as well as the ones that are being scheduled for future execution only.
    ///
    /// See [here](https://geth.ethereum.org/docs/rpc/ns-txpool#txpool_content) for more details
    ///
    /// Handler for ETH RPC call: `txpool_inspect`
    pub async fn txpool_content(&self) -> Result<TxpoolContent> {
        node_info!("txpool_content");
        let mut content = TxpoolContent::default();
        fn convert(tx: Arc<PoolTransaction>) -> Transaction {
            let from = *tx.pending_transaction.sender();
            let mut tx = transaction_build(
                Some(tx.hash()),
                tx.pending_transaction.transaction.clone(),
                None,
                None,
                None,
            );

            // we set the from field here explicitly to the set sender of the pending transaction,
            // in case the transaction is impersonated.
            tx.from = from.to_alloy();
            tx
        }

        for pending in self.pool.ready_transactions() {
            let entry =
                content.pending.entry(pending.pending_transaction.sender().to_alloy()).or_default();
            let key = pending.pending_transaction.nonce().to_string();
            entry.insert(key, convert(pending));
        }
        for queued in self.pool.pending_transactions() {
            let entry =
                content.pending.entry(queued.pending_transaction.sender().to_alloy()).or_default();
            let key = queued.pending_transaction.nonce().to_string();
            entry.insert(key, convert(queued));
        }

        Ok(content)
    }
}

// === impl EthApi utility functions ===

impl EthApi {
    /// Executes the future on a new blocking task.
    async fn on_blocking_task<C, F, R>(&self, c: C) -> Result<R>
    where
        C: FnOnce(Self) -> F,
        F: Future<Output = Result<R>> + Send + 'static,
        R: Send + 'static,
    {
        let (tx, rx) = oneshot::channel();
        let this = self.clone();
        let f = c(this);
        tokio::task::spawn_blocking(move || {
            tokio::runtime::Handle::current().block_on(async move {
                let res = f.await;
                let _ = tx.send(res);
            })
        });
        rx.await.map_err(|_| BlockchainError::Internal("blocking task panicked".to_string()))?
    }

    /// Executes the `evm_mine` and returns the number of blocks mined
    async fn do_evm_mine(&self, opts: Option<EvmMineOptions>) -> Result<u64> {
        let mut blocks_to_mine = 1u64;

        if let Some(opts) = opts {
            let timestamp = match opts {
                EvmMineOptions::Timestamp(timestamp) => timestamp,
                EvmMineOptions::Options { timestamp, blocks } => {
                    if let Some(blocks) = blocks {
                        blocks_to_mine = blocks;
                    }
                    timestamp
                }
            };
            if let Some(timestamp) = timestamp {
                // timestamp was explicitly provided to be the next timestamp
                self.evm_set_next_block_timestamp(timestamp)?;
            }
        }

        // mine all the blocks
        for _ in 0..blocks_to_mine {
            self.mine_one().await;
        }

        Ok(blocks_to_mine)
    }

    async fn do_estimate_gas(
        &self,
        request: CallRequest,
        block_number: Option<BlockId>,
    ) -> Result<U256> {
        let block_request = self.block_request(block_number).await?;
        // check if the number predates the fork, if in fork mode
        if let BlockRequest::Number(number) = &block_request {
            if let Some(fork) = self.get_fork() {
                if fork.predates_fork(number.to::<u64>()) {
                    return fork
                        .estimate_gas(&request, Some((*number).into()))
                        .await
                        .map_err(|_| BlockchainError::DataUnavailable);
                }
            }
        }

        self.backend
            .with_database_at(Some(block_request), |state, block| {
                self.do_estimate_gas_with_state(request, state, block)
            })
            .await?
    }

    /// Estimates the gas usage of the `request` with the state.
    ///
    /// This will execute the [CallRequest] and find the best gas limit via binary search
    fn do_estimate_gas_with_state<D>(
        &self,
        request: CallRequest,
        state: D,
        block_env: BlockEnv,
    ) -> Result<U256>
    where
        D: DatabaseRef<Error = DatabaseError>,
    {
        let mut request = call_to_internal_tx_request(&request);
        // if the request is a simple transfer we can optimize
        let likely_transfer =
            request.data.as_ref().map(|data| data.as_ref().is_empty()).unwrap_or(true);
        if likely_transfer {
            if let Some(to) = request.to {
                if let Ok(target_code) = self.backend.get_code_with_state(&state, to.to_alloy()) {
                    if target_code.as_ref().is_empty() {
                        return Ok(MIN_TRANSACTION_GAS);
                    }
                }
            }
        }

        let fees = FeeDetails::new(
            request.gas_price,
            request.max_fee_per_gas,
            request.max_priority_fee_per_gas,
        )?
        .or_zero_fees();

        // get the highest possible gas limit, either the request's set value or the currently
        // configured gas limit
        let mut highest_gas_limit = request.gas.unwrap_or(block_env.gas_limit.to_ethers());

        // check with the funds of the sender
        if let Some(from) = request.from {
            let gas_price = fees.gas_price.unwrap_or_default();
            if gas_price.to_alloy() > U256::ZERO {
                let mut available_funds =
                    self.backend.get_balance_with_state(&state, from.to_alloy())?;
                if let Some(value) = request.value {
                    if value > available_funds.to_ethers() {
                        return Err(InvalidTransactionError::InsufficientFunds.into());
                    }
                    // safe: value < available_funds
                    available_funds -= value.to_alloy();
                }
                // amount of gas the sender can afford with the `gas_price`
                let allowance =
                    available_funds.checked_div(gas_price.to_alloy()).unwrap_or_default();
                if highest_gas_limit > allowance.to_ethers() {
                    trace!(target: "node", "eth_estimateGas capped by limited user funds");
                    highest_gas_limit = allowance.to_ethers();
                }
            }
        }

        // if the provided gas limit is less than computed cap, use that
        let gas_limit = std::cmp::min(request.gas.unwrap_or(highest_gas_limit), highest_gas_limit);
        let mut call_to_estimate = request.clone();
        call_to_estimate.gas = Some(gas_limit);

        // execute the call without writing to db
        let ethres =
            self.backend.call_with_state(&state, call_to_estimate, fees.clone(), block_env.clone());

        // Exceptional case: init used too much gas, we need to increase the gas limit and try
        // again
        if let Err(BlockchainError::InvalidTransaction(InvalidTransactionError::GasTooHigh(_))) =
            ethres
        {
            // if price or limit was included in the request then we can execute the request
            // again with the block's gas limit to check if revert is gas related or not
            if request.gas.is_some() || request.gas_price.is_some() {
                return Err(map_out_of_gas_err(
                    request,
                    state,
                    self.backend.clone(),
                    block_env,
                    fees,
                    gas_limit.to_alloy(),
                ));
            }
        }

        let (exit, out, gas, _) = ethres?;
        match exit {
            return_ok!() => {
                // succeeded
            }
            InstructionResult::OutOfGas | InstructionResult::OutOfFund => {
                return Err(InvalidTransactionError::BasicOutOfGas(gas_limit).into())
            }
            // need to check if the revert was due to lack of gas or unrelated reason
            // we're also checking for InvalidFEOpcode here because this can be used to trigger an error <https://github.com/foundry-rs/foundry/issues/6138> common usage in openzeppelin <https://github.com/OpenZeppelin/openzeppelin-contracts/blob/94697be8a3f0dfcd95dfb13ffbd39b5973f5c65d/contracts/metatx/ERC2771Forwarder.sol#L360-L367>
            return_revert!() | InstructionResult::InvalidFEOpcode => {
                // if price or limit was included in the request then we can execute the request
                // again with the max gas limit to check if revert is gas related or not
                return if request.gas.is_some() || request.gas_price.is_some() {
                    Err(map_out_of_gas_err(
                        request,
                        state,
                        self.backend.clone(),
                        block_env,
                        fees,
                        gas_limit.to_alloy(),
                    ))
                } else {
                    // the transaction did fail due to lack of gas from the user
                    Err(InvalidTransactionError::Revert(Some(convert_transact_out(&out).0.into()))
                        .into())
                };
            }
            reason => {
                warn!(target: "node", "estimation failed due to {:?}", reason);
                return Err(BlockchainError::EvmError(reason));
            }
        }

        // at this point we know the call succeeded but want to find the _best_ (lowest) gas the
        // transaction succeeds with. we find this by doing a binary search over the
        // possible range NOTE: this is the gas the transaction used, which is less than the
        // transaction requires to succeed
        let gas: U256 = U256::from(gas);
        // Get the starting lowest gas needed depending on the transaction kind.
        let mut lowest_gas_limit = determine_base_gas_by_kind(request.clone());

        // pick a point that's close to the estimated gas
        let mut mid_gas_limit = std::cmp::min(
            gas * U256::from(3),
            ((highest_gas_limit + lowest_gas_limit.to_ethers()) / 2).to_alloy(),
        );

        // Binary search for the ideal gas limit
        while (highest_gas_limit - lowest_gas_limit.to_ethers()).to_alloy() > U256::from(1) {
            request.gas = Some(mid_gas_limit.to_ethers());
            let ethres = self.backend.call_with_state(
                &state,
                request.clone(),
                fees.clone(),
                block_env.clone(),
            );

            // Exceptional case: init used too much gas, we need to increase the gas limit and try
            // again
            if let Err(BlockchainError::InvalidTransaction(InvalidTransactionError::GasTooHigh(
                _,
            ))) = ethres
            {
                // increase the lowest gas limit
                lowest_gas_limit = mid_gas_limit;

                // new midpoint
                mid_gas_limit = ((highest_gas_limit + lowest_gas_limit.to_ethers()) / 2).to_alloy();
                continue;
            }

            match ethres {
                Ok((exit, _, _gas, _)) => match exit {
                    // If the transaction succeeded, we can set a ceiling for the highest gas limit
                    // at the current midpoint, as spending any more gas would
                    // make no sense (as the TX would still succeed).
                    return_ok!() => {
                        highest_gas_limit = mid_gas_limit.to_ethers();
                    }
                    // If the transaction failed due to lack of gas, we can set a floor for the
                    // lowest gas limit at the current midpoint, as spending any
                    // less gas would make no sense (as the TX would still revert due to lack of
                    // gas).
                    InstructionResult::Revert |
                    InstructionResult::OutOfGas |
                    InstructionResult::OutOfFund |
                    // we're also checking for InvalidFEOpcode here because this can be used to trigger an error <https://github.com/foundry-rs/foundry/issues/6138> common usage in openzeppelin <https://github.com/OpenZeppelin/openzeppelin-contracts/blob/94697be8a3f0dfcd95dfb13ffbd39b5973f5c65d/contracts/metatx/ERC2771Forwarder.sol#L360-L367>
                    InstructionResult::InvalidFEOpcode => {
                        lowest_gas_limit = mid_gas_limit;
                    }
                    // The tx failed for some other reason.
                    reason => {
                        warn!(target: "node", "estimation failed due to {:?}", reason);
                        return Err(BlockchainError::EvmError(reason))
                    }
                },
                // We've already checked for the exceptional GasTooHigh case above, so this is a
                // real error.
                Err(reason) => {
                    warn!(target: "node", "estimation failed due to {:?}", reason);
                    return Err(reason);
                }
            }
            // new midpoint
            mid_gas_limit = ((highest_gas_limit + lowest_gas_limit.to_ethers()) / 2).to_alloy();
        }

        trace!(target : "node", "Estimated Gas for call {:?}", highest_gas_limit);

        Ok(highest_gas_limit.to_alloy())
    }

    /// Updates the `TransactionOrder`
    pub fn set_transaction_order(&self, order: TransactionOrder) {
        *self.transaction_order.write() = order;
    }

    /// Returns the priority of the transaction based on the current `TransactionOrder`
    fn transaction_priority(&self, tx: &TypedTransaction) -> TransactionPriority {
        self.transaction_order.read().priority(tx)
    }

    /// Returns the chain ID used for transaction
    pub fn chain_id(&self) -> u64 {
        self.backend.chain_id().to::<u64>()
    }

    pub fn get_fork(&self) -> Option<ClientFork> {
        self.backend.get_fork()
    }

    /// Returns the current instance's ID.
    pub fn instance_id(&self) -> B256 {
        *self.instance_id.read()
    }

    /// Resets the instance ID.
    pub fn reset_instance_id(&self) {
        *self.instance_id.write() = B256::random();
    }

    /// Returns the first signer that can sign for the given address
    #[allow(clippy::borrowed_box)]
    pub fn get_signer(&self, address: Address) -> Option<&Box<dyn Signer>> {
        self.signers.iter().find(|signer| signer.is_signer_for(address.to_ethers()))
    }

    /// Returns a new block event stream that yields Notifications when a new block was added
    pub fn new_block_notifications(&self) -> NewBlockNotifications {
        self.backend.new_block_notifications()
    }

    /// Returns a new listeners for ready transactions
    pub fn new_ready_transactions(&self) -> Receiver<TxHash> {
        self.pool.add_ready_listener()
    }

    /// Returns a new accessor for certain storage elements
    pub fn storage_info(&self) -> StorageInfo {
        StorageInfo::new(Arc::clone(&self.backend))
    }

    /// Returns true if forked
    pub fn is_fork(&self) -> bool {
        self.backend.is_fork()
    }

    /// Mines exactly one block
    pub async fn mine_one(&self) {
        let transactions = self.pool.ready_transactions().collect::<Vec<_>>();
        let outcome = self.backend.mine_block(transactions).await;

        trace!(target: "node", blocknumber = ?outcome.block_number, "mined block");
        self.pool.on_mined_block(outcome);
    }

    /// Returns the pending block with tx hashes
    async fn pending_block(&self) -> Block {
        let transactions = self.pool.ready_transactions().collect::<Vec<_>>();
        let info = self.backend.pending_block(transactions).await;
        self.backend.convert_block(info.block)
    }

    /// Returns the full pending block with `Transaction` objects
    async fn pending_block_full(&self) -> Option<Block> {
        let transactions = self.pool.ready_transactions().collect::<Vec<_>>();
        let BlockInfo { block, transactions, receipts: _ } =
            self.backend.pending_block(transactions).await;

        let ethers_block = self.backend.convert_block(block.clone());

        let mut block_transactions = Vec::with_capacity(block.transactions.len());
        let base_fee = self.backend.base_fee();

        for info in transactions {
            let tx = block.transactions.get(info.transaction_index as usize)?.clone();

            let tx = transaction_build(
                Some(info.transaction_hash.to_alloy()),
                tx,
                Some(&block),
                Some(info),
                Some(base_fee),
            );
            block_transactions.push(tx);
        }

        Some(ethers_block.into_full_block(block_transactions))
    }

    fn build_typed_tx_request(
        &self,
        request: EthTransactionRequest,
        nonce: U256,
    ) -> Result<TypedTransactionRequest> {
        let chain_id = request.chain_id.map(|c| c.as_u64()).unwrap_or_else(|| self.chain_id());
        let max_fee_per_gas = request.max_fee_per_gas;
        let gas_price = request.gas_price;

        let gas_limit = request
            .gas
            .map(|g| g.to_alloy())
            .map(Ok)
            .unwrap_or_else(|| self.current_gas_limit())?;

        let request = match request.into_typed_request() {
            Some(TypedTransactionRequest::Legacy(mut m)) => {
                m.nonce = nonce.to_ethers();
                m.chain_id = Some(chain_id);
                m.gas_limit = gas_limit.to_ethers();
                if gas_price.is_none() {
                    m.gas_price = self.gas_price().unwrap_or_default().to_ethers();
                }
                TypedTransactionRequest::Legacy(m)
            }
            Some(TypedTransactionRequest::EIP2930(mut m)) => {
                m.nonce = nonce.to_ethers();
                m.chain_id = chain_id;
                m.gas_limit = gas_limit.to_ethers();
                if gas_price.is_none() {
                    m.gas_price = self.gas_price().unwrap_or_default().to_ethers();
                }
                TypedTransactionRequest::EIP2930(m)
            }
            Some(TypedTransactionRequest::EIP1559(mut m)) => {
                m.nonce = nonce.to_ethers();
                m.chain_id = chain_id;
                m.gas_limit = gas_limit.to_ethers();
                if max_fee_per_gas.is_none() {
                    m.max_fee_per_gas = self.gas_price().unwrap_or_default().to_ethers();
                }
                TypedTransactionRequest::EIP1559(m)
            }
            Some(TypedTransactionRequest::Deposit(mut m)) => {
                m.gas_limit = gas_limit.to_ethers();
                TypedTransactionRequest::Deposit(m)
            }
            _ => return Err(BlockchainError::FailedToDecodeTransaction),
        };
        Ok(request)
    }

    /// Returns true if the `addr` is currently impersonated
    pub fn is_impersonated(&self, addr: Address) -> bool {
        self.backend.cheats().is_impersonated(addr.to_ethers())
    }

    /// Returns the nonce of the `address` depending on the `block_number`
    async fn get_transaction_count(
        &self,
        address: Address,
        block_number: Option<BlockId>,
    ) -> Result<U256> {
        let block_request = self.block_request(block_number).await?;

        if let BlockRequest::Number(number) = &block_request {
            if let Some(fork) = self.get_fork() {
                if fork.predates_fork_inclusive(number.to::<u64>()) {
                    return fork
                        .get_nonce(address, (*number).to::<u64>())
                        .await
                        .map_err(|_| BlockchainError::DataUnavailable);
                }
            }
        }

        let nonce = self.backend.get_nonce(address, Some(block_request)).await?;

        Ok(nonce)
    }

    /// Returns the nonce for this request
    ///
    /// This returns a tuple of `(request nonce, highest nonce)`
    /// If the nonce field of the `request` is `None` then the tuple will be `(highest nonce,
    /// highest nonce)`.
    ///
    /// This will also check the tx pool for pending transactions from the sender.
    async fn request_nonce(
        &self,
        request: &EthTransactionRequest,
        from: Address,
    ) -> Result<(U256, U256)> {
        let highest_nonce =
            self.get_transaction_count(from, Some(BlockId::Number(BlockNumber::Pending))).await?;
        let nonce = request.nonce.map(|n| n.to_alloy()).unwrap_or(highest_nonce);

        Ok((nonce, highest_nonce))
    }

    /// Adds the given transaction to the pool
    fn add_pending_transaction(
        &self,
        pending_transaction: PendingTransaction,
        requires: Vec<TxMarker>,
        provides: Vec<TxMarker>,
    ) -> Result<TxHash> {
        let from = *pending_transaction.sender();
        let priority = self.transaction_priority(&pending_transaction.transaction);
        let pool_transaction =
            PoolTransaction { requires, provides, pending_transaction, priority };
        let tx = self.pool.add_transaction(pool_transaction)?;
        trace!(target: "node", "Added transaction: [{:?}] sender={:?}", tx.hash(), from);
        Ok(*tx.hash())
    }

    /// Returns the current state root
    pub async fn state_root(&self) -> Option<B256> {
        self.backend.get_db().read().await.maybe_state_root()
    }

    /// additional validation against hardfork
    fn ensure_typed_transaction_supported(&self, tx: &TypedTransaction) -> Result<()> {
        match &tx {
            TypedTransaction::EIP2930(_) => self.backend.ensure_eip2930_active(),
            TypedTransaction::EIP1559(_) => self.backend.ensure_eip1559_active(),
            TypedTransaction::Deposit(_) => self.backend.ensure_op_deposits_active(),
            TypedTransaction::Legacy(_) => Ok(()),
        }
    }
}

fn required_marker(provided_nonce: U256, on_chain_nonce: U256, from: Address) -> Vec<TxMarker> {
    if provided_nonce == on_chain_nonce {
        return Vec::new();
    }
    let prev_nonce = provided_nonce.saturating_sub(U256::from(1));
    if on_chain_nonce <= prev_nonce {
        vec![to_marker(prev_nonce.to::<u64>(), from)]
    } else {
        Vec::new()
    }
}

fn convert_transact_out(out: &Option<Output>) -> Bytes {
    match out {
        None => Default::default(),
        Some(Output::Call(out)) => out.to_vec().into(),
        Some(Output::Create(out, _)) => out.to_vec().into(),
    }
}

/// Returns an error if the `exit` code is _not_ ok
fn ensure_return_ok(exit: InstructionResult, out: &Option<Output>) -> Result<Bytes> {
    let out = convert_transact_out(out);
    match exit {
        return_ok!() => Ok(out),
        return_revert!() => Err(InvalidTransactionError::Revert(Some(out.0.into())).into()),
        reason => Err(BlockchainError::EvmError(reason)),
    }
}

/// Executes the requests again after an out of gas error to check if the error is gas related or
/// not
#[inline]
fn map_out_of_gas_err<D>(
    mut request: EthTransactionRequest,
    state: D,
    backend: Arc<backend::mem::Backend>,
    block_env: BlockEnv,
    fees: FeeDetails,
    gas_limit: U256,
) -> BlockchainError
where
    D: DatabaseRef<Error = DatabaseError>,
{
    request.gas = Some(backend.gas_limit()).map(|g| g.to_ethers());
    let (exit, out, _, _) = match backend.call_with_state(&state, request, fees, block_env) {
        Ok(res) => res,
        Err(err) => return err,
    };
    match exit {
        return_ok!() => {
            // transaction succeeded by manually increasing the gas limit to
            // highest, which means the caller lacks funds to pay for the tx
            InvalidTransactionError::BasicOutOfGas(gas_limit.to_ethers()).into()
        }
        return_revert!() => {
            // reverted again after bumping the limit
            InvalidTransactionError::Revert(Some(convert_transact_out(&out).0.into())).into()
        }
        reason => {
            warn!(target: "node", "estimation failed due to {:?}", reason);
            BlockchainError::EvmError(reason)
        }
    }
}

/// Determines the minimum gas needed for a transaction depending on the transaction kind.
#[inline]
fn determine_base_gas_by_kind(request: EthTransactionRequest) -> U256 {
    match request.into_typed_request() {
        Some(request) => match request {
            TypedTransactionRequest::Legacy(req) => match req.kind {
                TransactionKind::Call(_) => MIN_TRANSACTION_GAS,
                TransactionKind::Create => MIN_CREATE_GAS,
            },
            TypedTransactionRequest::EIP1559(req) => match req.kind {
                TransactionKind::Call(_) => MIN_TRANSACTION_GAS,
                TransactionKind::Create => MIN_CREATE_GAS,
            },
            TypedTransactionRequest::EIP2930(req) => match req.kind {
                TransactionKind::Call(_) => MIN_TRANSACTION_GAS,
                TransactionKind::Create => MIN_CREATE_GAS,
            },
            TypedTransactionRequest::Deposit(req) => match req.kind {
                TransactionKind::Call(_) => MIN_TRANSACTION_GAS,
                TransactionKind::Create => MIN_CREATE_GAS,
            },
        },
        // Tighten the gas limit upwards if we don't know the transaction type to avoid deployments
        // failing.
        _ => MIN_CREATE_GAS,
    }
}<|MERGE_RESOLUTION|>--- conflicted
+++ resolved
@@ -69,20 +69,11 @@
     },
 };
 use anvil_rpc::{error::RpcError, response::ResponseResult};
-<<<<<<< HEAD
 use ethers::{types::transaction::eip712::TypedData, utils::rlp};
 use foundry_common::provider::alloy::ProviderBuilder;
-=======
-use ethers::{
-    prelude::DefaultFrame,
-    types::{transaction::eip712::TypedData, GethDebugTracingOptions, GethTrace, Trace},
-    utils::rlp,
-};
 use foundry_common::{
-    provider::alloy::ProviderBuilder,
     types::{ToAlloy, ToEthers},
 };
->>>>>>> e8e926ee
 use foundry_evm::{
     backend::DatabaseError,
     revm::{
