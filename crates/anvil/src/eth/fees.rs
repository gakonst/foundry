--- conflicted
+++ resolved
@@ -2,13 +2,10 @@
     backend::{info::StorageInfo, notifications::NewBlockNotifications},
     error::BlockchainError,
 };
-<<<<<<< HEAD
-use alloy_eips::eip4844::MAX_DATA_GAS_PER_BLOCK;
+use alloy_eips::{
+    calc_next_block_base_fee, eip1559::BaseFeeParams, eip4844::MAX_DATA_GAS_PER_BLOCK,
+};
 use alloy_primitives::{B256, U256};
-=======
-use alloy_eips::{calc_next_block_base_fee, eip1559::BaseFeeParams};
-use alloy_primitives::B256;
->>>>>>> d431f74f
 use anvil_core::eth::transaction::TypedTransaction;
 use foundry_evm::revm::primitives::{BlobExcessGasAndPrice, SpecId};
 use futures::StreamExt;
@@ -46,15 +43,11 @@
     /// Tracks the base fee for the next block post London
     ///
     /// This value will be updated after a new block was mined
-<<<<<<< HEAD
-    base_fee: Arc<RwLock<U256>>,
+    base_fee: Arc<RwLock<u128>>,
     /// Tracks the excess blob gas, and the base fee, for the next block post Cancun
     ///
     /// This value will be updated after a new block was mined
     blob_excess_gas_and_price: Arc<RwLock<foundry_evm::revm::primitives::BlobExcessGasAndPrice>>,
-=======
-    base_fee: Arc<RwLock<u128>>,
->>>>>>> d431f74f
     /// The base price to use Pre London
     ///
     /// This will be constant value unless changed manually
@@ -65,16 +58,12 @@
 // === impl FeeManager ===
 
 impl FeeManager {
-<<<<<<< HEAD
     pub fn new(
         spec_id: SpecId,
-        base_fee: U256,
-        gas_price: U256,
+        base_fee: u128,
+        gas_price: u128,
         blob_excess_gas_and_price: BlobExcessGasAndPrice,
     ) -> Self {
-=======
-    pub fn new(spec_id: SpecId, base_fee: u128, gas_price: u128) -> Self {
->>>>>>> d431f74f
         Self {
             spec_id,
             base_fee: Arc::new(RwLock::new(base_fee)),
@@ -184,17 +173,12 @@
         if self.base_fee() == 0 {
             return 0
         }
-<<<<<<< HEAD
-        calculate_next_block_base_fee(
-            gas_used.to::<u64>(),
-            gas_limit.to::<u64>(),
-            last_fee_per_gas.to::<u64>(),
-        )
+        calculate_next_block_base_fee(gas_used, gas_limit, last_fee_per_gas)
     }
 
     /// Calculates the next block blob base fee, using the provided excess blob gas
-    pub fn get_next_block_blob_base_fee_per_gas(&self, excess_blob_gas: U256) -> U256 {
-        U256::from(crate::revm::primitives::calc_blob_gasprice(excess_blob_gas.to::<u64>()))
+    pub fn get_next_block_blob_base_fee_per_gas(&self, excess_blob_gas: u128) -> u128 {
+        crate::revm::primitives::calc_blob_gasprice(excess_blob_gas.to::<u64>())
     }
 
     /// Calculates the next block blob excess gas, using the provided parent blob gas used and
@@ -205,32 +189,8 @@
 }
 
 /// Calculate base fee for next block. [EIP-1559](https://github.com/ethereum/EIPs/blob/master/EIPS/eip-1559.md) spec
-pub fn calculate_next_block_base_fee(gas_used: u64, gas_limit: u64, base_fee: u64) -> u64 {
-    let gas_target = gas_limit / EIP1559_ELASTICITY_MULTIPLIER;
-
-    if gas_used == gas_target {
-        return base_fee
-    }
-    if gas_used > gas_target {
-        let gas_used_delta = gas_used - gas_target;
-        let base_fee_delta = std::cmp::max(
-            1,
-            base_fee as u128 * gas_used_delta as u128 /
-                gas_target as u128 /
-                BASE_FEE_CHANGE_DENOMINATOR as u128,
-        );
-        base_fee + (base_fee_delta as u64)
-    } else {
-        let gas_used_delta = gas_target - gas_used;
-        let base_fee_per_gas_delta = base_fee as u128 * gas_used_delta as u128 /
-            gas_target as u128 /
-            BASE_FEE_CHANGE_DENOMINATOR as u128;
-
-        base_fee.saturating_sub(base_fee_per_gas_delta as u64)
-=======
-        calc_next_block_base_fee(gas_used, gas_limit, last_fee_per_gas, BaseFeeParams::ethereum())
->>>>>>> d431f74f
-    }
+pub fn calculate_next_block_base_fee(gas_used: u128, gas_limit: u128, base_fee: u128) -> u128 {
+    calc_next_block_base_fee(gas_used, gas_limit, base_fee, BaseFeeParams::ethereum())
 }
 
 /// An async service that takes care of the `FeeHistory` cache
@@ -294,10 +254,9 @@
 
         let mut block_number: Option<u64> = None;
         let base_fee = self.fees.base_fee();
-<<<<<<< HEAD
         let excess_blob_gas_and_price = self.fees.excess_blob_gas_and_price();
         let mut item = FeeHistoryCacheItem {
-            base_fee: base_fee.to::<u64>(),
+            base_fee,
             gas_used_ratio: 0f64,
             blob_gas_used_ratio: 0f64,
             rewards: Vec::new(),
@@ -305,9 +264,6 @@
             base_fee_per_blob_gas: excess_blob_gas_and_price.as_ref().map(|g| g.blob_gasprice),
             blob_gas_used: excess_blob_gas_and_price.as_ref().map(|_| 0),
         };
-=======
-        let mut item = FeeHistoryCacheItem { base_fee, gas_used_ratio: 0f64, rewards: Vec::new() };
->>>>>>> d431f74f
 
         let current_block = self.storage_info.block(hash);
         let current_receipts = self.storage_info.receipts(hash);
@@ -338,16 +294,6 @@
                         Some(TypedTransaction::EIP2930(t)) => {
                             t.tx().gas_price.saturating_sub(base_fee)
                         }
-<<<<<<< HEAD
-                        Some(TypedTransaction::EIP4844(t)) => {
-                            U256::from(t.tx().tx().max_priority_fee_per_gas)
-                                .min(
-                                    U256::from(t.tx().tx().max_fee_per_gas)
-                                        .saturating_sub(base_fee),
-                                )
-                                .to::<u64>()
-                        }
-=======
                         Some(TypedTransaction::EIP1559(t)) => t
                             .tx()
                             .max_priority_fee_per_gas
@@ -358,7 +304,6 @@
                             .tx()
                             .max_priority_fee_per_gas
                             .min(t.tx().tx().max_fee_per_gas.saturating_sub(base_fee)),
->>>>>>> d431f74f
                         Some(TypedTransaction::Deposit(_)) => 0,
                         None => 0,
                     };
@@ -434,44 +379,30 @@
 pub struct FeeHistoryCacheItem {
     pub base_fee: u128,
     pub gas_used_ratio: f64,
-<<<<<<< HEAD
     pub base_fee_per_blob_gas: Option<u128>,
     pub blob_gas_used_ratio: f64,
-    pub excess_blob_gas: Option<u64>,
-    pub blob_gas_used: Option<u64>,
-    pub rewards: Vec<u64>,
-=======
+    pub excess_blob_gas: Option<u128>,
+    pub blob_gas_used: Option<u128>,
     pub rewards: Vec<u128>,
->>>>>>> d431f74f
 }
 
 #[derive(Clone, Default)]
 pub struct FeeDetails {
-<<<<<<< HEAD
-    pub gas_price: Option<U256>,
-    pub max_fee_per_gas: Option<U256>,
-    pub max_priority_fee_per_gas: Option<U256>,
-    pub max_fee_per_blob_gas: Option<U256>,
-=======
     pub gas_price: Option<u128>,
     pub max_fee_per_gas: Option<u128>,
     pub max_priority_fee_per_gas: Option<u128>,
->>>>>>> d431f74f
+    pub max_fee_per_blob_gas: Option<u128>,
 }
 
 impl FeeDetails {
     /// All values zero
     pub fn zero() -> Self {
-<<<<<<< HEAD
         Self {
-            gas_price: Some(U256::ZERO),
-            max_fee_per_gas: Some(U256::ZERO),
-            max_priority_fee_per_gas: Some(U256::ZERO),
+            gas_price: Some(0),
+            max_fee_per_gas: Some(0),
+            max_priority_fee_per_gas: Some(0),
             max_fee_per_blob_gas: None,
         }
-=======
-        Self { gas_price: Some(0), max_fee_per_gas: Some(0), max_priority_fee_per_gas: Some(0) }
->>>>>>> d431f74f
     }
 
     /// If neither `gas_price` nor `max_fee_per_gas` is `Some`, this will set both to `0`
@@ -484,43 +415,26 @@
         } = self;
 
         let no_fees = gas_price.is_none() && max_fee_per_gas.is_none();
-<<<<<<< HEAD
-        let gas_price = if no_fees { Some(U256::ZERO) } else { gas_price };
-        let max_fee_per_gas = if no_fees { Some(U256::ZERO) } else { max_fee_per_gas };
-        let max_fee_per_blob_gas = if no_fees { None } else { max_fee_per_blob_gas };
-=======
         let gas_price = if no_fees { Some(0) } else { gas_price };
         let max_fee_per_gas = if no_fees { Some(0) } else { max_fee_per_gas };
->>>>>>> d431f74f
+        let max_fee_per_blob_gas = if no_fees { None } else { max_fee_per_blob_gas };
 
         Self { gas_price, max_fee_per_gas, max_priority_fee_per_gas, max_fee_per_blob_gas }
     }
 
     /// Turns this type into a tuple
-<<<<<<< HEAD
-    pub fn split(self) -> (Option<U256>, Option<U256>, Option<U256>, Option<U256>) {
+    pub fn split(self) -> (Option<u128>, Option<u128>, Option<u128>, Option<u128>) {
         let Self { gas_price, max_fee_per_gas, max_priority_fee_per_gas, max_fee_per_blob_gas } =
             self;
         (gas_price, max_fee_per_gas, max_priority_fee_per_gas, max_fee_per_blob_gas)
-=======
-    pub fn split(self) -> (Option<u128>, Option<u128>, Option<u128>) {
-        let Self { gas_price, max_fee_per_gas, max_priority_fee_per_gas } = self;
-        (gas_price, max_fee_per_gas, max_priority_fee_per_gas)
->>>>>>> d431f74f
     }
 
     /// Creates a new instance from the request's gas related values
     pub fn new(
-<<<<<<< HEAD
-        request_gas_price: Option<U256>,
-        request_max_fee: Option<U256>,
-        request_priority: Option<U256>,
-        max_fee_per_blob_gas: Option<U256>,
-=======
         request_gas_price: Option<u128>,
         request_max_fee: Option<u128>,
         request_priority: Option<u128>,
->>>>>>> d431f74f
+        max_fee_per_blob_gas: Option<u128>,
     ) -> Result<FeeDetails, BlockchainError> {
         match (request_gas_price, request_max_fee, request_priority, max_fee_per_blob_gas) {
             (gas_price, None, None, None) => {
