//! Support for forking off another client

use crate::eth::{backend::db::Db, error::BlockchainError};
use alloy_primitives::{Address, Bytes, B256, U256};
use alloy_providers::provider::TempProvider;
use alloy_rpc_types::{
    AccessListWithGasUsed, Block, BlockId, BlockNumberOrTag as BlockNumber, CallRequest,
    FeeHistory, Filter, Log, Transaction, TransactionReceipt,
};
use anvil_core::eth::proof::AccountProof;
use ethers::{
<<<<<<< HEAD
    providers::ProviderError,
    types::{GethDebugTracingOptions, GethTrace, Trace},
=======
    prelude::BlockNumber,
    providers::ProviderError,
    types::{
        transaction::eip2930::AccessListWithGasUsed, Address, Block, BlockId, Bytes, FeeHistory,
        Filter, GethDebugTracingOptions, GethTrace, Log, Trace, Transaction, TransactionReceipt,
        TxHash, H256, U256,
    },
>>>>>>> c98dfb75
};
use foundry_common::{ProviderBuilder, RetryProvider};
use parking_lot::{
    lock_api::{RwLockReadGuard, RwLockWriteGuard},
    RawRwLock, RwLock,
};
use std::{collections::HashMap, sync::Arc, time::Duration};
use tokio::sync::RwLock as AsyncRwLock;
use tracing::trace;

/// Represents a fork of a remote client
///
/// This type contains a subset of the [`EthApi`](crate::eth::EthApi) functions but will exclusively
/// fetch the requested data from the remote client, if it wasn't already fetched.
#[derive(Debug, Clone)]
pub struct ClientFork {
    /// Contains the cached data
    pub storage: Arc<RwLock<ForkedStorage>>,
    /// contains the info how the fork is configured
    // Wrapping this in a lock, ensures we can update this on the fly via additional custom RPC
    // endpoints
    pub config: Arc<RwLock<ClientForkConfig>>,
    /// This also holds a handle to the underlying database
    pub database: Arc<AsyncRwLock<Box<dyn Db>>>,
}

// === impl ClientFork ===

impl ClientFork {
    /// Creates a new instance of the fork
    pub fn new(config: ClientForkConfig, database: Arc<AsyncRwLock<Box<dyn Db>>>) -> Self {
        Self { storage: Default::default(), config: Arc::new(RwLock::new(config)), database }
    }

    /// Reset the fork to a fresh forked state, and optionally update the fork config
    pub async fn reset(
        &self,
        url: Option<String>,
        block_number: impl Into<BlockId>,
    ) -> Result<(), BlockchainError> {
        let block_number = block_number.into();
        {
            self.database
                .write()
                .await
                .maybe_reset(url.clone(), block_number)
                .map_err(BlockchainError::Internal)?;
        }

        if let Some(url) = url {
            self.config.write().update_url(url)?;
            let override_chain_id = self.config.read().override_chain_id;
            let chain_id = if let Some(chain_id) = override_chain_id {
                chain_id.into()
            } else {
                self.provider().get_chainid().await?
            };
            self.config.write().chain_id = chain_id.as_u64();
        }

        let provider = self.provider();
        let block =
            provider.get_block(block_number).await?.ok_or(BlockchainError::BlockNotFound)?;
        let block_hash = block.hash.ok_or(BlockchainError::BlockNotFound)?;
        let timestamp = block.timestamp.as_u64();
        let base_fee = block.base_fee_per_gas;
        let total_difficulty = block.total_difficulty.unwrap_or_default();

        self.config.write().update_block(
            block.number.ok_or(BlockchainError::BlockNotFound)?.as_u64(),
            block_hash,
            timestamp,
            base_fee,
            total_difficulty,
        );

        self.clear_cached_storage();
        Ok(())
    }

    /// Removes all data cached from previous responses
    pub fn clear_cached_storage(&self) {
        self.storage.write().clear()
    }

    /// Returns true whether the block predates the fork
    pub fn predates_fork(&self, block: u64) -> bool {
        block < self.block_number()
    }

    /// Returns true whether the block predates the fork _or_ is the same block as the fork
    pub fn predates_fork_inclusive(&self, block: u64) -> bool {
        block <= self.block_number()
    }

    pub fn timestamp(&self) -> u64 {
        self.config.read().timestamp
    }

    pub fn block_number(&self) -> u64 {
        self.config.read().block_number
    }

    pub fn total_difficulty(&self) -> U256 {
        self.config.read().total_difficulty
    }

    pub fn base_fee(&self) -> Option<U256> {
        self.config.read().base_fee
    }

    pub fn block_hash(&self) -> B256 {
        self.config.read().block_hash
    }

    pub fn eth_rpc_url(&self) -> String {
        self.config.read().eth_rpc_url.clone()
    }

    pub fn chain_id(&self) -> u64 {
        self.config.read().chain_id
    }

    fn provider(&self) -> Arc<RetryProvider> {
        self.config.read().provider.clone()
    }

    fn storage_read(&self) -> RwLockReadGuard<'_, RawRwLock, ForkedStorage> {
        self.storage.read()
    }

    fn storage_write(&self) -> RwLockWriteGuard<'_, RawRwLock, ForkedStorage> {
        self.storage.write()
    }

    /// Returns the fee history  `eth_feeHistory`
    pub async fn fee_history(
        &self,
        block_count: U256,
        newest_block: BlockNumber,
        reward_percentiles: &[f64],
    ) -> Result<FeeHistory, ProviderError> {
        self.provider().fee_history(block_count, newest_block, reward_percentiles).await
    }

    /// Sends `eth_getProof`
    pub async fn get_proof(
        &self,
        address: Address,
        keys: Vec<B256>,
        block_number: Option<BlockId>,
    ) -> Result<AccountProof, ProviderError> {
        self.provider().get_proof(address, keys, block_number).await
    }

    /// Sends `eth_call`
    pub async fn call(
        &self,
        request: &CallRequest,
        block: Option<BlockNumber>,
    ) -> Result<Bytes, ProviderError> {
        let request = Arc::new(request.clone());
        let block = block.unwrap_or(BlockNumber::Latest);

        if let BlockNumber::Number(num) = block {
            // check if this request was already been sent
            let key = (request.clone(), num.to::<u64>());
            if let Some(res) = self.storage_read().eth_call.get(&key).cloned() {
                return Ok(res);
            }
        }

        let tx = ethers::utils::serialize(request.as_ref());
        let block_value = ethers::utils::serialize(&block);
        let res: Bytes = self.provider().request("eth_call", [tx, block_value]).await?;

        if let BlockNumber::Number(num) = block {
            // cache result
            let mut storage = self.storage_write();
            storage.eth_call.insert((request, num.to::<u64>()), res.clone());
        }
        Ok(res)
    }

    /// Sends `eth_call`
    pub async fn estimate_gas(
        &self,
        request: &CallRequest,
        block: Option<BlockNumber>,
    ) -> Result<U256, ProviderError> {
        let request = Arc::new(request.clone());
        let block = block.unwrap_or(BlockNumber::Latest);

        if let BlockNumber::Number(num) = block {
            // check if this request was already been sent
            let key = (request.clone(), num.to::<u64>());
            if let Some(res) = self.storage_read().eth_gas_estimations.get(&key).cloned() {
                return Ok(res);
            }
        }
        let tx = ethers::utils::serialize(request.as_ref());
        let block_value = ethers::utils::serialize(&block);
        let res = self.provider().request("eth_estimateGas", [tx, block_value]).await?;

        if let BlockNumber::Number(num) = block {
            // cache result
            let mut storage = self.storage_write();
            storage.eth_gas_estimations.insert((request, num.to::<u64>()), res);
        }

        Ok(res)
    }

    /// Sends `eth_createAccessList`
    pub async fn create_access_list(
        &self,
        request: &CallRequest,
        block: Option<BlockNumber>,
    ) -> Result<AccessListWithGasUsed, ProviderError> {
        let tx = ethers::utils::serialize(request);
        let block = ethers::utils::serialize(&block.unwrap_or(BlockNumber::Latest));
        self.provider().request("eth_createAccessList", [tx, block]).await
    }

    pub async fn storage_at(
        &self,
        address: Address,
        index: U256,
        number: Option<BlockNumber>,
    ) -> Result<B256, ProviderError> {
        let index = B256::from(index);
        self.provider().get_storage_at(address, index, number.map(Into::into)).await
    }

    pub async fn logs(&self, filter: &Filter) -> Result<Vec<Log>, ProviderError> {
        if let Some(logs) = self.storage_read().logs.get(filter).cloned() {
            return Ok(logs);
        }

        let logs = self.provider().get_logs(filter).await?;

        let mut storage = self.storage_write();
        // TODO: Intermediate struct to insert filters, or fix the filtering
        storage.logs.insert(filter.clone(), logs.clone());
        Ok(logs)
    }

    pub async fn get_code(
        &self,
        address: Address,
        blocknumber: u64,
    ) -> Result<Bytes, ProviderError> {
        trace!(target: "backend::fork", "get_code={:?}", address);
        if let Some(code) = self.storage_read().code_at.get(&(address, blocknumber)).cloned() {
            return Ok(code);
        }

        let code = self.provider().get_code(address, Some(blocknumber.into())).await?;
        let mut storage = self.storage_write();
        storage.code_at.insert((address, blocknumber), code.clone().0.into());

        Ok(code)
    }

    pub async fn get_balance(
        &self,
        address: Address,
        blocknumber: u64,
    ) -> Result<U256, ProviderError> {
        trace!(target: "backend::fork", "get_balance={:?}", address);
        self.provider().get_balance(address, Some(blocknumber.into())).await
    }

    pub async fn get_nonce(
        &self,
        address: Address,
        blocknumber: u64,
    ) -> Result<U256, ProviderError> {
        trace!(target: "backend::fork", "get_nonce={:?}", address);
        self.provider().get_transaction_count(address, Some(blocknumber.into())).await
    }

    pub async fn transaction_by_block_number_and_index(
        &self,
        number: u64,
        index: usize,
    ) -> Result<Option<Transaction>, ProviderError> {
        if let Some(block) = self.block_by_number(number).await? {
            if let Some(tx_hash) = block.transactions.get(index) {
                return self.transaction_by_hash(*tx_hash).await;
            }
        }
        Ok(None)
    }

    pub async fn transaction_by_block_hash_and_index(
        &self,
        hash: B256,
        index: usize,
    ) -> Result<Option<Transaction>, ProviderError> {
        if let Some(block) = self.block_by_hash(hash).await? {
            if let Some(tx_hash) = block.transactions.get(index) {
                return self.transaction_by_hash(*tx_hash).await;
            }
        }
        Ok(None)
    }

    pub async fn transaction_by_hash(
        &self,
        hash: B256,
    ) -> Result<Option<Transaction>, ProviderError> {
        trace!(target: "backend::fork", "transaction_by_hash={:?}", hash);
        if let tx @ Some(_) = self.storage_read().transactions.get(&hash).cloned() {
            return Ok(tx);
        }

        if let Some(tx) = self.provider().get_transaction(hash).await? {
            let mut storage = self.storage_write();
            storage.transactions.insert(hash, tx.clone());
            return Ok(Some(tx));
        }
        Ok(None)
    }

    pub async fn trace_transaction(&self, hash: B256) -> Result<Vec<Trace>, ProviderError> {
        if let Some(traces) = self.storage_read().transaction_traces.get(&hash).cloned() {
            return Ok(traces);
        }

        let traces = self.provider().trace_transaction(hash).await?;
        let mut storage = self.storage_write();
        storage.transaction_traces.insert(hash, traces.clone());

        Ok(traces)
    }

    pub async fn debug_trace_transaction(
        &self,
        hash: B256,
        opts: GethDebugTracingOptions,
    ) -> Result<GethTrace, ProviderError> {
        if let Some(traces) = self.storage_read().geth_transaction_traces.get(&hash).cloned() {
            return Ok(traces);
        }

        let trace = self.provider().debug_trace_transaction(hash, opts).await?;
        let mut storage = self.storage_write();
        storage.geth_transaction_traces.insert(hash, trace.clone());

        Ok(trace)
    }

    pub async fn trace_block(&self, number: u64) -> Result<Vec<Trace>, ProviderError> {
        if let Some(traces) = self.storage_read().block_traces.get(&number).cloned() {
            return Ok(traces);
        }

        let traces = self.provider().trace_block(number.into()).await?;
        let mut storage = self.storage_write();
        storage.block_traces.insert(number, traces.clone());

        Ok(traces)
    }

    pub async fn transaction_receipt(
        &self,
        hash: B256,
    ) -> Result<Option<TransactionReceipt>, ProviderError> {
        if let Some(receipt) = self.storage_read().transaction_receipts.get(&hash).cloned() {
            return Ok(Some(receipt));
        }

        if let Some(receipt) = self.provider().get_transaction_receipt(hash).await? {
            let mut storage = self.storage_write();
            storage.transaction_receipts.insert(hash, receipt.clone());
            return Ok(Some(receipt));
        }

        Ok(None)
    }

    pub async fn block_by_hash(&self, hash: B256) -> Result<Option<Block>, ProviderError> {
        if let Some(block) = self.storage_read().blocks.get(&hash).cloned() {
            return Ok(Some(block));
        }
        let block = self.fetch_full_block(hash).await?.map(Into::into);
        Ok(block)
    }

    pub async fn block_by_hash_full(&self, hash: B256) -> Result<Option<Block>, ProviderError> {
        if let Some(block) = self.storage_read().blocks.get(&hash).cloned() {
            return Ok(Some(self.convert_to_full_block(block)));
        }
        self.fetch_full_block(hash).await
    }

    pub async fn block_by_number(&self, block_number: u64) -> Result<Option<Block>, ProviderError> {
        if let Some(block) = self
            .storage_read()
            .hashes
            .get(&block_number)
            .copied()
            .and_then(|hash| self.storage_read().blocks.get(&hash).cloned())
        {
            return Ok(Some(block));
        }

        let block = self.fetch_full_block(block_number).await?.map(Into::into);
        Ok(block)
    }

    pub async fn block_by_number_full(
        &self,
        block_number: u64,
    ) -> Result<Option<Block>, ProviderError> {
        if let Some(block) = self
            .storage_read()
            .hashes
            .get(&block_number)
            .copied()
            .and_then(|hash| self.storage_read().blocks.get(&hash).cloned())
        {
            return Ok(Some(self.convert_to_full_block(block)));
        }

        self.fetch_full_block(block_number).await
    }

    async fn fetch_full_block(
        &self,
        block_id: impl Into<BlockId>,
    ) -> Result<Option<Block>, ProviderError> {
        if let Some(block) = self.provider().get_block_with_txs(block_id.into()).await? {
            let hash = block.hash.unwrap();
            let block_number = block.number.unwrap().as_u64();
            let mut storage = self.storage_write();
            // also insert all transactions
            storage.transactions.extend(block.transactions.iter().map(|tx| (tx.hash, tx.clone())));
            storage.hashes.insert(block_number, hash);
            storage.blocks.insert(hash, block.clone().into());
            return Ok(Some(block));
        }

        Ok(None)
    }

    pub async fn uncle_by_block_hash_and_index(
        &self,
        hash: B256,
        index: usize,
    ) -> Result<Option<Block>, ProviderError> {
        if let Some(block) = self.block_by_hash(hash).await? {
            return self.uncles_by_block_and_index(block, index).await;
        }
        Ok(None)
    }

    pub async fn uncle_by_block_number_and_index(
        &self,
        number: u64,
        index: usize,
    ) -> Result<Option<Block>, ProviderError> {
        if let Some(block) = self.block_by_number(number).await? {
            return self.uncles_by_block_and_index(block, index).await;
        }
        Ok(None)
    }

    async fn uncles_by_block_and_index(
        &self,
        block: Block,
        index: usize,
    ) -> Result<Option<Block>, ProviderError> {
        let block_hash = block
            .header
            .hash
            .ok_or_else(|| ProviderError::CustomError("missing block-hash".to_string()))?;
        if let Some(uncles) = self.storage_read().uncles.get(&block_hash) {
            return Ok(uncles.get(index).cloned());
        }

        let mut uncles = Vec::with_capacity(block.uncles.len());
        for (uncle_idx, _) in block.uncles.iter().enumerate() {
            let uncle = match self.provider().get_uncle(block_hash, uncle_idx.into()).await? {
                Some(u) => u,
                None => return Ok(None),
            };
            uncles.push(uncle);
        }
        self.storage_write().uncles.insert(block_hash, uncles.clone());
        Ok(uncles.get(index).cloned())
    }

    /// Converts a block of hashes into a full block
    fn convert_to_full_block(&self, block: Block) -> Block {
        let storage = self.storage.read();
        let mut transactions = Vec::with_capacity(block.transactions.len());
        for tx in block.transactions.iter() {
            if let Some(tx) = storage.transactions.get(&tx).cloned() {
                transactions.push(tx);
            }
        }
        block.into_full_block(transactions)
    }
}

/// Contains all fork metadata
#[derive(Debug, Clone)]
pub struct ClientForkConfig {
    pub eth_rpc_url: String,
    pub block_number: u64,
    pub block_hash: B256,
    // TODO make provider agnostic
    pub provider: Arc<RetryProvider>,
    pub chain_id: u64,
    pub override_chain_id: Option<u64>,
    /// The timestamp for the forked block
    pub timestamp: u64,
    /// The basefee of the forked block
    pub base_fee: Option<U256>,
    /// request timeout
    pub timeout: Duration,
    /// request retries for spurious networks
    pub retries: u32,
    /// request retries for spurious networks
    pub backoff: Duration,
    /// available CUPS
    pub compute_units_per_second: u64,
    /// total difficulty of the chain until this block
    pub total_difficulty: U256,
}

// === impl ClientForkConfig ===

impl ClientForkConfig {
    /// Updates the provider URL
    ///
    /// # Errors
    ///
    /// This will fail if no new provider could be established (erroneous URL)
    fn update_url(&mut self, url: String) -> Result<(), BlockchainError> {
        let interval = self.provider.get_interval();
        self.provider = Arc::new(
            ProviderBuilder::new(url.as_str())
                .timeout(self.timeout)
                .timeout_retry(self.retries)
                .max_retry(10)
                .initial_backoff(self.backoff.as_millis() as u64)
                .compute_units_per_second(self.compute_units_per_second)
                .build()
                .map_err(|_| BlockchainError::InvalidUrl(url.clone()))?
                .interval(interval),
        );
        trace!(target: "fork", "Updated rpc url  {}", url);
        self.eth_rpc_url = url;
        Ok(())
    }
    /// Updates the block forked off `(block number, block hash, timestamp)`
    pub fn update_block(
        &mut self,
        block_number: u64,
        block_hash: B256,
        timestamp: u64,
        base_fee: Option<U256>,
        total_difficulty: U256,
    ) {
        self.block_number = block_number;
        self.block_hash = block_hash;
        self.timestamp = timestamp;
        self.base_fee = base_fee;
        self.total_difficulty = total_difficulty;
        trace!(target: "fork", "Updated block number={} hash={:?}", block_number, block_hash);
    }
}

/// Contains cached state fetched to serve EthApi requests
#[derive(Debug, Clone, Default)]
pub struct ForkedStorage {
    pub uncles: HashMap<B256, Vec<Block>>,
    pub blocks: HashMap<B256, Block>,
    pub hashes: HashMap<u64, B256>,
    pub transactions: HashMap<B256, Transaction>,
    pub transaction_receipts: HashMap<B256, TransactionReceipt>,
    pub transaction_traces: HashMap<B256, Vec<Trace>>,
    pub logs: HashMap<Filter, Vec<Log>>,
    pub geth_transaction_traces: HashMap<B256, GethTrace>,
    pub block_traces: HashMap<u64, Vec<Trace>>,
    pub eth_gas_estimations: HashMap<(Arc<CallRequest>, u64), U256>,
    pub eth_call: HashMap<(Arc<CallRequest>, u64), Bytes>,
    pub code_at: HashMap<(Address, u64), Bytes>,
}

// === impl ForkedStorage ===

impl ForkedStorage {
    /// Clears all data
    pub fn clear(&mut self) {
        // simply replace with a completely new, empty instance
        *self = Self::default()
    }
}<|MERGE_RESOLUTION|>--- conflicted
+++ resolved
@@ -9,18 +9,8 @@
 };
 use anvil_core::eth::proof::AccountProof;
 use ethers::{
-<<<<<<< HEAD
     providers::ProviderError,
     types::{GethDebugTracingOptions, GethTrace, Trace},
-=======
-    prelude::BlockNumber,
-    providers::ProviderError,
-    types::{
-        transaction::eip2930::AccessListWithGasUsed, Address, Block, BlockId, Bytes, FeeHistory,
-        Filter, GethDebugTracingOptions, GethTrace, Log, Trace, Transaction, TransactionReceipt,
-        TxHash, H256, U256,
-    },
->>>>>>> c98dfb75
 };
 use foundry_common::{ProviderBuilder, RetryProvider};
 use parking_lot::{
