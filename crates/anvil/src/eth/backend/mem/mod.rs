--- conflicted
+++ resolved
@@ -32,14 +32,9 @@
     NodeConfig, PrecompileFactory,
 };
 use alloy_consensus::{Header, Receipt, ReceiptWithBloom};
-<<<<<<< HEAD
 use alloy_eips::eip4844::MAX_BLOBS_PER_BLOCK;
-use alloy_network::Sealable;
-use alloy_primitives::{keccak256, Address, Bytes, TxHash, B256, B64, U128, U256, U64, U8};
+use alloy_primitives::{keccak256, Address, Bytes, TxHash, TxKind, B256, U128, U256, U64};
 use alloy_rlp::Decodable;
-use alloy_rpc_trace_types::{
-=======
-use alloy_primitives::{keccak256, Address, Bytes, TxHash, TxKind, B256, U256, U64};
 use alloy_rpc_types::{
     request::TransactionRequest, serde_helpers::JsonStorageKey, state::StateOverride, AccessList,
     Block as AlloyBlock, BlockId, BlockNumberOrTag as BlockNumber,
@@ -47,7 +42,6 @@
     FilteredParams, Header as AlloyHeader, Log, Transaction, TransactionReceipt, WithOtherFields,
 };
 use alloy_rpc_types_trace::{
->>>>>>> d431f74f
     geth::{DefaultFrame, GethDebugTracingOptions, GethDefaultTracingOptions, GethTrace},
     parity::LocalizedTransactionTrace,
 };
@@ -84,14 +78,10 @@
 };
 use futures::channel::mpsc::{unbounded, UnboundedSender};
 use parking_lot::{Mutex, RwLock};
-<<<<<<< HEAD
-use revm::primitives::BlobExcessGasAndPrice;
-=======
 use revm::{
     db::WrapDatabaseRef,
-    primitives::{HashMap, OptimismFields, ResultAndState},
+    primitives::{BlobExcessGasAndPrice, HashMap, OptimismFields, ResultAndState},
 };
->>>>>>> d431f74f
 use std::{
     collections::BTreeMap,
     io::{Read, Write},
@@ -910,12 +900,8 @@
             block_env: env.block.clone(),
             cfg_env,
             parent_hash: storage.best_hash,
-<<<<<<< HEAD
-            gas_used: U256::ZERO,
-            blob_gas_used: U256::ZERO,
-=======
             gas_used: 0,
->>>>>>> d431f74f
+            blob_gas_used: 0,
             enable_steps_tracing: self.enable_steps_tracing,
             precompile_factory: self.precompile_factory.clone(),
         };
@@ -955,16 +941,10 @@
             }
 
             // increase block number for this block
-<<<<<<< HEAD
-            env.block.number = env.block.number.saturating_add(rU256::from(1));
-            env.block.basefee = current_base_fee;
-            env.block.blob_excess_gas_and_price = current_excess_blob_gas_and_price;
-            env.block.timestamp = rU256::from(self.time.next_timestamp());
-=======
             env.block.number = env.block.number.saturating_add(U256::from(1));
             env.block.basefee = U256::from(current_base_fee);
+            env.block.blob_excess_gas_and_price = current_excess_blob_gas_and_price;
             env.block.timestamp = U256::from(self.time.next_timestamp());
->>>>>>> d431f74f
 
             let best_hash = self.blockchain.storage.read().best_hash;
 
@@ -983,12 +963,8 @@
                     block_env: env.block.clone(),
                     cfg_env: CfgEnvWithHandlerCfg::new(env.cfg.clone(), env.handler_cfg),
                     parent_hash: best_hash,
-<<<<<<< HEAD
-                    gas_used: U256::ZERO,
-                    blob_gas_used: U256::ZERO,
-=======
                     gas_used: 0,
->>>>>>> d431f74f
+                    blob_gas_used: 0,
                     enable_steps_tracing: self.enable_steps_tracing,
                     precompile_factory: self.precompile_factory.clone(),
                 };
@@ -1097,13 +1073,9 @@
         self.notify_on_new_block(header, block_hash);
 
         // update next base fee
-<<<<<<< HEAD
-        self.fees.set_base_fee(U256::from(next_block_base_fee));
+        self.fees.set_base_fee(next_block_base_fee);
         self.fees
             .set_blob_excess_gas_and_price(BlobExcessGasAndPrice::new(next_block_excess_blob_gas));
-=======
-        self.fees.set_base_fee(next_block_base_fee);
->>>>>>> d431f74f
 
         outcome
     }
@@ -1168,16 +1140,10 @@
         let to = to.as_ref().and_then(TxKind::to);
         env.tx = TxEnv {
             caller,
-<<<<<<< HEAD
-            gas_limit: gas_limit.to::<u64>(),
-            gas_price,
-            gas_priority_fee: max_priority_fee_per_gas,
-            max_fee_per_blob_gas,
-=======
             gas_limit: gas_limit as u64,
             gas_price: U256::from(gas_price),
             gas_priority_fee: max_priority_fee_per_gas.map(U256::from),
->>>>>>> d431f74f
+            max_fee_per_blob_gas: max_fee_per_blob_gas.map(U256::from),
             transact_to: match to {
                 Some(addr) => TransactTo::Call(*addr),
                 None => TransactTo::Create(CreateScheme::Create),
@@ -2039,17 +2005,6 @@
             TypedTransaction::EIP1559(t) => block
                 .header
                 .base_fee_per_gas
-<<<<<<< HEAD
-                .map_or(self.base_fee().to::<u128>(), |b| b as u128)
-                .checked_add(t.max_priority_fee_per_gas)
-                .unwrap_or(u128::MAX),
-            TypedTransaction::EIP4844(t) => block
-                .header
-                .base_fee_per_gas
-                .map_or(self.base_fee().to::<u128>(), |b| b as u128)
-                .checked_add(t.tx().tx().max_priority_fee_per_gas)
-                .unwrap_or(u128::MAX),
-=======
                 .unwrap_or_else(|| self.base_fee())
                 .saturating_add(t.tx().max_priority_fee_per_gas),
             TypedTransaction::EIP4844(t) => block
@@ -2057,7 +2012,6 @@
                 .base_fee_per_gas
                 .unwrap_or_else(|| self.base_fee())
                 .saturating_add(t.tx().tx().max_priority_fee_per_gas),
->>>>>>> d431f74f
             TypedTransaction::Deposit(_) => 0_u128,
         };
 
@@ -2383,14 +2337,8 @@
             return Err(InvalidTransactionError::NonceTooLow);
         }
 
-<<<<<<< HEAD
-        // EIP-1559 London hard fork validation steps
-        if env.cfg.spec_id >= SpecId::LONDON {
-            if tx.gas_price() < env.block.basefee && !is_deposit_tx {
-=======
         if (env.handler_cfg.spec_id as u8) >= (SpecId::LONDON as u8) {
             if tx.gas_price() < env.block.basefee.to() && !is_deposit_tx {
->>>>>>> d431f74f
                 warn!(target: "backend", "max fee per gas={}, too low, block basefee={}",tx.gas_price(),  env.block.basefee);
                 return Err(InvalidTransactionError::FeeCapTooLow);
             }
@@ -2498,26 +2446,16 @@
         } else {
             // if transaction is already mined, gas price is considered base fee + priority fee: the
             // effective gas price.
-<<<<<<< HEAD
-            let base_fee = base_fee.unwrap_or(U256::ZERO);
-            let max_priority_fee_per_gas =
-                transaction.max_priority_fee_per_gas.map(|g| g.to::<U256>()).unwrap_or(U256::ZERO);
-            transaction.gas_price = Some(
-                base_fee.checked_add(max_priority_fee_per_gas).unwrap_or(U256::MAX).to::<U128>(),
-            );
+            let base_fee = base_fee.unwrap_or(0u128);
+            let max_priority_fee_per_gas = transaction.max_priority_fee_per_gas.unwrap_or(0);
+            transaction.gas_price = Some(base_fee.saturating_add(max_priority_fee_per_gas));
 
             // if the tx is eip4844 we need to also add the max fee per blob gas.
             if eth_transaction.is_eip4844() {
-                transaction.gas_price = transaction.gas_price.map(|g| {
-                    g.checked_add(U128::from(transaction.max_fee_per_blob_gas.unwrap_or_default()))
-                        .unwrap_or(U128::MAX)
-                });
-            }
-=======
-            let base_fee = base_fee.unwrap_or(0);
-            let max_priority_fee_per_gas = transaction.max_priority_fee_per_gas.unwrap_or(0);
-            transaction.gas_price = Some(base_fee.saturating_add(max_priority_fee_per_gas));
->>>>>>> d431f74f
+                transaction.gas_price = transaction
+                    .gas_price
+                    .map(|g| g.checked_add(transaction.max_fee_per_blob_gas.unwrap_or_default()));
+            }
         }
     } else {
         transaction.max_fee_per_gas = None;
