--- conflicted
+++ resolved
@@ -2521,11 +2521,7 @@
             self.db.write().await.clear();
             for (address, acc) in common_state {
                 for (key, value) in acc.storage {
-<<<<<<< HEAD
-                    self.db.write().await.set_storage_at(address, key, value)?;
-=======
                     self.db.write().await.set_storage_at(address, key.into(), value.into())?;
->>>>>>> 5725bcc6
                 }
                 self.db.write().await.insert_account(address, acc.info);
             }
