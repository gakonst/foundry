--- conflicted
+++ resolved
@@ -1750,11 +1750,7 @@
         self.with_database_at(block_request, |db, _| {
             trace!(target: "backend", "get storage for {:?} at {:?}", address, index);
             let val = db.storage_ref(address, index)?;
-<<<<<<< HEAD
-            Ok(B256::from(val))
-=======
             Ok(val.into())
->>>>>>> 6b2633c6
         })
         .await?
     }
