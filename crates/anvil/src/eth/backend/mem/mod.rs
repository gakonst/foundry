--- conflicted
+++ resolved
@@ -1589,20 +1589,11 @@
                             number: block.header.number.to_alloy(),
                             coinbase: block.header.beneficiary.to_alloy(),
                             timestamp: rU256::from(block.header.timestamp),
-<<<<<<< HEAD
                             difficulty: block.header.difficulty.to_alloy(),
                             prevrandao: Some(block.header.mix_hash).map(|h| h.to_alloy()),
                             basefee: block.header.base_fee_per_gas.unwrap_or_default().to_alloy(),
                             gas_limit: block.header.gas_limit.to_alloy(),
-=======
-                            difficulty: u256_to_ru256(block.header.difficulty),
-                            prevrandao: Some(block.header.mix_hash).map(h256_to_b256),
-                            basefee: u256_to_ru256(
-                                block.header.base_fee_per_gas.unwrap_or_default(),
-                            ),
-                            gas_limit: u256_to_ru256(block.header.gas_limit),
                             ..Default::default()
->>>>>>> 99b5cedb
                         };
                         f(state, block)
                     })
@@ -1626,18 +1617,11 @@
                         number: block.header.number.to_alloy(),
                         coinbase: block.header.beneficiary.to_alloy(),
                         timestamp: rU256::from(block.header.timestamp),
-<<<<<<< HEAD
                         difficulty: block.header.difficulty.to_alloy(),
                         prevrandao: Some(block.header.mix_hash).map(|h| h.to_alloy()),
                         basefee: block.header.base_fee_per_gas.unwrap_or_default().to_alloy(),
                         gas_limit: block.header.gas_limit.to_alloy(),
-=======
-                        difficulty: u256_to_ru256(block.header.difficulty),
-                        prevrandao: Some(block.header.mix_hash).map(h256_to_b256),
-                        basefee: u256_to_ru256(block.header.base_fee_per_gas.unwrap_or_default()),
-                        gas_limit: u256_to_ru256(block.header.gas_limit),
                         ..Default::default()
->>>>>>> 99b5cedb
                     };
                     return Ok(f(Box::new(state), block))
                 }
