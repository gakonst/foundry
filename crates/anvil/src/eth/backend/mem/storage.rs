//! In-memory blockchain storage
use crate::eth::{
    backend::{
        db::{MaybeHashDatabase, StateDb},
        mem::cache::DiskStateCache,
    },
    pool::transactions::PoolTransaction,
};
use alloy_network::Sealable;
use alloy_primitives::{Bytes, TxHash, B256, U256, U64};
use alloy_rpc_trace_types::{
    geth::{
        FourByteFrame, GethDebugBuiltInTracerType, GethDebugTracerType, GethDebugTracingOptions,
        GethTrace, NoopFrame,
    },
    parity::LocalizedTransactionTrace,
};
use alloy_rpc_types::{
    BlockId, BlockNumberOrTag, TransactionInfo as RethTransactionInfo, TransactionReceipt,
};
use anvil_core::eth::{
    block::{Block, PartialHeader},
    transaction::{MaybeImpersonatedTransaction, TransactionInfo, TypedReceipt},
};
use foundry_evm::{
    revm::primitives::Env,
    traces::{FourByteInspector, GethTraceBuilder, ParityTraceBuilder, TracingInspectorConfig},
};
use parking_lot::RwLock;
use std::{
    collections::{HashMap, VecDeque},
    fmt,
    sync::Arc,
    time::Duration,
};

// === various limits in number of blocks ===

const DEFAULT_HISTORY_LIMIT: usize = 500;
const MIN_HISTORY_LIMIT: usize = 10;
// 1hr of up-time at lowest 1s interval
const MAX_ON_DISK_HISTORY_LIMIT: usize = 3_600;

// === impl DiskStateCache ===

/// Represents the complete state of single block
pub struct InMemoryBlockStates {
    /// The states at a certain block
    states: HashMap<B256, StateDb>,
    /// states which data is moved to disk
    on_disk_states: HashMap<B256, StateDb>,
    /// How many states to store at most
    in_memory_limit: usize,
    /// minimum amount of states we keep in memory
    min_in_memory_limit: usize,
    /// maximum amount of states we keep on disk
    ///
    /// Limiting the states will prevent disk blow up, especially in interval mining mode
    max_on_disk_limit: usize,
    /// the oldest states written to disk
    oldest_on_disk: VecDeque<B256>,
    /// all states present, used to enforce `in_memory_limit`
    present: VecDeque<B256>,
    /// Stores old states on disk
    disk_cache: DiskStateCache,
}

// === impl InMemoryBlockStates ===

impl InMemoryBlockStates {
    /// Creates a new instance with limited slots
    pub fn new(limit: usize) -> Self {
        Self {
            states: Default::default(),
            on_disk_states: Default::default(),
            in_memory_limit: limit,
            min_in_memory_limit: limit.min(MIN_HISTORY_LIMIT),
            max_on_disk_limit: MAX_ON_DISK_HISTORY_LIMIT,
            oldest_on_disk: Default::default(),
            present: Default::default(),
            disk_cache: Default::default(),
        }
    }

    /// Configures no disk caching
    pub fn memory_only(mut self) -> Self {
        self.max_on_disk_limit = 0;
        self
    }

    /// This modifies the `limit` what to keep stored in memory.
    ///
    /// This will ensure the new limit adjusts based on the block time.
    /// The lowest blocktime is 1s which should increase the limit slightly
    pub fn update_interval_mine_block_time(&mut self, block_time: Duration) {
        let block_time = block_time.as_secs();
        // for block times lower than 2s we increase the mem limit since we're mining _small_ blocks
        // very fast
        // this will gradually be decreased once the max limit was reached
        if block_time <= 2 {
            self.in_memory_limit = DEFAULT_HISTORY_LIMIT * 3;
            self.enforce_limits();
        }
    }

    /// Returns true if only memory caching is supported.
    fn is_memory_only(&self) -> bool {
        self.max_on_disk_limit == 0
    }

    /// Inserts a new (hash -> state) pair
    ///
    /// When the configured limit for the number of states that can be stored in memory is reached,
    /// the oldest state is removed.
    ///
    /// Since we keep a snapshot of the entire state as history, the size of the state will increase
    /// with the transactions processed. To counter this, we gradually decrease the cache limit with
    /// the number of states/blocks until we reached the `min_limit`.
    ///
    /// When a state that was previously written to disk is requested, it is simply read from disk.
    pub fn insert(&mut self, hash: B256, state: StateDb) {
        if !self.is_memory_only() && self.present.len() >= self.in_memory_limit {
            // once we hit the max limit we gradually decrease it
            self.in_memory_limit =
                self.in_memory_limit.saturating_sub(1).max(self.min_in_memory_limit);
        }

        self.enforce_limits();

        self.states.insert(hash, state);
        self.present.push_back(hash);
    }

    /// Enforces configured limits
    fn enforce_limits(&mut self) {
        // enforce memory limits
        while self.present.len() >= self.in_memory_limit {
            // evict the oldest block
            if let Some((hash, mut state)) = self
                .present
                .pop_front()
                .and_then(|hash| self.states.remove(&hash).map(|state| (hash, state)))
            {
                // only write to disk if supported
                if !self.is_memory_only() {
                    let snapshot = state.0.clear_into_snapshot();
                    self.disk_cache.write(hash, snapshot);
                    self.on_disk_states.insert(hash, state);
                    self.oldest_on_disk.push_back(hash);
                }
            }
        }

        // enforce on disk limit and purge the oldest state cached on disk
        while !self.is_memory_only() && self.oldest_on_disk.len() >= self.max_on_disk_limit {
            // evict the oldest block
            if let Some(hash) = self.oldest_on_disk.pop_front() {
                self.on_disk_states.remove(&hash);
                self.disk_cache.remove(hash);
            }
        }
    }

    /// Returns the state for the given `hash` if present
    pub fn get(&mut self, hash: &B256) -> Option<&StateDb> {
        self.states.get(hash).or_else(|| {
            if let Some(state) = self.on_disk_states.get_mut(hash) {
                if let Some(cached) = self.disk_cache.read(*hash) {
                    state.init_from_snapshot(cached);
                    return Some(state)
                }
            }
            None
        })
    }

    /// Sets the maximum number of stats we keep in memory
    pub fn set_cache_limit(&mut self, limit: usize) {
        self.in_memory_limit = limit;
    }

    /// Clears all entries
    pub fn clear(&mut self) {
        self.states.clear();
        self.on_disk_states.clear();
        self.present.clear();
        for on_disk in std::mem::take(&mut self.oldest_on_disk) {
            self.disk_cache.remove(on_disk)
        }
    }
}

impl fmt::Debug for InMemoryBlockStates {
    fn fmt(&self, f: &mut fmt::Formatter<'_>) -> fmt::Result {
        f.debug_struct("InMemoryBlockStates")
            .field("in_memory_limit", &self.in_memory_limit)
            .field("min_in_memory_limit", &self.min_in_memory_limit)
            .field("max_on_disk_limit", &self.max_on_disk_limit)
            .field("oldest_on_disk", &self.oldest_on_disk)
            .field("present", &self.present)
            .finish_non_exhaustive()
    }
}

impl Default for InMemoryBlockStates {
    fn default() -> Self {
        // enough in memory to store `DEFAULT_HISTORY_LIMIT` blocks in memory
        Self::new(DEFAULT_HISTORY_LIMIT)
    }
}

/// Stores the blockchain data (blocks, transactions)
#[derive(Clone)]
pub struct BlockchainStorage {
    /// all stored blocks (block hash -> block)
    pub blocks: HashMap<B256, Block>,
    /// mapping from block number -> block hash
    pub hashes: HashMap<U64, B256>,
    /// The current best hash
    pub best_hash: B256,
    /// The current best block number
    pub best_number: U64,
    /// genesis hash of the chain
    pub genesis_hash: B256,
    /// Mapping from the transaction hash to a tuple containing the transaction as well as the
    /// transaction receipt
    pub transactions: HashMap<TxHash, MinedTransaction>,
    /// The total difficulty of the chain until this block
    pub total_difficulty: U256,
}

impl BlockchainStorage {
    /// Creates a new storage with a genesis block
    pub fn new(env: &Env, base_fee: Option<U256>, timestamp: u64) -> Self {
        // create a dummy genesis block
        let partial_header = PartialHeader {
            timestamp,
            base_fee: base_fee.map(|b| b.to::<u64>()),
            gas_limit: env.block.gas_limit.to::<u64>(),
            beneficiary: env.block.coinbase,
            difficulty: env.block.difficulty,
            ..Default::default()
        };
        let block = Block::new::<MaybeImpersonatedTransaction>(partial_header, vec![], vec![]);
        let genesis_hash = block.header.hash();
        let best_hash = genesis_hash;
        let best_number: U64 = U64::from(0u64);

        Self {
            blocks: HashMap::from([(genesis_hash, block)]),
            hashes: HashMap::from([(best_number, genesis_hash)]),
            best_hash,
            best_number,
            genesis_hash,
            transactions: Default::default(),
            total_difficulty: Default::default(),
        }
    }

    pub fn forked(block_number: u64, block_hash: B256, total_difficulty: U256) -> Self {
        BlockchainStorage {
            blocks: Default::default(),
            hashes: HashMap::from([(U64::from(block_number), block_hash)]),
            best_hash: block_hash,
            best_number: U64::from(block_number),
            genesis_hash: Default::default(),
            transactions: Default::default(),
            total_difficulty,
        }
    }

    #[allow(unused)]
    pub fn empty() -> Self {
        Self {
            blocks: Default::default(),
            hashes: Default::default(),
            best_hash: Default::default(),
            best_number: Default::default(),
            genesis_hash: Default::default(),
            transactions: Default::default(),
            total_difficulty: Default::default(),
        }
    }

    /// Removes all stored transactions for the given block number
    pub fn remove_block_transactions_by_number(&mut self, num: u64) {
        if let Some(hash) = self.hashes.get(&(U64::from(num))).copied() {
            self.remove_block_transactions(hash);
        }
    }

    /// Removes all stored transactions for the given block hash
    pub fn remove_block_transactions(&mut self, block_hash: B256) {
        if let Some(block) = self.blocks.get_mut(&block_hash) {
            for tx in block.transactions.iter() {
                self.transactions.remove(&tx.hash());
            }
            block.transactions.clear();
        }
    }
}

// === impl BlockchainStorage ===

impl BlockchainStorage {
    /// Returns the hash for [BlockNumberOrTag]
    pub fn hash(&self, number: BlockNumberOrTag) -> Option<B256> {
        let slots_in_an_epoch = U64::from(32u64);
        match number {
            BlockNumberOrTag::Latest => Some(self.best_hash),
            BlockNumberOrTag::Earliest => Some(self.genesis_hash),
            BlockNumberOrTag::Pending => None,
            BlockNumberOrTag::Number(num) => self.hashes.get(&U64::from(num)).copied(),
            BlockNumberOrTag::Safe => {
                if self.best_number > (slots_in_an_epoch) {
                    self.hashes.get(&(self.best_number - (slots_in_an_epoch))).copied()
                } else {
                    Some(self.genesis_hash) // treat the genesis block as safe "by definition"
                }
            }
            BlockNumberOrTag::Finalized => {
                if self.best_number > (slots_in_an_epoch * U64::from(2)) {
                    self.hashes
                        .get(&(self.best_number - (slots_in_an_epoch * U64::from(2))))
                        .copied()
                } else {
                    Some(self.genesis_hash)
                }
            }
        }
    }
}

/// A simple in-memory blockchain
#[derive(Clone)]
pub struct Blockchain {
    /// underlying storage that supports concurrent reads
    pub storage: Arc<RwLock<BlockchainStorage>>,
}

// === impl BlockchainStorage ===

impl Blockchain {
    /// Creates a new storage with a genesis block
    pub fn new(env: &Env, base_fee: Option<U256>, timestamp: u64) -> Self {
        Self { storage: Arc::new(RwLock::new(BlockchainStorage::new(env, base_fee, timestamp))) }
    }

    pub fn forked(block_number: u64, block_hash: B256, total_difficulty: U256) -> Self {
        Self {
            storage: Arc::new(RwLock::new(BlockchainStorage::forked(
                block_number,
                block_hash,
                total_difficulty,
            ))),
        }
    }

    /// returns the header hash of given block
    pub fn hash(&self, id: BlockId) -> Option<B256> {
        match id {
            BlockId::Hash(h) => Some(h.block_hash),
            BlockId::Number(num) => self.storage.read().hash(num),
        }
    }

    pub fn get_block_by_hash(&self, hash: &B256) -> Option<Block> {
        self.storage.read().blocks.get(hash).cloned()
    }

    pub fn get_transaction_by_hash(&self, hash: &B256) -> Option<MinedTransaction> {
        self.storage.read().transactions.get(hash).cloned()
    }

    /// Returns the total number of blocks
    pub fn blocks_count(&self) -> usize {
        self.storage.read().blocks.len()
    }
}

/// Represents the outcome of mining a new block
#[derive(Clone, Debug)]
pub struct MinedBlockOutcome {
    /// The block that was mined
    pub block_number: U64,
    /// All transactions included in the block
    pub included: Vec<Arc<PoolTransaction>>,
    /// All transactions that were attempted to be included but were invalid at the time of
    /// execution
    pub invalid: Vec<Arc<PoolTransaction>>,
}

/// Container type for a mined transaction
#[derive(Clone, Debug)]
pub struct MinedTransaction {
    pub info: TransactionInfo,
    pub receipt: TypedReceipt,
    pub block_hash: B256,
    pub block_number: u64,
}

// === impl MinedTransaction ===

impl MinedTransaction {
    /// Returns the traces of the transaction for `trace_transaction`
    pub fn parity_traces(&self) -> Vec<LocalizedTransactionTrace> {
        ParityTraceBuilder::new(
            self.info.traces.clone(),
            None,
            TracingInspectorConfig::default_parity(),
        )
        .into_localized_transaction_traces(RethTransactionInfo {
            hash: Some(self.info.transaction_hash),
            index: Some(self.info.transaction_index as u64),
            block_hash: Some(self.block_hash),
            block_number: Some(self.block_number),
            base_fee: None,
        })
    }

<<<<<<< HEAD
    pub fn geth_trace(&self, opts: GethDebugTracingOptions) -> GethTrace {
        let GethDebugTracingOptions { config, tracer, tracer_config, .. } = opts;

        if let Some(tracer) = tracer {
            return match tracer {
                GethDebugTracerType::BuiltInTracer(tracer) => match tracer {
                    GethDebugBuiltInTracerType::FourByteTracer => {
                        let inspector = FourByteInspector::default();
                        return FourByteFrame::from(inspector).into()
                    }
                    GethDebugBuiltInTracerType::CallTracer => {
                        let call_config = tracer_config.into_call_config().unwrap();

                        return GethTraceBuilder::new(
                            self.info.traces.clone(),
                            TracingInspectorConfig::from_geth_config(&config),
                        )
                        .geth_call_traces(call_config, self.receipt.gas_used().as_u64())
                        .into()
                    }
                    GethDebugBuiltInTracerType::PreStateTracer => NoopFrame::default().into(),
                    GethDebugBuiltInTracerType::NoopTracer => NoopFrame::default().into(),
                },
                GethDebugTracerType::JsTracer(_code) => return NoopFrame::default().into(),
            }
        }

        // default structlog tracer
        GethTraceBuilder::new(
            self.info.traces.clone(),
            TracingInspectorConfig::from_geth_config(&config),
        )
        .geth_traces(
            self.receipt.gas_used().as_u64(),
            self.info.out.clone().unwrap_or_default().0.into(),
            opts.config,
        )
        .into()
=======
    pub fn geth_trace(&self, opts: GethDefaultTracingOptions) -> DefaultFrame {
        GethTraceBuilder::new(self.info.traces.clone(), TracingInspectorConfig::default_geth())
            .geth_traces(
                self.receipt.gas_used().to::<u64>(),
                self.info.out.clone().unwrap_or_default().0.into(),
                opts,
            )
>>>>>>> 3dfa43bf
    }
}

/// Intermediary Anvil representation of a receipt
#[derive(Clone, Debug)]
pub struct MinedTransactionReceipt {
    /// The actual json rpc receipt object
    pub inner: TransactionReceipt,
    /// Output data fo the transaction
    pub out: Option<Bytes>,
}

#[cfg(test)]
mod tests {
    use super::*;
    use crate::eth::backend::db::Db;
    use alloy_primitives::Address;
    use foundry_evm::{
        backend::MemDb,
        revm::{
            db::DatabaseRef,
            primitives::{AccountInfo, U256 as rU256},
        },
    };

    #[test]
    fn test_interval_update() {
        let mut storage = InMemoryBlockStates::default();
        storage.update_interval_mine_block_time(Duration::from_secs(1));
        assert_eq!(storage.in_memory_limit, DEFAULT_HISTORY_LIMIT * 3);
    }

    #[tokio::test(flavor = "multi_thread")]
    async fn can_read_write_cached_state() {
        let mut storage = InMemoryBlockStates::new(1);
        let one = B256::from(U256::from(1));
        let two = B256::from(U256::from(2));

        let mut state = MemDb::default();
        let addr = Address::random();
        let info = AccountInfo::from_balance(rU256::from(1337));
        state.insert_account(addr, info);
        storage.insert(one, StateDb::new(state));
        storage.insert(two, StateDb::new(MemDb::default()));

        // wait for files to be flushed
        tokio::time::sleep(std::time::Duration::from_secs(2)).await;

        assert_eq!(storage.on_disk_states.len(), 1);
        assert!(storage.on_disk_states.get(&one).is_some());

        let loaded = storage.get(&one).unwrap();

        let acc = loaded.basic_ref(addr).unwrap().unwrap();
        assert_eq!(acc.balance, rU256::from(1337u64));
    }

    #[tokio::test(flavor = "multi_thread")]
    async fn can_decrease_state_cache_size() {
        let limit = 15;
        let mut storage = InMemoryBlockStates::new(limit);

        let num_states = 30;
        for idx in 0..num_states {
            let mut state = MemDb::default();
            let hash = B256::from(U256::from(idx));
            let addr = Address::from_word(hash);
            let balance = (idx * 2) as u64;
            let info = AccountInfo::from_balance(rU256::from(balance));
            state.insert_account(addr, info);
            storage.insert(hash, StateDb::new(state));
        }

        // wait for files to be flushed
        tokio::time::sleep(std::time::Duration::from_secs(2)).await;

        assert_eq!(storage.on_disk_states.len(), num_states - storage.min_in_memory_limit);
        assert_eq!(storage.present.len(), storage.min_in_memory_limit);

        for idx in 0..num_states {
            let hash = B256::from(U256::from(idx));
            let addr = Address::from_word(hash);
            let loaded = storage.get(&hash).unwrap();
            let acc = loaded.basic_ref(addr).unwrap().unwrap();
            let balance = (idx * 2) as u64;
            assert_eq!(acc.balance, rU256::from(balance));
        }
    }
}<|MERGE_RESOLUTION|>--- conflicted
+++ resolved
@@ -418,7 +418,6 @@
         })
     }
 
-<<<<<<< HEAD
     pub fn geth_trace(&self, opts: GethDebugTracingOptions) -> GethTrace {
         let GethDebugTracingOptions { config, tracer, tracer_config, .. } = opts;
 
@@ -449,23 +448,14 @@
         // default structlog tracer
         GethTraceBuilder::new(
             self.info.traces.clone(),
-            TracingInspectorConfig::from_geth_config(&config),
+            TracingInspectorConfig::default_geth(),
         )
         .geth_traces(
             self.receipt.gas_used().as_u64(),
             self.info.out.clone().unwrap_or_default().0.into(),
-            opts.config,
+            opts,
         )
         .into()
-=======
-    pub fn geth_trace(&self, opts: GethDefaultTracingOptions) -> DefaultFrame {
-        GethTraceBuilder::new(self.info.traces.clone(), TracingInspectorConfig::default_geth())
-            .geth_traces(
-                self.receipt.gas_used().to::<u64>(),
-                self.info.out.clone().unwrap_or_default().0.into(),
-                opts,
-            )
->>>>>>> 3dfa43bf
     }
 }
 
