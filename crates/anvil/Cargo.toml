[package]
name = "anvil"
description = "Local ethereum node"

version.workspace = true
edition.workspace = true
rust-version.workspace = true
authors.workspace = true
license.workspace = true
homepage.workspace = true
repository.workspace = true

[[bin]]
name = "anvil"
path = "src/anvil.rs"
required-features = ["cli"]

[build-dependencies]
vergen = { workspace = true, default-features = false, features = [
    "build",
    "git",
    "gitcl",
] }

[dependencies]
# foundry internal
anvil-core = { path = "core", features = ["serde", "impersonated-tx"] }
anvil-rpc = { path = "rpc" }
anvil-server = { path = "server" }
foundry-cli.workspace = true
foundry-common.workspace = true
foundry-config.workspace = true
foundry-evm.workspace = true

# evm support
bytes = "1.4.0"
k256.workspace = true
<<<<<<< HEAD
trie-db = "0.23"
hash-db = "0.15"
memory-db = "0.29"
=======
ethers = { workspace = true, features = ["rustls", "ws", "ipc", "optimism"] }
>>>>>>> a6d6a3a8
alloy-primitives = { workspace = true, features = ["serde"] }
alloy-consensus = { workspace = true, features = ["k256", "kzg"] }
alloy-network.workspace = true
alloy-rlp.workspace = true
alloy-signer = { workspace = true, features = ["eip712"] }
alloy-signer-wallet = { workspace = true, features = ["mnemonic"] }
alloy-sol-types = { workspace = true, features = ["std"] }
alloy-dyn-abi = { workspace = true, features = ["std", "eip712"] }
alloy-rpc-types.workspace = true
alloy-rpc-types-trace.workspace = true
alloy-provider = { workspace = true, features = ["pubsub"] }
alloy-transport.workspace = true
alloy-chains.workspace = true
alloy-genesis.workspace = true
alloy-trie.workspace = true

# axum related
axum.workspace = true
hyper.workspace = true
tower.workspace = true

# tracing
tracing.workspace = true
tracing-subscriber = { workspace = true, features = ["env-filter", "fmt"] }

# async
tokio = { version = "1", features = ["time"] }
parking_lot = "0.12"
futures = "0.3"
async-trait = "0.1"

# misc
flate2 = "1.0"
serde_repr = "0.1"
serde_json.workspace = true
serde.workspace = true
thiserror = "1"
yansi = "0.5"
tempfile = "3"
itertools.workspace = true
rand = "0.8"
eyre.workspace = true

# cli
clap = { version = "4", features = [
    "derive",
    "env",
    "wrap_help",
], optional = true }
clap_complete = { version = "4", optional = true }
chrono.workspace = true
auto_impl = "1"
ctrlc = { version = "3", optional = true }
fdlimit = { version = "0.3", optional = true }
clap_complete_fig = "4"
ethereum-forkid = "0.12"

[target.'cfg(unix)'.dependencies]
tikv-jemallocator = { workspace = true, optional = true }

[dev-dependencies]
alloy-json-abi.workspace = true
ethers = { workspace = true, features = ["abigen", "optimism"] }
ethers-core = { workspace = true, features = ["optimism"] }
foundry-compilers = { workspace = true, features = ["project-util", "full"] }

pretty_assertions = "1.3.0"
tokio = { version = "1", features = ["full"] }
crc = "3.0.1"

[features]
default = ["cli"]
cmd = ["clap", "clap_complete", "ctrlc", "anvil-server/clap"]
cli = ["tokio/full", "cmd", "fdlimit"]
asm-keccak = ["alloy-primitives/asm-keccak"]
# TODO: parity dependencies are not compatible with a different global allocator.
# jemalloc = ["dep:tikv-jemallocator"]
jemalloc = []<|MERGE_RESOLUTION|>--- conflicted
+++ resolved
@@ -35,13 +35,7 @@
 # evm support
 bytes = "1.4.0"
 k256.workspace = true
-<<<<<<< HEAD
-trie-db = "0.23"
-hash-db = "0.15"
-memory-db = "0.29"
-=======
 ethers = { workspace = true, features = ["rustls", "ws", "ipc", "optimism"] }
->>>>>>> a6d6a3a8
 alloy-primitives = { workspace = true, features = ["serde"] }
 alloy-consensus = { workspace = true, features = ["k256", "kzg"] }
 alloy-network.workspace = true
