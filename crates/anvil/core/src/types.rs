--- conflicted
+++ resolved
@@ -1,8 +1,4 @@
-<<<<<<< HEAD
 use alloy_primitives::{TxHash, B256, U256, U64};
-=======
-use ethers_core::types::{TxHash, H256, U256, U64};
->>>>>>> 029a8ba5
 use revm::primitives::SpecId;
 
 #[cfg(feature = "serde")]
