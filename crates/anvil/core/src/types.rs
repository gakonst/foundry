--- conflicted
+++ resolved
@@ -1,10 +1,5 @@
-<<<<<<< HEAD
 use alloy_primitives::{TxHash, B256, U256, U64};
-=======
 use std::collections::BTreeMap;
-
-use ethers_core::types::{TxHash, H256, U256, U64};
->>>>>>> f0166ccf
 use revm::primitives::SpecId;
 
 #[cfg(feature = "serde")]
@@ -218,19 +213,12 @@
 #[cfg_attr(feature = "serde", serde(rename_all = "camelCase"))]
 pub struct AnvilMetadata {
     pub client_version: &'static str,
-<<<<<<< HEAD
-    pub chain_id: U256,
+    pub chain_id: u64,
     pub instance_id: B256,
-    pub latest_block_number: U64,
+    pub latest_block_number: u64,
     pub latest_block_hash: B256,
-=======
-    pub chain_id: u64,
-    pub instance_id: H256,
-    pub latest_block_number: u64,
-    pub latest_block_hash: H256,
->>>>>>> f0166ccf
     pub forked_network: Option<ForkedNetwork>,
-    pub snapshots: BTreeMap<U256, (u64, H256)>,
+    pub snapshots: BTreeMap<U256, (u64, B256)>,
 }
 
 /// Information about the forked network.
