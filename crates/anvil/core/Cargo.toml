[package]
name = "anvil-core"

version.workspace = true
edition.workspace = true
rust-version.workspace = true
authors.workspace = true
license.workspace = true
homepage.workspace = true
repository.workspace = true

[dependencies]
foundry-common.workspace = true
foundry-evm.workspace = true
<<<<<<< HEAD
revm = { workspace = true, features = ["std", "serde", "memory_limit", "c-kzg"] }
=======
revm = { workspace = true, default-features = false, features = [
    "std",
    "serde",
    "memory_limit",
] }
>>>>>>> d431f74f

alloy-primitives = { workspace = true, features = ["serde"] }
alloy-rpc-types = { workspace = true }
alloy-rpc-types-trace.workspace = true
alloy-rlp.workspace = true
alloy-eips.workspace = true
alloy-network = { workspace = true, features = ["k256"] }
<<<<<<< HEAD
alloy-consensus = { workspace = true, features = ["k256", "kzg"]}
=======
alloy-consensus = { workspace = true, features = ["k256", "kzg"] }
>>>>>>> d431f74f
alloy-dyn-abi = { workspace = true, features = ["std", "eip712"] }
alloy-trie.workspace = true

serde = { workspace = true, optional = true }
serde_json.workspace = true
bytes = "1.4"
<<<<<<< HEAD
c-kzg = { version = "0.4.2", features = ["serde"] }

# trie
hash-db = { version = "0.15", default-features = false }
hash256-std-hasher = { version = "0.15", default-features = false }
triehash = { version = "0.8", default-features = false }
reference-trie = "0.25"
keccak-hasher = "0.15"
=======
c-kzg = { version = "1", features = ["serde"] }
>>>>>>> d431f74f

# misc
rand = "0.8"

[dev-dependencies]
anvil-core = { path = ".", features = ["serde"] }

[features]
default = ["serde"]
impersonated-tx = []
serde = ["dep:serde"]<|MERGE_RESOLUTION|>--- conflicted
+++ resolved
@@ -12,15 +12,12 @@
 [dependencies]
 foundry-common.workspace = true
 foundry-evm.workspace = true
-<<<<<<< HEAD
-revm = { workspace = true, features = ["std", "serde", "memory_limit", "c-kzg"] }
-=======
 revm = { workspace = true, default-features = false, features = [
     "std",
     "serde",
     "memory_limit",
+    "c-kzg",
 ] }
->>>>>>> d431f74f
 
 alloy-primitives = { workspace = true, features = ["serde"] }
 alloy-rpc-types = { workspace = true }
@@ -28,29 +25,20 @@
 alloy-rlp.workspace = true
 alloy-eips.workspace = true
 alloy-network = { workspace = true, features = ["k256"] }
-<<<<<<< HEAD
-alloy-consensus = { workspace = true, features = ["k256", "kzg"]}
-=======
 alloy-consensus = { workspace = true, features = ["k256", "kzg"] }
->>>>>>> d431f74f
 alloy-dyn-abi = { workspace = true, features = ["std", "eip712"] }
 alloy-trie.workspace = true
 
 serde = { workspace = true, optional = true }
 serde_json.workspace = true
 bytes = "1.4"
-<<<<<<< HEAD
-c-kzg = { version = "0.4.2", features = ["serde"] }
-
 # trie
-hash-db = { version = "0.15", default-features = false }
-hash256-std-hasher = { version = "0.15", default-features = false }
-triehash = { version = "0.8", default-features = false }
-reference-trie = "0.25"
-keccak-hasher = "0.15"
-=======
+# hash-db = { version = "0.15", default-features = false }
+# hash256-std-hasher = { version = "0.15", default-features = false }
+# triehash = { version = "0.8", default-features = false }
+# reference-trie = "0.25"
+# keccak-hasher = "0.15"
 c-kzg = { version = "1", features = ["serde"] }
->>>>>>> d431f74f
 
 # misc
 rand = "0.8"
