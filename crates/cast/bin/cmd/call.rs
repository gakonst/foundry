--- conflicted
+++ resolved
@@ -50,6 +50,10 @@
     #[arg(long, requires = "trace")]
     debug: bool,
 
+    /// Prints the state changes
+    #[arg(long)]
+    with_state_changes: bool,
+
     #[arg(long, requires = "trace")]
     decode_internal: bool,
 
@@ -128,6 +132,7 @@
             trace,
             evm_version,
             debug,
+            with_state_changes,
             decode_internal,
             labels,
             data,
@@ -207,10 +212,6 @@
                 ),
             };
 
-<<<<<<< HEAD
-            handle_traces(trace, &config, chain, labels, debug, decode_internal, false, false)
-                .await?;
-=======
             handle_traces(
                 trace,
                 &config,
@@ -219,9 +220,9 @@
                 with_local_artifacts,
                 debug,
                 decode_internal,
+                with_state_changes,
             )
             .await?;
->>>>>>> 4923529c
 
             return Ok(());
         }
