use alloy_network::TransactionBuilder;
<<<<<<< HEAD
use alloy_primitives::{Address, Bytes, U256};
=======
use alloy_primitives::{Bytes, TxKind, U256};
>>>>>>> e01038f3
use alloy_rpc_types::{BlockId, TransactionRequest, WithOtherFields};
use cast::Cast;
use clap::Parser;
use eyre::Result;
use foundry_cli::{
    opts::{EthereumOpts, TransactionOpts},
    utils::{self, handle_traces, parse_ether_value, parse_function_args, TraceResult},
};
use foundry_common::ens::NameOrAddress;
use foundry_compilers::EvmVersion;
use foundry_config::{find_project_root_path, Config};
use foundry_evm::{executors::TracingExecutor, opts::EvmOpts};
use std::str::FromStr;

/// CLI arguments for `cast call`.
#[derive(Debug, Parser)]
pub struct CallArgs {
    /// The destination of the transaction.
    #[arg(value_parser = NameOrAddress::from_str)]
    to: Option<NameOrAddress>,

    /// The signature of the function to call.
    sig: Option<String>,

    /// The arguments of the function to call.
    args: Vec<String>,

    /// Data for the transaction.
    #[arg(
        long,
        conflicts_with_all = &["sig", "args"]
    )]
    data: Option<String>,

    /// Forks the remote rpc, executes the transaction locally and prints a trace
    #[arg(long, default_value_t = false)]
    trace: bool,

    /// Opens an interactive debugger.
    /// Can only be used with `--trace`.
    #[arg(long, requires = "trace")]
    debug: bool,

    /// Labels to apply to the traces; format: `address:label`.
    /// Can only be used with `--trace`.
    #[arg(long, requires = "trace")]
    labels: Vec<String>,

    /// The EVM Version to use.
    /// Can only be used with `--trace`.
    #[arg(long, requires = "trace")]
    evm_version: Option<EvmVersion>,

    /// The block height to query at.
    ///
    /// Can also be the tags earliest, finalized, safe, latest, or pending.
    #[arg(long, short)]
    block: Option<BlockId>,

    #[command(subcommand)]
    command: Option<CallSubcommands>,

    #[command(flatten)]
    tx: TransactionOpts,

    #[command(flatten)]
    eth: EthereumOpts,
}

#[derive(Debug, Parser)]
pub enum CallSubcommands {
    /// ignores the address field and simulates creating a contract
    #[command(name = "--create")]
    Create {
        /// Bytecode of contract.
        code: String,

        /// The signature of the constructor.
        sig: Option<String>,

        /// The arguments of the constructor.
        args: Vec<String>,

        /// Ether to send in the transaction.
        ///
        /// Either specified in wei, or as a string with a unit type.
        ///
        /// Examples: 1ether, 10gwei, 0.01ether
        #[arg(long, value_parser = parse_ether_value)]
        value: Option<U256>,
    },
}

impl CallArgs {
    pub async fn run(self) -> Result<()> {
        let CallArgs {
            to,
            sig,
            args,
            data,
            tx,
            eth,
            command,
            block,
            trace,
            evm_version,
            debug,
            labels,
        } = self;

        let config = Config::from(&eth);
        let provider = utils::get_provider(&config)?;
        let chain = utils::get_chain(config.chain, &provider).await?;
        let sender = eth.wallet.sender().await;
        let etherscan_api_key = config.get_etherscan_api_key(Some(chain));

        let to = match to {
            Some(to) => Some(to.resolve(&provider).await?),
            None => None,
        };

        let mut req = WithOtherFields::<TransactionRequest>::default()
            .with_to(to.unwrap_or_default())
            .with_from(sender)
            .with_value(tx.value.unwrap_or_default());

        if let Some(nonce) = tx.nonce {
            req.set_nonce(nonce.to());
        }

        let (data, func) = match command {
            Some(CallSubcommands::Create { code, sig, args, value }) => {
                if let Some(value) = value {
                    req.set_value(value);
                }

                let mut data = hex::decode(code)?;

                if let Some(s) = sig {
                    let (mut constructor_args, _) = parse_function_args(
                        &s,
                        args,
                        None,
                        chain,
                        &provider,
                        etherscan_api_key.as_deref(),
                    )
                    .await?;
                    data.append(&mut constructor_args);
                }

                if trace {
                    let figment = Config::figment_with_root(find_project_root_path(None).unwrap())
                        .merge(eth.rpc);

                    let evm_opts = figment.extract::<EvmOpts>()?;

                    let (env, fork, chain) =
                        TracingExecutor::get_fork_material(&config, evm_opts).await?;

                    let mut executor = TracingExecutor::new(env, fork, evm_version, debug);

                    let trace = match executor.deploy(
                        sender,
                        data.into(),
                        req.value.unwrap_or_default(),
                        None,
                    ) {
                        Ok(deploy_result) => TraceResult::from(deploy_result),
                        Err(evm_err) => TraceResult::try_from(evm_err)?,
                    };

                    handle_traces(trace, &config, chain, labels, debug).await?;

                    return Ok(());
                }

                (data, None)
            }
            _ => {
                // fill first here because we need to use the builder in the conditional
                let (data, func) = if let Some(sig) = sig {
                    parse_function_args(
                        &sig,
                        args,
                        to,
                        chain,
                        &provider,
                        etherscan_api_key.as_deref(),
                    )
                    .await?
                } else if let Some(data) = data {
                    // Note: `sig+args` and `data` are mutually exclusive
                    (hex::decode(data)?, None)
                } else {
                    (Vec::new(), None)
                };

                if trace {
                    let figment = Config::figment_with_root(find_project_root_path(None).unwrap())
                        .merge(eth.rpc);

                    let evm_opts = figment.extract::<EvmOpts>()?;

                    let (env, fork, chain) =
                        TracingExecutor::get_fork_material(&config, evm_opts).await?;

                    let mut executor = TracingExecutor::new(env, fork, evm_version, debug);

                    let to = if let Some(TxKind::Call(to)) = req.to { Some(to) } else { None };
                    let trace = TraceResult::from(executor.call_raw_committing(
                        sender,
<<<<<<< HEAD
                        // req.to.expect("an address to be here"),
                        match req.to {
                            Some(to) => *to.to().unwrap_or(&Address::ZERO),
                            None => return Err(eyre::eyre!("No address provided")),
                        },
=======
                        to.expect("an address to be here"),
>>>>>>> e01038f3
                        data.into(),
                        req.value.unwrap_or_default(),
                    )?);

                    handle_traces(trace, &config, chain, labels, debug).await?;

                    return Ok(());
                }

                (data, func)
            }
        };

        req.set_input::<Bytes>(data.into());

        println!("{}", Cast::new(provider).call(&req, func.as_ref(), block).await?);

        Ok(())
    }
}

#[cfg(test)]
mod tests {
    use super::*;
    use alloy_primitives::Address;

    #[test]
    fn can_parse_call_data() {
        let data = hex::encode("hello");
        let args = CallArgs::parse_from(["foundry-cli", "--data", data.as_str()]);
        assert_eq!(args.data, Some(data));

        let data = hex::encode_prefixed("hello");
        let args = CallArgs::parse_from(["foundry-cli", "--data", data.as_str()]);
        assert_eq!(args.data, Some(data));
    }

    #[test]
    fn call_sig_and_data_exclusive() {
        let data = hex::encode("hello");
        let to = Address::ZERO;
        let args = CallArgs::try_parse_from([
            "foundry-cli",
            to.to_string().as_str(),
            "signature",
            "--data",
            format!("0x{data}").as_str(),
        ]);

        assert!(args.is_err());
    }
}<|MERGE_RESOLUTION|>--- conflicted
+++ resolved
@@ -1,9 +1,5 @@
 use alloy_network::TransactionBuilder;
-<<<<<<< HEAD
-use alloy_primitives::{Address, Bytes, U256};
-=======
-use alloy_primitives::{Bytes, TxKind, U256};
->>>>>>> e01038f3
+use alloy_primitives::{Address, Bytes, TxKind, U256};
 use alloy_rpc_types::{BlockId, TransactionRequest, WithOtherFields};
 use cast::Cast;
 use clap::Parser;
@@ -216,15 +212,7 @@
                     let to = if let Some(TxKind::Call(to)) = req.to { Some(to) } else { None };
                     let trace = TraceResult::from(executor.call_raw_committing(
                         sender,
-<<<<<<< HEAD
-                        // req.to.expect("an address to be here"),
-                        match req.to {
-                            Some(to) => *to.to().unwrap_or(&Address::ZERO),
-                            None => return Err(eyre::eyre!("No address provided")),
-                        },
-=======
                         to.expect("an address to be here"),
->>>>>>> e01038f3
                         data.into(),
                         req.value.unwrap_or_default(),
                     )?);
