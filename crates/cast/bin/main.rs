--- conflicted
+++ resolved
@@ -24,13 +24,10 @@
 use foundry_config::Config;
 use std::time::Instant;
 
-<<<<<<< HEAD
 #[macro_use]
 extern crate foundry_common;
 
-=======
 pub mod args;
->>>>>>> cba6e97f
 pub mod cmd;
 pub mod tx;
 
@@ -40,7 +37,6 @@
 #[global_allocator]
 static ALLOC: tikv_jemallocator::Jemalloc = tikv_jemallocator::Jemalloc;
 
-<<<<<<< HEAD
 #[tokio::main]
 async fn main() {
     if let Err(err) = run().await {
@@ -50,26 +46,18 @@
 }
 
 async fn run() -> Result<()> {
-=======
-fn main() -> Result<()> {
->>>>>>> cba6e97f
     handler::install();
     utils::load_dotenv();
     utils::subscriber();
     utils::enable_paint();
     let args = CastArgs::parse();
+    args.shell.shell().set();
     main_args(args)
 }
 
-<<<<<<< HEAD
-    let opts = Opts::parse();
-    opts.shell.shell().set();
-    match opts.cmd {
-=======
 #[tokio::main]
 async fn main_args(args: CastArgs) -> Result<()> {
     match args.cmd {
->>>>>>> cba6e97f
         // Constants
         CastSubcommand::MaxInt { r#type } => {
             println!("{}", SimpleCast::max_int(&r#type)?);
