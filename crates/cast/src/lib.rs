--- conflicted
+++ resolved
@@ -39,15 +39,12 @@
 
 use foundry_common::abi::encode_function_args_packed;
 pub use foundry_evm::*;
-<<<<<<< HEAD
 pub use tx::{TxBuilder, TxBuilderOutput};
-=======
 pub use rusoto_core::{
     credential::ChainProvider as AwsChainProvider, region::Region as AwsRegion,
     request::HttpClient as AwsHttpClient, Client as AwsClient,
 };
 pub use rusoto_kms::KmsClient;
->>>>>>> d1ace73c
 
 pub mod base;
 pub mod errors;
