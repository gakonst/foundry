use alloy_consensus::TxEnvelope;
use alloy_dyn_abi::{DynSolType, DynSolValue, FunctionExt};
use alloy_json_abi::{ContractObject, Function};
use alloy_network::AnyNetwork;
use alloy_primitives::{
    utils::{keccak256, ParseUnits, Unit},
    Address, Keccak256, TxHash, TxKind, B256, I256, U256,
};
use alloy_provider::{
    network::eip2718::{Decodable2718, Encodable2718},
    PendingTransactionBuilder, Provider,
};
use alloy_rlp::Decodable;
use alloy_rpc_types::{BlockId, BlockNumberOrTag, Filter, TransactionRequest, WithOtherFields};
use alloy_sol_types::sol;
use alloy_transport::Transport;
use base::{Base, NumberWithBase, ToBase};
use chrono::DateTime;
use evm_disassembler::{disassemble_bytes, disassemble_str, format_operations};
use eyre::{Context, ContextCompat, Result};
use foundry_block_explorers::Client;
use foundry_common::{
    abi::{encode_function_args, get_func},
    fmt::*,
    TransactionReceiptWithRevertReason,
};
use foundry_config::Chain;
use futures::{future::Either, FutureExt, StreamExt};
use rayon::prelude::*;
use std::{
    borrow::Cow,
    io,
    marker::PhantomData,
    path::PathBuf,
    str::FromStr,
    sync::atomic::{AtomicBool, Ordering},
};
use tokio::signal::ctrl_c;

use foundry_common::abi::encode_function_args_packed;
pub use foundry_evm::*;

pub mod base;
pub mod errors;
mod rlp_converter;

use rlp_converter::Item;

// TODO: CastContract with common contract initializers? Same for CastProviders?

sol! {
    #[sol(rpc)]
    interface IERC20 {
        #[derive(Debug)]
        function balanceOf(address owner) external view returns (uint256);
    }
}

pub struct Cast<P, T> {
    provider: P,
    transport: PhantomData<T>,
}

impl<T, P> Cast<P, T>
where
    T: Transport + Clone,
    P: Provider<T, AnyNetwork>,
{
    /// Creates a new Cast instance from the provided client
    ///
    /// # Example
    ///
    /// ```
    /// use alloy_provider::{network::AnyNetwork, ProviderBuilder, RootProvider};
    /// use cast::Cast;
    ///
    /// # async fn foo() -> eyre::Result<()> {
    /// let provider =
    ///     ProviderBuilder::<_, _, AnyNetwork>::default().on_builtin("http://localhost:8545").await?;
    /// let cast = Cast::new(provider);
    /// # Ok(())
    /// # }
    /// ```
    pub fn new(provider: P) -> Self {
        Self { provider, transport: PhantomData }
    }

    /// Makes a read-only call to the specified address
    ///
    /// # Example
    ///
    /// ```
    /// use alloy_primitives::{Address, U256, Bytes};
    /// use alloy_rpc_types::{TransactionRequest, WithOtherFields};
    /// use cast::Cast;
    /// use alloy_provider::{RootProvider, ProviderBuilder, network::AnyNetwork};
    /// use std::str::FromStr;
    /// use alloy_sol_types::{sol, SolCall};
    ///
    /// sol!(
    ///     function greeting(uint256 i) public returns (string);
    /// );
    ///
    /// # async fn foo() -> eyre::Result<()> {
    /// let alloy_provider = ProviderBuilder::<_,_, AnyNetwork>::default().on_builtin("http://localhost:8545").await?;;
    /// let to = Address::from_str("0xB3C95ff08316fb2F2e3E52Ee82F8e7b605Aa1304")?;
    /// let greeting = greetingCall { i: U256::from(5) }.abi_encode();
    /// let bytes = Bytes::from_iter(greeting.iter());
    /// let tx = TransactionRequest::default().to(to).input(bytes.into());
    /// let tx = WithOtherFields::new(tx);
    /// let cast = Cast::new(alloy_provider);
    /// let data = cast.call(&tx, None, None).await?;
    /// println!("{}", data);
    /// # Ok(())
    /// # }
    /// ```
    pub async fn call<'a>(
        &self,
        req: &WithOtherFields<TransactionRequest>,
        func: Option<&Function>,
        block: Option<BlockId>,
    ) -> Result<String> {
<<<<<<< HEAD
        let block = block.unwrap_or(BlockId::latest());
        let res = self.provider.call(req, block).await?;
=======
        let res = self.provider.call(req, block.unwrap_or(BlockId::latest())).await?;
>>>>>>> e01038f3

        let mut decoded = vec![];

        if let Some(func) = func {
            // decode args into tokens
            decoded = match func.abi_decode_output(res.as_ref(), false) {
                Ok(decoded) => decoded,
                Err(err) => {
                    // ensure the address is a contract
                    if res.is_empty() {
                        // check that the recipient is a contract that can be called
<<<<<<< HEAD
                        if let Some(addr) = req.to {
                            if let Ok(code) = self
                                .provider
                                .get_code_at(*addr.to().unwrap_or(&Address::ZERO), block)
                                .await
=======
                        if let Some(TxKind::Call(addr)) = req.to {
                            if let Ok(code) =
                                self.provider.get_code_at(addr, block.unwrap_or_default()).await
>>>>>>> e01038f3
                            {
                                if code.is_empty() {
                                    eyre::bail!("contract {addr:?} does not have any code")
                                }
                            }
                        } else if Some(TxKind::Create) == req.to {
                            eyre::bail!("tx req is a contract deployment");
                        } else {
                            eyre::bail!("recipient is None");
                        }
                    }
                    return Err(err).wrap_err(
                        "could not decode output; did you specify the wrong function return data type?"
                    );
                }
            };
        }

        // handle case when return type is not specified
        Ok(if decoded.is_empty() {
            format!("{res}\n")
        } else {
            // seth compatible user-friendly return type conversions
            decoded.iter().map(format_token).collect::<Vec<_>>().join("\n")
        })
    }

    /// Generates an access list for the specified transaction
    ///
    /// # Example
    ///
    /// ```
    /// use cast::{Cast};
    /// use alloy_primitives::{Address, U256, Bytes};
    /// use alloy_rpc_types::{TransactionRequest, WithOtherFields};
    /// use alloy_provider::{RootProvider, ProviderBuilder, network::AnyNetwork};
    /// use std::str::FromStr;
    /// use alloy_sol_types::{sol, SolCall};
    ///
    /// sol!(
    ///     function greeting(uint256 i) public returns (string);
    /// );
    ///
    /// # async fn foo() -> eyre::Result<()> {
    /// let provider = ProviderBuilder::<_,_, AnyNetwork>::default().on_builtin("http://localhost:8545").await?;;
    /// let to = Address::from_str("0xB3C95ff08316fb2F2e3E52Ee82F8e7b605Aa1304")?;
    /// let greeting = greetingCall { i: U256::from(5) }.abi_encode();
    /// let bytes = Bytes::from_iter(greeting.iter());
    /// let tx = TransactionRequest::default().to(to).input(bytes.into());
    /// let tx = WithOtherFields::new(tx);
    /// let cast = Cast::new(&provider);
    /// let access_list = cast.access_list(&tx, None, false).await?;
    /// println!("{}", access_list);
    /// # Ok(())
    /// # }
    /// ```
    pub async fn access_list(
        &self,
        req: &WithOtherFields<TransactionRequest>,
        block: Option<BlockId>,
        to_json: bool,
    ) -> Result<String> {
        let access_list =
            self.provider.create_access_list(req, block.unwrap_or(BlockId::latest())).await?;
        let res = if to_json {
            serde_json::to_string(&access_list)?
        } else {
            let mut s =
                vec![format!("gas used: {}", access_list.gas_used), "access list:".to_string()];
            for al in access_list.access_list.0 {
                s.push(format!("- address: {}", &al.address.to_checksum(None)));
                if !al.storage_keys.is_empty() {
                    s.push("  keys:".to_string());
                    for key in al.storage_keys {
                        s.push(format!("    {key:?}"));
                    }
                }
            }
            s.join("\n")
        };

        Ok(res)
    }

    pub async fn balance(&self, who: Address, block: Option<BlockId>) -> Result<U256> {
        Ok(self.provider.get_balance(who, block.unwrap_or(BlockId::latest())).await?)
    }

    /// Sends a transaction to the specified address
    ///
    /// # Example
    ///
    /// ```
    /// use cast::{Cast};
    /// use alloy_primitives::{Address, U256, Bytes};
    /// use alloy_rpc_types::{TransactionRequest, WithOtherFields};
    /// use alloy_provider::{RootProvider, ProviderBuilder, network::AnyNetwork};
    /// use std::str::FromStr;
    /// use alloy_sol_types::{sol, SolCall};
    ///
    /// sol!(
    ///     function greet(string greeting) public;
    /// );
    ///
    /// # async fn foo() -> eyre::Result<()> {
    /// let provider = ProviderBuilder::<_,_, AnyNetwork>::default().on_builtin("http://localhost:8545").await?;;
    /// let from = Address::from_str("0xd8dA6BF26964aF9D7eEd9e03E53415D37aA96045")?;
    /// let to = Address::from_str("0xB3C95ff08316fb2F2e3E52Ee82F8e7b605Aa1304")?;
    /// let greeting = greetCall { greeting: "hello".to_string() }.abi_encode();
    /// let bytes = Bytes::from_iter(greeting.iter());
    /// let gas = U256::from_str("200000").unwrap();
    /// let value = U256::from_str("1").unwrap();
    /// let nonce = U256::from_str("1").unwrap();
    /// let tx = TransactionRequest::default().to(to).input(bytes.into()).from(from);
    /// let tx = WithOtherFields::new(tx);
    /// let cast = Cast::new(provider);
    /// let data = cast.send(tx).await?;
    /// println!("{:#?}", data);
    /// # Ok(())
    /// # }
    /// ```
    pub async fn send(
        &self,
        tx: WithOtherFields<TransactionRequest>,
    ) -> Result<PendingTransactionBuilder<'_, T, AnyNetwork>> {
        let res = self.provider.send_transaction(tx).await?;

        Ok(res)
    }

    /// Publishes a raw transaction to the network
    ///
    /// # Example
    ///
    /// ```
    /// use alloy_provider::{network::AnyNetwork, ProviderBuilder, RootProvider};
    /// use cast::Cast;
    ///
    /// # async fn foo() -> eyre::Result<()> {
    /// let provider =
    ///     ProviderBuilder::<_, _, AnyNetwork>::default().on_builtin("http://localhost:8545").await?;
    /// let cast = Cast::new(provider);
    /// let res = cast.publish("0x1234".to_string()).await?;
    /// println!("{:?}", res);
    /// # Ok(())
    /// # }
    /// ```
    pub async fn publish(
        &self,
        mut raw_tx: String,
    ) -> Result<PendingTransactionBuilder<T, AnyNetwork>> {
        raw_tx = match raw_tx.strip_prefix("0x") {
            Some(s) => s.to_string(),
            None => raw_tx,
        };
        let tx = hex::decode(raw_tx)?;
        let res = self.provider.send_raw_transaction(&tx).await?;

        Ok(res)
    }

    /// # Example
    ///
    /// ```
    /// use alloy_provider::{network::AnyNetwork, ProviderBuilder, RootProvider};
    /// use cast::Cast;
    ///
    /// # async fn foo() -> eyre::Result<()> {
    /// let provider =
    ///     ProviderBuilder::<_, _, AnyNetwork>::default().on_builtin("http://localhost:8545").await?;
    /// let cast = Cast::new(provider);
    /// let block = cast.block(5, true, None, false).await?;
    /// println!("{}", block);
    /// # Ok(())
    /// # }
    /// ```
    pub async fn block<B: Into<BlockId>>(
        &self,
        block: B,
        full: bool,
        field: Option<String>,
        to_json: bool,
    ) -> Result<String> {
        let block = block.into();
        if let Some(ref field) = field {
            if field == "transactions" && !full {
                eyre::bail!("use --full to view transactions")
            }
        }

        let block = self
            .provider
            .get_block(block, full)
            .await?
            .ok_or_else(|| eyre::eyre!("block {:?} not found", block))?;

        let block = if let Some(ref field) = field {
            get_pretty_block_attr(&block, field)
                .unwrap_or_else(|| format!("{field} is not a valid block field"))
        } else if to_json {
            serde_json::to_value(&block).unwrap().to_string()
        } else {
            block.pretty()
        };

        Ok(block)
    }

    async fn block_field_as_num<B: Into<BlockId>>(&self, block: B, field: String) -> Result<U256> {
        let block = block.into();
        let block_field = Cast::block(
            self,
            block,
            false,
            // Select only select field
            Some(field),
            false,
        )
        .await?;

        let ret = if block_field.starts_with("0x") {
            U256::from_str_radix(strip_0x(&block_field), 16).expect("Unable to convert hex to U256")
        } else {
            U256::from_str_radix(&block_field, 10).expect("Unable to convert decimal to U256")
        };
        Ok(ret)
    }

    pub async fn base_fee<B: Into<BlockId>>(&self, block: B) -> Result<U256> {
        Cast::block_field_as_num(self, block, String::from("baseFeePerGas")).await
    }

    pub async fn age<B: Into<BlockId>>(&self, block: B) -> Result<String> {
        let timestamp_str =
            Cast::block_field_as_num(self, block, String::from("timestamp")).await?.to_string();
        let datetime = DateTime::from_timestamp(timestamp_str.parse::<i64>().unwrap(), 0).unwrap();
        Ok(datetime.format("%a %b %e %H:%M:%S %Y").to_string())
    }

    pub async fn timestamp<B: Into<BlockId>>(&self, block: B) -> Result<U256> {
        Cast::block_field_as_num(self, block, "timestamp".to_string()).await
    }

    pub async fn chain(&self) -> Result<&str> {
        let genesis_hash = Cast::block(
            self,
            0,
            false,
            // Select only block hash
            Some(String::from("hash")),
            false,
        )
        .await?;

        Ok(match &genesis_hash[..] {
            "0xd4e56740f876aef8c010b86a40d5f56745a118d0906a34e69aec8c0db1cb8fa3" => {
                match &(Cast::block(self, 1920000, false, Some("hash".to_string()), false).await?)[..]
                {
                    "0x94365e3a8c0b35089c1d1195081fe7489b528a84b22199c916180db8b28ade7f" => {
                        "etclive"
                    }
                    _ => "ethlive",
                }
            }
            "0xa3c565fc15c7478862d50ccd6561e3c06b24cc509bf388941c25ea985ce32cb9" => "kovan",
            "0x41941023680923e0fe4d74a34bdac8141f2540e3ae90623718e47d66d1ca4a2d" => "ropsten",
            "0x7ca38a1916c42007829c55e69d3e9a73265554b586a499015373241b8a3fa48b" => {
                "optimism-mainnet"
            }
            "0xc1fc15cd51159b1f1e5cbc4b82e85c1447ddfa33c52cf1d98d14fba0d6354be1" => {
                "optimism-goerli"
            }
            "0x02adc9b449ff5f2467b8c674ece7ff9b21319d76c4ad62a67a70d552655927e5" => {
                "optimism-kovan"
            }
            "0x521982bd54239dc71269eefb58601762cc15cfb2978e0becb46af7962ed6bfaa" => "fraxtal",
            "0x910f5c4084b63fd860d0c2f9a04615115a5a991254700b39ba072290dbd77489" => {
                "fraxtal-testnet"
            }
            "0x7ee576b35482195fc49205cec9af72ce14f003b9ae69f6ba0faef4514be8b442" => {
                "arbitrum-mainnet"
            }
            "0x0cd786a2425d16f152c658316c423e6ce1181e15c3295826d7c9904cba9ce303" => "morden",
            "0x6341fd3daf94b748c72ced5a5b26028f2474f5f00d824504e4fa37a75767e177" => "rinkeby",
            "0xbf7e331f7f7c1dd2e05159666b3bf8bc7a8a3a9eb1d518969eab529dd9b88c1a" => "goerli",
            "0x14c2283285a88fe5fce9bf5c573ab03d6616695d717b12a127188bcacfc743c4" => "kotti",
            "0xa9c28ce2141b56c474f1dc504bee9b01eb1bd7d1a507580d5519d4437a97de1b" => "polygon",
            "0x7b66506a9ebdbf30d32b43c5f15a3b1216269a1ec3a75aa3182b86176a2b1ca7" => {
                "polygon-mumbai"
            }
            "0x4f1dd23188aab3a76b463e4af801b52b1248ef073c648cbdc4c9333d3da79756" => "gnosis",
            "0xada44fd8d2ecab8b08f256af07ad3e777f17fb434f8f8e678b312f576212ba9a" => "chiado",
            "0x6d3c66c5357ec91d5c43af47e234a939b22557cbb552dc45bebbceeed90fbe34" => "bsctest",
            "0x0d21840abff46b96c84b2ac9e10e4f5cdaeb5693cb665db62a2f3b02d2d57b5b" => "bsc",
            "0x31ced5b9beb7f8782b014660da0cb18cc409f121f408186886e1ca3e8eeca96b" => {
                match &(Cast::block(self, 1, false, Some(String::from("hash")), false).await?)[..] {
                    "0x738639479dc82d199365626f90caa82f7eafcfe9ed354b456fb3d294597ceb53" => {
                        "avalanche-fuji"
                    }
                    _ => "avalanche",
                }
            }
            _ => "unknown",
        })
    }

    pub async fn chain_id(&self) -> Result<u64> {
        Ok(self.provider.get_chain_id().await?)
    }

    pub async fn block_number(&self) -> Result<u64> {
        Ok(self.provider.get_block_number().await?)
    }

    pub async fn gas_price(&self) -> Result<u128> {
        Ok(self.provider.get_gas_price().await?)
    }

    /// # Example
    ///
    /// ```
    /// use alloy_primitives::Address;
    /// use alloy_provider::{network::AnyNetwork, ProviderBuilder, RootProvider};
    /// use cast::Cast;
    /// use std::str::FromStr;
    ///
    /// # async fn foo() -> eyre::Result<()> {
    /// let provider =
    ///     ProviderBuilder::<_, _, AnyNetwork>::default().on_builtin("http://localhost:8545").await?;
    /// let cast = Cast::new(provider);
    /// let addr = Address::from_str("0x7eD52863829AB99354F3a0503A622e82AcD5F7d3")?;
    /// let nonce = cast.nonce(addr, None).await?;
    /// println!("{}", nonce);
    /// # Ok(())
    /// # }
    /// ```
    pub async fn nonce(&self, who: Address, block: Option<BlockId>) -> Result<u64> {
        Ok(self.provider.get_transaction_count(who, block.unwrap_or(BlockId::latest())).await?)
    }

    /// # Example
    ///
    /// ```
    /// use alloy_primitives::Address;
    /// use alloy_provider::{network::AnyNetwork, ProviderBuilder, RootProvider};
    /// use cast::Cast;
    /// use std::str::FromStr;
    ///
    /// # async fn foo() -> eyre::Result<()> {
    /// let provider =
    ///     ProviderBuilder::<_, _, AnyNetwork>::default().on_builtin("http://localhost:8545").await?;
    /// let cast = Cast::new(provider);
    /// let addr = Address::from_str("0x7eD52863829AB99354F3a0503A622e82AcD5F7d3")?;
    /// let implementation = cast.implementation(addr, None).await?;
    /// println!("{}", implementation);
    /// # Ok(())
    /// # }
    /// ```
    pub async fn implementation(&self, who: Address, block: Option<BlockId>) -> Result<String> {
        let slot =
            B256::from_str("0x360894a13ba1a3210667c828492db98dca3e2076cc3735a920a3ca505d382bbc")?;
        let value = self
            .provider
            .get_storage_at(who, slot.into(), block.unwrap_or(BlockId::latest()))
            .await?;
        let addr = Address::from_word(value.into());
        Ok(format!("{addr:?}"))
    }

    /// # Example
    ///
    /// ```
    /// use alloy_primitives::Address;
    /// use alloy_provider::{network::AnyNetwork, ProviderBuilder, RootProvider};
    /// use cast::Cast;
    /// use std::str::FromStr;
    ///
    /// # async fn foo() -> eyre::Result<()> {
    /// let provider =
    ///     ProviderBuilder::<_, _, AnyNetwork>::default().on_builtin("http://localhost:8545").await?;
    /// let cast = Cast::new(provider);
    /// let addr = Address::from_str("0x7eD52863829AB99354F3a0503A622e82AcD5F7d3")?;
    /// let admin = cast.admin(addr, None).await?;
    /// println!("{}", admin);
    /// # Ok(())
    /// # }
    /// ```
    pub async fn admin(&self, who: Address, block: Option<BlockId>) -> Result<String> {
        let slot =
            B256::from_str("0xb53127684a568b3173ae13b9f8a6016e243e63b6e8ee1178d6a717850b5d6103")?;
        let value = self
            .provider
            .get_storage_at(who, slot.into(), block.unwrap_or(BlockId::latest()))
            .await?;
        let addr = Address::from_word(value.into());
        Ok(format!("{addr:?}"))
    }

    /// # Example
    ///
    /// ```
    /// use alloy_primitives::{Address, U256};
    /// use alloy_provider::{network::AnyNetwork, ProviderBuilder, RootProvider};
    /// use cast::Cast;
    /// use std::str::FromStr;
    ///
    /// # async fn foo() -> eyre::Result<()> {
    /// let provider =
    ///     ProviderBuilder::<_, _, AnyNetwork>::default().on_builtin("http://localhost:8545").await?;
    /// let cast = Cast::new(provider);
    /// let addr = Address::from_str("7eD52863829AB99354F3a0503A622e82AcD5F7d3")?;
    /// let computed_address = cast.compute_address(addr, None).await?;
    /// println!("Computed address for address {addr}: {computed_address}");
    /// # Ok(())
    /// # }
    /// ```
    pub async fn compute_address(&self, address: Address, nonce: Option<u64>) -> Result<Address> {
        let unpacked = if let Some(n) = nonce { n } else { self.nonce(address, None).await? };
        Ok(address.create(unpacked))
    }

    /// # Example
    ///
    /// ```
    /// use alloy_primitives::Address;
    /// use alloy_provider::{network::AnyNetwork, ProviderBuilder, RootProvider};
    /// use cast::Cast;
    /// use std::str::FromStr;
    ///
    /// # async fn foo() -> eyre::Result<()> {
    /// let provider =
    ///     ProviderBuilder::<_, _, AnyNetwork>::default().on_builtin("http://localhost:8545").await?;
    /// let cast = Cast::new(provider);
    /// let addr = Address::from_str("0x00000000219ab540356cbb839cbe05303d7705fa")?;
    /// let code = cast.code(addr, None, false).await?;
    /// println!("{}", code);
    /// # Ok(())
    /// # }
    /// ```
    pub async fn code(
        &self,
        who: Address,
        block: Option<BlockId>,
        disassemble: bool,
    ) -> Result<String> {
        if disassemble {
            let code = self.provider.get_code_at(who, block.unwrap_or_default()).await?.to_vec();
            Ok(format_operations(disassemble_bytes(code)?)?)
        } else {
            Ok(format!("{}", self.provider.get_code_at(who, block.unwrap_or_default()).await?))
        }
    }

    /// Example
    ///
    /// ```
    /// use alloy_primitives::Address;
    /// use alloy_provider::{network::AnyNetwork, ProviderBuilder, RootProvider};
    /// use cast::Cast;
    /// use std::str::FromStr;
    ///
    /// # async fn foo() -> eyre::Result<()> {
    /// let provider =
    ///     ProviderBuilder::<_, _, AnyNetwork>::default().on_builtin("http://localhost:8545").await?;
    /// let cast = Cast::new(provider);
    /// let addr = Address::from_str("0x00000000219ab540356cbb839cbe05303d7705fa")?;
    /// let codesize = cast.codesize(addr, None).await?;
    /// println!("{}", codesize);
    /// # Ok(())
    /// # }
    /// ```
    pub async fn codesize(&self, who: Address, block: Option<BlockId>) -> Result<String> {
        let code = self.provider.get_code_at(who, block.unwrap_or_default()).await?.to_vec();
        Ok(format!("{}", code.len()))
    }

    /// # Example
    ///
    /// ```
    /// use alloy_provider::{network::AnyNetwork, ProviderBuilder, RootProvider};
    /// use cast::Cast;
    ///
    /// # async fn foo() -> eyre::Result<()> {
    /// let provider =
    ///     ProviderBuilder::<_, _, AnyNetwork>::default().on_builtin("http://localhost:8545").await?;
    /// let cast = Cast::new(provider);
    /// let tx_hash = "0xf8d1713ea15a81482958fb7ddf884baee8d3bcc478c5f2f604e008dc788ee4fc";
    /// let tx = cast.transaction(tx_hash.to_string(), None, false, false).await?;
    /// println!("{}", tx);
    /// # Ok(())
    /// # }
    /// ```
    pub async fn transaction(
        &self,
        tx_hash: String,
        field: Option<String>,
        raw: bool,
        to_json: bool,
    ) -> Result<String> {
        let tx_hash = TxHash::from_str(&tx_hash).wrap_err("invalid tx hash")?;
        let tx = self.provider.get_transaction_by_hash(tx_hash).await?;

        Ok(if raw {
            format!("0x{}", hex::encode(TxEnvelope::try_from(tx.inner)?.encoded_2718()))
        } else if let Some(field) = field {
            get_pretty_tx_attr(&tx, field.as_str())
                .ok_or_else(|| eyre::eyre!("invalid tx field: {}", field.to_string()))?
        } else if to_json {
            // to_value first to sort json object keys
            serde_json::to_value(&tx)?.to_string()
        } else {
            tx.pretty()
        })
    }

    /// # Example
    ///
    /// ```
    /// use alloy_provider::{network::AnyNetwork, ProviderBuilder, RootProvider};
    /// use cast::Cast;
    ///
    /// # async fn foo() -> eyre::Result<()> {
    /// let provider =
    ///     ProviderBuilder::<_, _, AnyNetwork>::default().on_builtin("http://localhost:8545").await?;
    /// let cast = Cast::new(provider);
    /// let tx_hash = "0xf8d1713ea15a81482958fb7ddf884baee8d3bcc478c5f2f604e008dc788ee4fc";
    /// let receipt = cast.receipt(tx_hash.to_string(), None, 1, false, false).await?;
    /// println!("{}", receipt);
    /// # Ok(())
    /// # }
    /// ```
    pub async fn receipt(
        &self,
        tx_hash: String,
        field: Option<String>,
        confs: u64,
        cast_async: bool,
        to_json: bool,
    ) -> Result<String> {
        let tx_hash = TxHash::from_str(&tx_hash).wrap_err("invalid tx hash")?;

        let mut receipt: TransactionReceiptWithRevertReason =
            match self.provider.get_transaction_receipt(tx_hash).await? {
                Some(r) => r,
                None => {
                    // if the async flag is provided, immediately exit if no tx is found, otherwise
                    // try to poll for it
                    if cast_async {
                        eyre::bail!("tx not found: {:?}", tx_hash)
                    } else {
                        PendingTransactionBuilder::new(self.provider.root(), tx_hash)
                            .with_required_confirmations(confs)
                            .get_receipt()
                            .await?
                    }
                }
            }
            .into();

        // Allow to fail silently
        let _ = receipt.update_revert_reason(&self.provider).await;

        Ok(if let Some(ref field) = field {
            get_pretty_tx_receipt_attr(&receipt, field)
                .ok_or_else(|| eyre::eyre!("invalid receipt field: {}", field))?
        } else if to_json {
            // to_value first to sort json object keys
            serde_json::to_value(&receipt)?.to_string()
        } else {
            receipt.pretty()
        })
    }

    /// Perform a raw JSON-RPC request
    ///
    /// # Example
    ///
    /// ```
    /// use alloy_provider::{network::AnyNetwork, ProviderBuilder, RootProvider};
    /// use cast::Cast;
    ///
    /// # async fn foo() -> eyre::Result<()> {
    /// let provider =
    ///     ProviderBuilder::<_, _, AnyNetwork>::default().on_builtin("http://localhost:8545").await?;
    /// let cast = Cast::new(provider);
    /// let result = cast
    ///     .rpc("eth_getBalance", &["0xc94770007dda54cF92009BFF0dE90c06F603a09f", "latest"])
    ///     .await?;
    /// println!("{}", result);
    /// # Ok(())
    /// # }
    /// ```
    pub async fn rpc<V>(&self, method: &str, params: V) -> Result<String>
    where
        V: alloy_json_rpc::RpcParam,
    {
        let res = self
            .provider
            .raw_request::<V, serde_json::Value>(Cow::Owned(method.to_string()), params)
            .await?;
        Ok(serde_json::to_string(&res)?)
    }

    /// Returns the slot
    ///
    /// # Example
    ///
    /// ```
    /// use alloy_primitives::{Address, B256};
    /// use alloy_provider::{network::AnyNetwork, ProviderBuilder, RootProvider};
    /// use cast::Cast;
    /// use std::str::FromStr;
    ///
    /// # async fn foo() -> eyre::Result<()> {
    /// let provider =
    ///     ProviderBuilder::<_, _, AnyNetwork>::default().on_builtin("http://localhost:8545").await?;
    /// let cast = Cast::new(provider);
    /// let addr = Address::from_str("0x00000000006c3852cbEf3e08E8dF289169EdE581")?;
    /// let slot = B256::ZERO;
    /// let storage = cast.storage(addr, slot, None).await?;
    /// println!("{}", storage);
    /// # Ok(())
    /// # }
    /// ```
    pub async fn storage(
        &self,
        from: Address,
        slot: B256,
        block: Option<BlockId>,
    ) -> Result<String> {
        Ok(format!(
            "{:?}",
            B256::from(
                self.provider
                    .get_storage_at(from, slot.into(), block.unwrap_or(BlockId::latest()))
                    .await?
            )
        ))
    }

    pub async fn filter_logs(&self, filter: Filter, to_json: bool) -> Result<String> {
        let logs = self.provider.get_logs(&filter).await?;

        let res = if to_json {
            serde_json::to_string(&logs)?
        } else {
            let mut s = vec![];
            for log in logs {
                let pretty = log
                    .pretty()
                    .replacen('\n', "- ", 1) // Remove empty first line
                    .replace('\n', "\n  "); // Indent
                s.push(pretty);
            }
            s.join("\n")
        };
        Ok(res)
    }

    /// Converts a block identifier into a block number.
    ///
    /// If the block identifier is a block number, then this function returns the block number. If
    /// the block identifier is a block hash, then this function returns the block number of
    /// that block hash. If the block identifier is `None`, then this function returns `None`.
    ///
    /// # Example
    ///
    /// ```
    /// use alloy_primitives::fixed_bytes;
    /// use alloy_provider::{network::AnyNetwork, ProviderBuilder, RootProvider};
    /// use alloy_rpc_types::{BlockId, BlockNumberOrTag};
    /// use cast::Cast;
    /// use std::{convert::TryFrom, str::FromStr};
    ///
    /// # async fn foo() -> eyre::Result<()> {
    /// let provider =
    ///     ProviderBuilder::<_, _, AnyNetwork>::default().on_builtin("http://localhost:8545").await?;
    /// let cast = Cast::new(provider);
    ///
    /// let block_number = cast.convert_block_number(Some(BlockId::number(5))).await?;
    /// assert_eq!(block_number, Some(BlockNumberOrTag::Number(5)));
    ///
    /// let block_number = cast
    ///     .convert_block_number(Some(BlockId::hash(fixed_bytes!(
    ///         "0000000000000000000000000000000000000000000000000000000000001234"
    ///     ))))
    ///     .await?;
    /// assert_eq!(block_number, Some(BlockNumberOrTag::Number(4660)));
    ///
    /// let block_number = cast.convert_block_number(None).await?;
    /// assert_eq!(block_number, None);
    /// # Ok(())
    /// # }
    /// ```
    pub async fn convert_block_number(
        &self,
        block: Option<BlockId>,
    ) -> Result<Option<BlockNumberOrTag>, eyre::Error> {
        match block {
            Some(block) => match block {
                BlockId::Number(block_number) => Ok(Some(block_number)),
                BlockId::Hash(hash) => {
                    let block = self.provider.get_block_by_hash(hash.block_hash, false).await?;
                    Ok(block.map(|block| block.header.number.unwrap()).map(BlockNumberOrTag::from))
                }
            },
            None => Ok(None),
        }
    }

    /// Sets up a subscription to the given filter and writes the logs to the given output.
    ///
    /// # Example
    ///
    /// ```
    /// use alloy_primitives::Address;
    /// use alloy_provider::{network::AnyNetwork, ProviderBuilder, RootProvider};
    /// use alloy_rpc_types::Filter;
    /// use alloy_transport::BoxTransport;
    /// use cast::Cast;
    /// use foundry_common::provider::alloy::get_http_provider as get_ws_provider;
    /// use std::{io, str::FromStr};
    ///
    /// # async fn foo() -> eyre::Result<()> {
    /// let provider =
    ///     ProviderBuilder::<_, _, AnyNetwork>::default().on_builtin("wss://localhost:8545").await?;
    /// let cast = Cast::new(provider);
    ///
    /// let filter =
    ///     Filter::new().address(Address::from_str("0x00000000006c3852cbEf3e08E8dF289169EdE581")?);
    /// let mut output = io::stdout();
    /// cast.subscribe(filter, &mut output, false).await?;
    /// # Ok(())
    /// # }
    /// ```
    pub async fn subscribe(
        &self,
        filter: Filter,
        output: &mut dyn io::Write,
        to_json: bool,
    ) -> Result<()> {
        // Initialize the subscription stream for logs
        let mut subscription = self.provider.subscribe_logs(&filter).await?.into_stream();

        // Check if a to_block is specified, if so, subscribe to blocks
        let mut block_subscription = if filter.get_to_block().is_some() {
            Some(self.provider.subscribe_blocks().await?.into_stream())
        } else {
            None
        };

        let to_block_number = filter.get_to_block();

        // If output should be JSON, start with an opening bracket
        if to_json {
            write!(output, "[")?;
        }

        let mut first = true;

        loop {
            tokio::select! {
                // If block subscription is present, listen to it to avoid blocking indefinitely past the desired to_block
                block = if let Some(bs) = &mut block_subscription {
                    Either::Left(bs.next().fuse())
                } else {
                    Either::Right(futures::future::pending())
                } => {
                    if let (Some(block), Some(to_block)) = (block, to_block_number) {
                        if block.header.number.map_or(false, |bn| bn > to_block) {
                            break;
                        }
                    }
                },
                // Process incoming log
                log = subscription.next() => {
                    if to_json {
                        if !first {
                            write!(output, ",")?;
                        }
                        first = false;
                        let log_str = serde_json::to_string(&log).unwrap();
                        write!(output, "{}", log_str)?;
                    } else {
                        let log_str = log.pretty()
                            .replacen('\n', "- ", 1)  // Remove empty first line
                            .replace('\n', "\n  ");  // Indent
                        writeln!(output, "{}", log_str)?;
                    }
                },
                // Break on cancel signal, to allow for closing JSON bracket
                _ = ctrl_c() => {
                    break;
                },
                else => break,
            }
        }

        // If output was JSON, end with a closing bracket
        if to_json {
            write!(output, "]")?;
        }

        Ok(())
    }

    pub async fn erc20_balance(
        &self,
        token: Address,
        owner: Address,
        block: Option<BlockId>,
    ) -> Result<U256> {
        Ok(IERC20::new(token, &self.provider)
            .balanceOf(owner)
            .block(block.unwrap_or_default())
            .call()
            .await?
            ._0)
    }
}

pub struct InterfaceSource {
    pub name: String,
    pub json_abi: String,
    pub source: String,
}

// Local is a path to the directory containing the ABI files
// In case of etherscan, ABI is fetched from the address on the chain
pub enum AbiPath {
    Local { path: String, name: Option<String> },
    Etherscan { address: Address, chain: Chain, api_key: String },
}

pub struct SimpleCast;

impl SimpleCast {
    /// Returns the maximum value of the given integer type
    ///
    /// # Example
    ///
    /// ```
    /// use alloy_primitives::{I256, U256};
    /// use cast::SimpleCast;
    ///
    /// assert_eq!(SimpleCast::max_int("uint256")?, U256::MAX.to_string());
    /// assert_eq!(SimpleCast::max_int("int256")?, I256::MAX.to_string());
    /// assert_eq!(SimpleCast::max_int("int32")?, i32::MAX.to_string());
    /// # Ok::<(), eyre::Report>(())
    /// ```
    pub fn max_int(s: &str) -> Result<String> {
        Self::max_min_int::<true>(s)
    }

    /// Returns the maximum value of the given integer type
    ///
    /// # Example
    ///
    /// ```
    /// use alloy_primitives::{I256, U256};
    /// use cast::SimpleCast;
    ///
    /// assert_eq!(SimpleCast::min_int("uint256")?, "0");
    /// assert_eq!(SimpleCast::min_int("int256")?, I256::MIN.to_string());
    /// assert_eq!(SimpleCast::min_int("int32")?, i32::MIN.to_string());
    /// # Ok::<(), eyre::Report>(())
    /// ```
    pub fn min_int(s: &str) -> Result<String> {
        Self::max_min_int::<false>(s)
    }

    fn max_min_int<const MAX: bool>(s: &str) -> Result<String> {
        let ty = DynSolType::parse(s).wrap_err("Invalid type, expected `(u)int<bit size>`")?;
        match ty {
            DynSolType::Int(n) => {
                let mask = U256::from(1).wrapping_shl(n - 1);
                let max = (U256::MAX & mask).saturating_sub(U256::from(1));
                if MAX {
                    Ok(max.to_string())
                } else {
                    let min = I256::from_raw(max).wrapping_neg() + I256::MINUS_ONE;
                    Ok(min.to_string())
                }
            }
            DynSolType::Uint(n) => {
                if MAX {
                    let mut max = U256::MAX;
                    if n < 255 {
                        max &= U256::from(1).wrapping_shl(n);
                    }
                    Ok(max.to_string())
                } else {
                    Ok("0".to_string())
                }
            }
            _ => Err(eyre::eyre!("Type is not int/uint: {s}")),
        }
    }

    /// Converts UTF-8 text input to hex
    ///
    /// # Example
    ///
    /// ```
    /// use cast::SimpleCast as Cast;
    ///
    /// assert_eq!(Cast::from_utf8("yo"), "0x796f");
    /// assert_eq!(Cast::from_utf8("Hello, World!"), "0x48656c6c6f2c20576f726c6421");
    /// assert_eq!(Cast::from_utf8("TurboDappTools"), "0x547572626f44617070546f6f6c73");
    /// # Ok::<_, eyre::Report>(())
    /// ```
    pub fn from_utf8(s: &str) -> String {
        hex::encode_prefixed(s)
    }

    /// Converts hex data into text data
    ///
    /// # Example
    ///
    /// ```
    /// use cast::SimpleCast as Cast;
    ///
    /// assert_eq!(Cast::to_ascii("0x796f")?, "yo");
    /// assert_eq!(Cast::to_ascii("48656c6c6f2c20576f726c6421")?, "Hello, World!");
    /// assert_eq!(Cast::to_ascii("0x547572626f44617070546f6f6c73")?, "TurboDappTools");
    /// # Ok::<_, eyre::Report>(())
    /// ```
    pub fn to_ascii(hex: &str) -> Result<String> {
        let bytes = hex::decode(hex)?;
        if !bytes.iter().all(u8::is_ascii) {
            return Err(eyre::eyre!("Invalid ASCII bytes"))
        }
        Ok(String::from_utf8(bytes).unwrap())
    }

    /// Converts fixed point number into specified number of decimals
    /// ```
    /// use alloy_primitives::U256;
    /// use cast::SimpleCast as Cast;
    ///
    /// assert_eq!(Cast::from_fixed_point("10", "0")?, "10");
    /// assert_eq!(Cast::from_fixed_point("1.0", "1")?, "10");
    /// assert_eq!(Cast::from_fixed_point("0.10", "2")?, "10");
    /// assert_eq!(Cast::from_fixed_point("0.010", "3")?, "10");
    /// # Ok::<_, eyre::Report>(())
    /// ```
    pub fn from_fixed_point(value: &str, decimals: &str) -> Result<String> {
        // TODO: https://github.com/alloy-rs/core/pull/461
        let units: Unit = if let Ok(x) = decimals.parse() {
            Unit::new(x).ok_or_else(|| eyre::eyre!("invalid unit"))?
        } else {
            decimals.parse()?
        };
        let n = ParseUnits::parse_units(value, units)?;
        Ok(n.to_string())
    }

    /// Converts integers with specified decimals into fixed point numbers
    ///
    /// # Example
    ///
    /// ```
    /// use alloy_primitives::U256;
    /// use cast::SimpleCast as Cast;
    ///
    /// assert_eq!(Cast::to_fixed_point("10", "0")?, "10.");
    /// assert_eq!(Cast::to_fixed_point("10", "1")?, "1.0");
    /// assert_eq!(Cast::to_fixed_point("10", "2")?, "0.10");
    /// assert_eq!(Cast::to_fixed_point("10", "3")?, "0.010");
    ///
    /// assert_eq!(Cast::to_fixed_point("-10", "0")?, "-10.");
    /// assert_eq!(Cast::to_fixed_point("-10", "1")?, "-1.0");
    /// assert_eq!(Cast::to_fixed_point("-10", "2")?, "-0.10");
    /// assert_eq!(Cast::to_fixed_point("-10", "3")?, "-0.010");
    /// # Ok::<_, eyre::Report>(())
    /// ```
    pub fn to_fixed_point(value: &str, decimals: &str) -> Result<String> {
        let (sign, mut value, value_len) = {
            let number = NumberWithBase::parse_int(value, None)?;
            let sign = if number.is_nonnegative() { "" } else { "-" };
            let value = format!("{number:#}");
            let value_stripped = value.strip_prefix('-').unwrap_or(&value).to_string();
            let value_len = value_stripped.len();
            (sign, value_stripped, value_len)
        };
        let decimals = NumberWithBase::parse_uint(decimals, None)?.number().to::<usize>();

        let value = if decimals >= value_len {
            // Add "0." and pad with 0s
            format!("0.{value:0>decimals$}")
        } else {
            // Insert decimal at -idx (i.e 1 => decimal idx = -1)
            value.insert(value_len - decimals, '.');
            value
        };

        Ok(format!("{sign}{value}"))
    }

    /// Concatencates hex strings
    ///
    /// # Example
    ///
    /// ```
    /// use cast::SimpleCast as Cast;
    ///
    /// assert_eq!(Cast::concat_hex(["0x00", "0x01"]), "0x0001");
    /// assert_eq!(Cast::concat_hex(["1", "2"]), "0x12");
    /// # Ok::<_, eyre::Report>(())
    /// ```
    pub fn concat_hex<T: AsRef<str>>(values: impl IntoIterator<Item = T>) -> String {
        let mut out = String::new();
        for s in values {
            let s = s.as_ref();
            out.push_str(s.strip_prefix("0x").unwrap_or(s))
        }
        format!("0x{out}")
    }

    /// Converts a number into uint256 hex string with 0x prefix
    ///
    /// # Example
    ///
    /// ```
    /// use cast::SimpleCast as Cast;
    ///
    /// assert_eq!(
    ///     Cast::to_uint256("100")?,
    ///     "0x0000000000000000000000000000000000000000000000000000000000000064"
    /// );
    /// assert_eq!(
    ///     Cast::to_uint256("192038293923")?,
    ///     "0x0000000000000000000000000000000000000000000000000000002cb65fd1a3"
    /// );
    /// assert_eq!(
    ///     Cast::to_uint256(
    ///         "115792089237316195423570985008687907853269984665640564039457584007913129639935"
    ///     )?,
    ///     "0xffffffffffffffffffffffffffffffffffffffffffffffffffffffffffffffff"
    /// );
    /// # Ok::<_, eyre::Report>(())
    /// ```
    pub fn to_uint256(value: &str) -> Result<String> {
        let n = NumberWithBase::parse_uint(value, None)?;
        Ok(format!("{n:#066x}"))
    }

    /// Converts a number into int256 hex string with 0x prefix
    ///
    /// # Example
    ///
    /// ```
    /// use cast::SimpleCast as Cast;
    ///
    /// assert_eq!(
    ///     Cast::to_int256("0")?,
    ///     "0x0000000000000000000000000000000000000000000000000000000000000000"
    /// );
    /// assert_eq!(
    ///     Cast::to_int256("100")?,
    ///     "0x0000000000000000000000000000000000000000000000000000000000000064"
    /// );
    /// assert_eq!(
    ///     Cast::to_int256("-100")?,
    ///     "0xffffffffffffffffffffffffffffffffffffffffffffffffffffffffffffff9c"
    /// );
    /// assert_eq!(
    ///     Cast::to_int256("192038293923")?,
    ///     "0x0000000000000000000000000000000000000000000000000000002cb65fd1a3"
    /// );
    /// assert_eq!(
    ///     Cast::to_int256("-192038293923")?,
    ///     "0xffffffffffffffffffffffffffffffffffffffffffffffffffffffd349a02e5d"
    /// );
    /// assert_eq!(
    ///     Cast::to_int256(
    ///         "57896044618658097711785492504343953926634992332820282019728792003956564819967"
    ///     )?,
    ///     "0x7fffffffffffffffffffffffffffffffffffffffffffffffffffffffffffffff"
    /// );
    /// assert_eq!(
    ///     Cast::to_int256(
    ///         "-57896044618658097711785492504343953926634992332820282019728792003956564819968"
    ///     )?,
    ///     "0x8000000000000000000000000000000000000000000000000000000000000000"
    /// );
    /// # Ok::<_, eyre::Report>(())
    /// ```
    pub fn to_int256(value: &str) -> Result<String> {
        let n = NumberWithBase::parse_int(value, None)?;
        Ok(format!("{n:#066x}"))
    }

    /// Converts an eth amount into a specified unit
    ///
    /// # Example
    ///
    /// ```
    /// use cast::SimpleCast as Cast;
    ///
    /// assert_eq!(Cast::to_unit("1 wei", "wei")?, "1");
    /// assert_eq!(Cast::to_unit("1", "wei")?, "1");
    /// assert_eq!(Cast::to_unit("1ether", "wei")?, "1000000000000000000");
    /// # Ok::<_, eyre::Report>(())
    /// ```
    pub fn to_unit(value: &str, unit: &str) -> Result<String> {
        let value = DynSolType::coerce_str(&DynSolType::Uint(256), value)?
            .as_uint()
            .wrap_err("Could not convert to uint")?
            .0;
        let unit = unit.parse().wrap_err("could not parse units")?;
        let mut formatted = ParseUnits::U256(value).format_units(unit);

        // Trim empty fractional part.
        if let Some(dot) = formatted.find('.') {
            let fractional = &formatted[dot + 1..];
            if fractional.chars().all(|c: char| c == '0') {
                formatted = formatted[..dot].to_string();
            }
        }

        Ok(formatted)
    }

    /// Converts wei into an eth amount
    ///
    /// # Example
    ///
    /// ```
    /// use cast::SimpleCast as Cast;
    ///
    /// assert_eq!(Cast::from_wei("1", "gwei")?, "0.000000001");
    /// assert_eq!(Cast::from_wei("12340000005", "gwei")?, "12.340000005");
    /// assert_eq!(Cast::from_wei("10", "ether")?, "0.000000000000000010");
    /// assert_eq!(Cast::from_wei("100", "eth")?, "0.000000000000000100");
    /// assert_eq!(Cast::from_wei("17", "ether")?, "0.000000000000000017");
    /// # Ok::<_, eyre::Report>(())
    /// ```
    pub fn from_wei(value: &str, unit: &str) -> Result<String> {
        let value = NumberWithBase::parse_int(value, None)?.number();
        Ok(ParseUnits::U256(value).format_units(unit.parse()?))
    }

    /// Converts an eth amount into wei
    ///
    /// # Example
    ///
    /// ```
    /// use cast::SimpleCast as Cast;
    ///
    /// assert_eq!(Cast::to_wei("100", "gwei")?, "100000000000");
    /// assert_eq!(Cast::to_wei("100", "eth")?, "100000000000000000000");
    /// assert_eq!(Cast::to_wei("1000", "ether")?, "1000000000000000000000");
    /// # Ok::<_, eyre::Report>(())
    /// ```
    pub fn to_wei(value: &str, unit: &str) -> Result<String> {
        let unit = unit.parse().wrap_err("could not parse units")?;
        Ok(ParseUnits::parse_units(value, unit)?.to_string())
    }

    /// Decodes rlp encoded list with hex data
    ///
    /// # Example
    ///
    /// ```
    /// use cast::SimpleCast as Cast;
    ///
    /// assert_eq!(Cast::from_rlp("0xc0").unwrap(), "[]");
    /// assert_eq!(Cast::from_rlp("0x0f").unwrap(), "\"0x0f\"");
    /// assert_eq!(Cast::from_rlp("0x33").unwrap(), "\"0x33\"");
    /// assert_eq!(Cast::from_rlp("0xc161").unwrap(), "[\"0x61\"]");
    /// assert_eq!(Cast::from_rlp("0xc26162").unwrap(), "[\"0x61\",\"0x62\"]");
    /// # Ok::<_, eyre::Report>(())
    /// ```
    pub fn from_rlp(value: impl AsRef<str>) -> Result<String> {
        let bytes = hex::decode(value.as_ref()).wrap_err("Could not decode hex")?;
        let item = Item::decode(&mut &bytes[..]).wrap_err("Could not decode rlp")?;
        Ok(item.to_string())
    }

    /// Encodes hex data or list of hex data to hexadecimal rlp
    ///
    /// # Example
    ///
    /// ```
    /// use cast::SimpleCast as Cast;
    ///
    /// assert_eq!(Cast::to_rlp("[]").unwrap(), "0xc0".to_string());
    /// assert_eq!(Cast::to_rlp("0x22").unwrap(), "0x22".to_string());
    /// assert_eq!(Cast::to_rlp("[\"0x61\"]",).unwrap(), "0xc161".to_string());
    /// assert_eq!(Cast::to_rlp("[\"0xf1\",\"f2\"]").unwrap(), "0xc481f181f2".to_string());
    /// # Ok::<_, eyre::Report>(())
    /// ```
    pub fn to_rlp(value: &str) -> Result<String> {
        let val = serde_json::from_str(value)
            .unwrap_or_else(|_| serde_json::Value::String(value.to_string()));
        let item = Item::value_to_item(&val)?;
        Ok(format!("0x{}", hex::encode(alloy_rlp::encode(item))))
    }

    /// Converts a number of one base to another
    ///
    /// # Example
    ///
    /// ```
    /// use alloy_primitives::I256;
    /// use cast::SimpleCast as Cast;
    ///
    /// assert_eq!(Cast::to_base("100", Some("10"), "16")?, "0x64");
    /// assert_eq!(Cast::to_base("100", Some("10"), "oct")?, "0o144");
    /// assert_eq!(Cast::to_base("100", Some("10"), "binary")?, "0b1100100");
    ///
    /// assert_eq!(Cast::to_base("0xffffffffffffffff", None, "10")?, u64::MAX.to_string());
    /// assert_eq!(
    ///     Cast::to_base("0xffffffffffffffffffffffffffffffff", None, "dec")?,
    ///     u128::MAX.to_string()
    /// );
    /// // U256::MAX overflows as internally it is being parsed as I256
    /// assert_eq!(
    ///     Cast::to_base(
    ///         "0x7fffffffffffffffffffffffffffffffffffffffffffffffffffffffffffffff",
    ///         None,
    ///         "decimal"
    ///     )?,
    ///     I256::MAX.to_string()
    /// );
    /// # Ok::<_, eyre::Report>(())
    /// ```
    pub fn to_base(value: &str, base_in: Option<&str>, base_out: &str) -> Result<String> {
        let base_in = Base::unwrap_or_detect(base_in, value)?;
        let base_out: Base = base_out.parse()?;
        if base_in == base_out {
            return Ok(value.to_string())
        }

        let mut n = NumberWithBase::parse_int(value, Some(&base_in.to_string()))?;
        n.set_base(base_out);

        // Use Debug fmt
        Ok(format!("{n:#?}"))
    }

    /// Converts hexdata into bytes32 value
    ///
    /// # Example
    ///
    /// ```
    /// use cast::SimpleCast as Cast;
    ///
    /// let bytes = Cast::to_bytes32("1234")?;
    /// assert_eq!(bytes, "0x1234000000000000000000000000000000000000000000000000000000000000");
    ///
    /// let bytes = Cast::to_bytes32("0x1234")?;
    /// assert_eq!(bytes, "0x1234000000000000000000000000000000000000000000000000000000000000");
    ///
    /// let err = Cast::to_bytes32("0x123400000000000000000000000000000000000000000000000000000000000011").unwrap_err();
    /// assert_eq!(err.to_string(), "string >32 bytes");
    /// # Ok::<_, eyre::Report>(())
    pub fn to_bytes32(s: &str) -> Result<String> {
        let s = strip_0x(s);
        if s.len() > 64 {
            eyre::bail!("string >32 bytes");
        }

        let padded = format!("{s:0<64}");
        Ok(padded.parse::<B256>()?.to_string())
    }

    /// Encodes string into bytes32 value
    pub fn format_bytes32_string(s: &str) -> Result<String> {
        let str_bytes: &[u8] = s.as_bytes();
        eyre::ensure!(str_bytes.len() <= 32, "bytes32 strings must not exceed 32 bytes in length");

        let mut bytes32: [u8; 32] = [0u8; 32];
        bytes32[..str_bytes.len()].copy_from_slice(str_bytes);
        Ok(hex::encode_prefixed(bytes32))
    }

    /// Decodes string from bytes32 value
    pub fn parse_bytes32_string(s: &str) -> Result<String> {
        let bytes = hex::decode(s)?;
        eyre::ensure!(bytes.len() == 32, "expected 32 byte hex-string");
        let len = bytes.iter().take_while(|x| **x != 0).count();
        Ok(std::str::from_utf8(&bytes[..len])?.into())
    }

    /// Decodes checksummed address from bytes32 value
    pub fn parse_bytes32_address(s: &str) -> Result<String> {
        let s = strip_0x(s);
        if s.len() != 64 {
            eyre::bail!("expected 64 byte hex-string, got {s}");
        }

        let s = if let Some(stripped) = s.strip_prefix("000000000000000000000000") {
            stripped
        } else {
            return Err(eyre::eyre!("Not convertible to address, there are non-zero bytes"))
        };

        let lowercase_address_string = format!("0x{s}");
        let lowercase_address = Address::from_str(&lowercase_address_string)?;

        Ok(lowercase_address.to_checksum(None))
    }

    /// Decodes abi-encoded hex input or output
    ///
    /// When `input=true`, `calldata` string MUST not be prefixed with function selector
    ///
    /// # Example
    ///
    /// ```
    /// use cast::SimpleCast as Cast;
    /// use hex;
    ///
    ///     // Passing `input = false` will decode the data as the output type.
    ///     // The input data types and the full function sig are ignored, i.e.
    ///     // you could also pass `balanceOf()(uint256)` and it'd still work.
    ///     let data = "0x0000000000000000000000000000000000000000000000000000000000000001";
    ///     let sig = "balanceOf(address, uint256)(uint256)";
    ///     let decoded = Cast::abi_decode(sig, data, false)?[0].as_uint().unwrap().0.to_string();
    ///     assert_eq!(decoded, "1");
    ///
    ///     // Passing `input = true` will decode the data with the input function signature.
    ///     // We exclude the "prefixed" function selector from the data field (the first 4 bytes).
    ///     let data = "0x0000000000000000000000008dbd1b711dc621e1404633da156fcc779e1c6f3e000000000000000000000000d9f3c9cc99548bf3b44a43e0a2d07399eb918adc000000000000000000000000000000000000000000000000000000000000002a000000000000000000000000000000000000000000000000000000000000000100000000000000000000000000000000000000000000000000000000000000a00000000000000000000000000000000000000000000000000000000000000000";
    ///     let sig = "safeTransferFrom(address, address, uint256, uint256, bytes)";
    ///     let decoded = Cast::abi_decode(sig, data, true)?;
    ///     let decoded = [
    ///         decoded[0].as_address().unwrap().to_string().to_lowercase(),
    ///         decoded[1].as_address().unwrap().to_string().to_lowercase(),
    ///         decoded[2].as_uint().unwrap().0.to_string(),
    ///         decoded[3].as_uint().unwrap().0.to_string(),
    ///         hex::encode(decoded[4].as_bytes().unwrap())    
    ///     ]
    ///     .into_iter()
    ///     .collect::<Vec<_>>();
    ///
    ///     assert_eq!(
    ///         decoded,
    ///         vec!["0x8dbd1b711dc621e1404633da156fcc779e1c6f3e", "0xd9f3c9cc99548bf3b44a43e0a2d07399eb918adc", "42", "1", ""]
    ///     );
    /// # Ok::<_, eyre::Report>(())
    /// ```
    pub fn abi_decode(sig: &str, calldata: &str, input: bool) -> Result<Vec<DynSolValue>> {
        foundry_common::abi::abi_decode_calldata(sig, calldata, input, false)
    }

    /// Decodes calldata-encoded hex input or output
    ///
    /// Similar to `abi_decode`, but `calldata` string MUST be prefixed with function selector
    ///
    /// # Example
    ///
    /// ```
    /// use cast::SimpleCast as Cast;
    ///
    /// // Passing `input = false` will decode the data as the output type.
    /// // The input data types and the full function sig are ignored, i.e.
    /// // you could also pass `balanceOf()(uint256)` and it'd still work.
    /// let data = "0x0000000000000000000000000000000000000000000000000000000000000001";
    /// let sig = "balanceOf(address, uint256)(uint256)";
    /// let decoded = Cast::calldata_decode(sig, data, false)?[0].as_uint().unwrap().0.to_string();
    /// assert_eq!(decoded, "1");
    ///
    ///     // Passing `input = true` will decode the data with the input function signature.
    ///     let data = "0xf242432a0000000000000000000000008dbd1b711dc621e1404633da156fcc779e1c6f3e000000000000000000000000d9f3c9cc99548bf3b44a43e0a2d07399eb918adc000000000000000000000000000000000000000000000000000000000000002a000000000000000000000000000000000000000000000000000000000000000100000000000000000000000000000000000000000000000000000000000000a00000000000000000000000000000000000000000000000000000000000000000";
    ///     let sig = "safeTransferFrom(address, address, uint256, uint256, bytes)";
    ///     let decoded = Cast::calldata_decode(sig, data, true)?;
    ///     let decoded = [
    ///         decoded[0].as_address().unwrap().to_string().to_lowercase(),
    ///         decoded[1].as_address().unwrap().to_string().to_lowercase(),
    ///         decoded[2].as_uint().unwrap().0.to_string(),
    ///         decoded[3].as_uint().unwrap().0.to_string(),
    ///         hex::encode(decoded[4].as_bytes().unwrap()),
    ///    ]
    ///    .into_iter()
    ///    .collect::<Vec<_>>();
    ///     assert_eq!(
    ///         decoded,
    ///         vec!["0x8dbd1b711dc621e1404633da156fcc779e1c6f3e", "0xd9f3c9cc99548bf3b44a43e0a2d07399eb918adc", "42", "1", ""]
    ///     );
    /// # Ok::<_, eyre::Report>(())
    /// ```
    pub fn calldata_decode(sig: &str, calldata: &str, input: bool) -> Result<Vec<DynSolValue>> {
        foundry_common::abi::abi_decode_calldata(sig, calldata, input, true)
    }

    /// Performs ABI encoding based off of the function signature. Does not include
    /// the function selector in the result.
    ///
    /// # Example
    ///
    /// ```
    /// use cast::SimpleCast as Cast;
    ///
    /// assert_eq!(
    ///     "0x0000000000000000000000000000000000000000000000000000000000000001",
    ///     Cast::abi_encode("f(uint a)", &["1"]).unwrap().as_str()
    /// );
    /// assert_eq!(
    ///     "0x0000000000000000000000000000000000000000000000000000000000000001",
    ///     Cast::abi_encode("constructor(uint a)", &["1"]).unwrap().as_str()
    /// );
    /// # Ok::<_, eyre::Report>(())
    /// ```
    pub fn abi_encode(sig: &str, args: &[impl AsRef<str>]) -> Result<String> {
        let func = get_func(sig)?;
        let calldata = match encode_function_args(&func, args) {
            Ok(res) => hex::encode(res),
            Err(e) => eyre::bail!("Could not ABI encode the function and arguments. Did you pass in the right types?\nError\n{}", e),
        };
        let encoded = &calldata[8..];
        Ok(format!("0x{encoded}"))
    }

    /// Performs packed ABI encoding based off of the function signature or tuple.
    ///
    /// # Examplez
    ///
    /// ```
    /// use cast::SimpleCast as Cast;
    ///
    /// assert_eq!(
    ///     "0x0000000000000000000000000000000000000000000000000000000000000064000000000000000000000000000000000000000000000000000000000000012c00000000000000c8",
    ///     Cast::abi_encode_packed("(uint128[] a, uint64 b)", &["[100, 300]", "200"]).unwrap().as_str()
    /// );
    ///
    /// assert_eq!(
    ///     "0x8dbd1b711dc621e1404633da156fcc779e1c6f3e68656c6c6f20776f726c64",
    ///     Cast::abi_encode_packed("foo(address a, string b)", &["0x8dbd1b711dc621e1404633da156fcc779e1c6f3e", "hello world"]).unwrap().as_str()
    /// );
    /// # Ok::<_, eyre::Report>(())
    /// ```
    pub fn abi_encode_packed(sig: &str, args: &[impl AsRef<str>]) -> Result<String> {
        // If the signature is a tuple, we need to prefix it to make it a function
        let sig =
            if sig.trim_start().starts_with('(') { format!("foo{sig}") } else { sig.to_string() };

        let func = get_func(sig.as_str())?;
        let encoded = match encode_function_args_packed(&func, args) {
            Ok(res) => hex::encode(res),
            Err(e) => eyre::bail!("Could not ABI encode the function and arguments. Did you pass in the right types?\nError\n{}", e),
        };
        Ok(format!("0x{encoded}"))
    }

    /// Performs ABI encoding to produce the hexadecimal calldata with the given arguments.
    ///
    /// # Example
    ///
    /// ```
    /// use cast::SimpleCast as Cast;
    ///
    /// assert_eq!(
    ///     "0xb3de648b0000000000000000000000000000000000000000000000000000000000000001",
    ///     Cast::calldata_encode("f(uint256 a)", &["1"]).unwrap().as_str()
    /// );
    /// # Ok::<_, eyre::Report>(())
    /// ```
    pub fn calldata_encode(sig: impl AsRef<str>, args: &[impl AsRef<str>]) -> Result<String> {
        let func = get_func(sig.as_ref())?;
        let calldata = encode_function_args(&func, args)?;
        Ok(hex::encode_prefixed(calldata))
    }

    /// Generates an interface in solidity from either a local file ABI or a verified contract on
    /// Etherscan. It returns a vector of [`InterfaceSource`] structs that contain the source of the
    /// interface and their name.
    ///
    /// Note: This removes the constructor from the ABI before generating the interface.
    ///
    /// ```no_run
    /// use cast::{AbiPath, SimpleCast as Cast};
    /// # async fn foo() -> eyre::Result<()> {
    /// let path =
    ///     AbiPath::Local { path: "utils/testdata/interfaceTestABI.json".to_owned(), name: None };
    /// let interfaces = Cast::generate_interface(path).await?;
    /// println!("interface {} {{\n {}\n}}", interfaces[0].name, interfaces[0].source);
    /// # Ok(())
    /// # }
    /// ```
    pub async fn generate_interface(address_or_path: AbiPath) -> Result<Vec<InterfaceSource>> {
        let (mut contract_abis, contract_names) = match address_or_path {
            AbiPath::Local { path, name } => {
                let file = std::fs::read_to_string(&path).wrap_err("unable to read abi file")?;
                let obj: ContractObject = serde_json::from_str(&file)?;
                let abi =
                    obj.abi.ok_or_else(|| eyre::eyre!("could not find ABI in file {path}"))?;
                (vec![abi], vec![name.unwrap_or_else(|| "Interface".to_owned())])
            }
            AbiPath::Etherscan { address, chain, api_key } => {
                let client = Client::new(chain, api_key)?;
                let source = client.contract_source_code(address).await?;
                let names = source
                    .items
                    .iter()
                    .map(|item| item.contract_name.clone())
                    .collect::<Vec<String>>();

                let abis = source.abis()?;

                (abis, names)
            }
        };
        contract_abis
            .iter_mut()
            .zip(contract_names)
            .map(|(contract_abi, name)| {
                // need to filter out the constructor
                contract_abi.constructor.take();

                let source = foundry_cli::utils::abi_to_solidity(contract_abi, &name)?;
                Ok(InterfaceSource {
                    name,
                    json_abi: serde_json::to_string_pretty(contract_abi)?,
                    source,
                })
            })
            .collect::<Result<Vec<InterfaceSource>>>()
    }

    /// Prints the slot number for the specified mapping type and input data.
    ///
    /// For value types `v`, slot number of `v` is `keccak256(concat(h(v), p))` where `h` is the
    /// padding function for `v`'s type, and `p` is slot number of the mapping.
    ///
    /// See [the Solidity documentation](https://docs.soliditylang.org/en/latest/internals/layout_in_storage.html#mappings-and-dynamic-arrays)
    /// for more details.
    ///
    /// # Example
    ///
    /// ```
    /// # use cast::SimpleCast as Cast;
    ///
    /// // Value types.
    /// assert_eq!(
    ///     Cast::index("address", "0xD0074F4E6490ae3f888d1d4f7E3E43326bD3f0f5", "2").unwrap().as_str(),
    ///     "0x9525a448a9000053a4d151336329d6563b7e80b24f8e628e95527f218e8ab5fb"
    /// );
    /// assert_eq!(
    ///     Cast::index("uint256", "42", "6").unwrap().as_str(),
    ///     "0xfc808b0f31a1e6b9cf25ff6289feae9b51017b392cc8e25620a94a38dcdafcc1"
    /// );
    ///
    /// // Strings and byte arrays.
    /// assert_eq!(
    ///     Cast::index("string", "hello", "1").unwrap().as_str(),
    ///     "0x8404bb4d805e9ca2bd5dd5c43a107e935c8ec393caa7851b353b3192cd5379ae"
    /// );
    /// # Ok::<_, eyre::Report>(())
    /// ```
    pub fn index(from_type: &str, from_value: &str, slot_number: &str) -> Result<String> {
        let mut hasher = Keccak256::new();

        let v_ty = DynSolType::parse(from_type).wrap_err("Could not parse type")?;
        let v = v_ty.coerce_str(from_value).wrap_err("Could not parse value")?;
        match v_ty {
            // For value types, `h` pads the value to 32 bytes in the same way as when storing the
            // value in memory.
            DynSolType::Bool |
            DynSolType::Int(_) |
            DynSolType::Uint(_) |
            DynSolType::FixedBytes(_) |
            DynSolType::Address |
            DynSolType::Function => hasher.update(v.as_word().unwrap()),

            // For strings and byte arrays, `h(k)` is just the unpadded data.
            DynSolType::String | DynSolType::Bytes => hasher.update(v.as_packed_seq().unwrap()),

            DynSolType::Array(..) |
            DynSolType::FixedArray(..) |
            DynSolType::Tuple(..) |
            DynSolType::CustomStruct { .. } => {
                eyre::bail!("Type `{v_ty}` is not supported as a mapping key")
            }
        }

        let p = DynSolType::Uint(256)
            .coerce_str(slot_number)
            .wrap_err("Could not parse slot number")?;
        let p = p.as_word().unwrap();
        hasher.update(p);

        let location = hasher.finalize();
        Ok(location.to_string())
    }

    /// Keccak-256 hashes arbitrary data
    ///
    /// # Example
    ///
    /// ```
    /// use cast::SimpleCast as Cast;
    ///
    /// assert_eq!(
    ///     Cast::keccak("foo")?,
    ///     "0x41b1a0649752af1b28b3dc29a1556eee781e4a4c3a1f7f53f90fa834de098c4d"
    /// );
    /// assert_eq!(
    ///     Cast::keccak("123abc")?,
    ///     "0xb1f1c74a1ba56f07a892ea1110a39349d40f66ca01d245e704621033cb7046a4"
    /// );
    /// assert_eq!(
    ///     Cast::keccak("0x12")?,
    ///     "0x5fa2358263196dbbf23d1ca7a509451f7a2f64c15837bfbb81298b1e3e24e4fa"
    /// );
    /// assert_eq!(
    ///     Cast::keccak("12")?,
    ///     "0x7f8b6b088b6d74c2852fc86c796dca07b44eed6fb3daf5e6b59f7c364db14528"
    /// );
    /// # Ok::<_, eyre::Report>(())
    /// ```
    pub fn keccak(data: &str) -> Result<String> {
        // Hex-decode if data starts with 0x.
        let hash =
            if data.starts_with("0x") { keccak256(hex::decode(data)?) } else { keccak256(data) };
        Ok(hash.to_string())
    }

    /// Performs the left shift operation (<<) on a number
    ///
    /// # Example
    ///
    /// ```
    /// use cast::SimpleCast as Cast;
    ///
    /// assert_eq!(Cast::left_shift("16", "10", Some("10"), "hex")?, "0x4000");
    /// assert_eq!(Cast::left_shift("255", "16", Some("dec"), "hex")?, "0xff0000");
    /// assert_eq!(Cast::left_shift("0xff", "16", None, "hex")?, "0xff0000");
    /// # Ok::<_, eyre::Report>(())
    /// ```
    pub fn left_shift(
        value: &str,
        bits: &str,
        base_in: Option<&str>,
        base_out: &str,
    ) -> Result<String> {
        let base_out: Base = base_out.parse()?;
        let value = NumberWithBase::parse_uint(value, base_in)?;
        let bits = NumberWithBase::parse_uint(bits, None)?;

        let res = value.number() << bits.number();

        Ok(res.to_base(base_out, true)?)
    }

    /// Performs the right shift operation (>>) on a number
    ///
    /// # Example
    ///
    /// ```
    /// use cast::SimpleCast as Cast;
    ///
    /// assert_eq!(Cast::right_shift("0x4000", "10", None, "dec")?, "16");
    /// assert_eq!(Cast::right_shift("16711680", "16", Some("10"), "hex")?, "0xff");
    /// assert_eq!(Cast::right_shift("0xff0000", "16", None, "hex")?, "0xff");
    /// # Ok::<(), eyre::Report>(())
    /// ```
    pub fn right_shift(
        value: &str,
        bits: &str,
        base_in: Option<&str>,
        base_out: &str,
    ) -> Result<String> {
        let base_out: Base = base_out.parse()?;
        let value = NumberWithBase::parse_uint(value, base_in)?;
        let bits = NumberWithBase::parse_uint(bits, None)?;

        let res = value.number().wrapping_shr(bits.number().saturating_to());

        Ok(res.to_base(base_out, true)?)
    }

    /// Fetches source code of verified contracts from etherscan.
    ///
    /// # Example
    ///
    /// ```
    /// # use cast::SimpleCast as Cast;
    /// # use foundry_config::NamedChain;
    /// # async fn foo() -> eyre::Result<()> {
    /// assert_eq!(
    ///     "/*
    ///             - Bytecode Verification performed was compared on second iteration -
    ///             This file is part of the DAO.....",
    ///     Cast::etherscan_source(
    ///         NamedChain::Mainnet.into(),
    ///         "0xBB9bc244D798123fDe783fCc1C72d3Bb8C189413".to_string(),
    ///         "<etherscan_api_key>".to_string()
    ///     )
    ///     .await
    ///     .unwrap()
    ///     .as_str()
    /// );
    /// # Ok(())
    /// # }
    /// ```
    pub async fn etherscan_source(
        chain: Chain,
        contract_address: String,
        etherscan_api_key: String,
    ) -> Result<String> {
        let client = Client::new(chain, etherscan_api_key)?;
        let metadata = client.contract_source_code(contract_address.parse()?).await?;
        Ok(metadata.source_code())
    }

    /// Fetches the source code of verified contracts from etherscan and expands the resulting
    /// files to a directory for easy perusal.
    ///
    /// # Example
    ///
    /// ```
    /// # use cast::SimpleCast as Cast;
    /// # use foundry_config::NamedChain;
    /// # use std::path::PathBuf;
    /// # async fn expand() -> eyre::Result<()> {
    /// Cast::expand_etherscan_source_to_directory(
    ///     NamedChain::Mainnet.into(),
    ///     "0xBB9bc244D798123fDe783fCc1C72d3Bb8C189413".to_string(),
    ///     "<etherscan_api_key>".to_string(),
    ///     PathBuf::from("output_dir"),
    /// )
    /// .await?;
    /// # Ok(())
    /// # }
    /// ```
    pub async fn expand_etherscan_source_to_directory(
        chain: Chain,
        contract_address: String,
        etherscan_api_key: String,
        output_directory: PathBuf,
    ) -> eyre::Result<()> {
        let client = Client::new(chain, etherscan_api_key)?;
        let meta = client.contract_source_code(contract_address.parse()?).await?;
        let source_tree = meta.source_tree();
        source_tree.write_to(&output_directory)?;
        Ok(())
    }

    /// Disassembles hex encoded bytecode into individual / human readable opcodes
    ///
    /// # Example
    ///
    /// ```
    /// use cast::SimpleCast as Cast;
    ///
    /// # async fn foo() -> eyre::Result<()> {
    /// let bytecode = "0x608060405260043610603f57600035";
    /// let opcodes = Cast::disassemble(bytecode)?;
    /// println!("{}", opcodes);
    /// # Ok(())
    /// # }
    /// ```
    pub fn disassemble(bytecode: &str) -> Result<String> {
        format_operations(disassemble_str(bytecode)?)
    }

    /// Gets the selector for a given function signature
    /// Optimizes if the `optimize` parameter is set to a number of leading zeroes
    ///
    /// # Example
    ///
    /// ```
    /// use cast::SimpleCast as Cast;
    ///
    /// assert_eq!(Cast::get_selector("foo(address,uint256)", 0)?.0, String::from("0xbd0d639f"));
    /// # Ok::<(), eyre::Error>(())
    /// ```
    pub fn get_selector(signature: &str, optimize: usize) -> Result<(String, String)> {
        if optimize > 4 {
            eyre::bail!("number of leading zeroes must not be greater than 4");
        }
        if optimize == 0 {
            let selector = get_func(signature)?.selector();
            return Ok((selector.to_string(), String::from(signature)))
        }
        let Some((name, params)) = signature.split_once('(') else {
            eyre::bail!("invalid function signature");
        };

        let num_threads = std::thread::available_parallelism().map_or(1, |n| n.get());
        let found = AtomicBool::new(false);

        let result: Option<(u32, String, String)> =
            (0..num_threads).into_par_iter().find_map_any(|i| {
                let nonce_start = i as u32;
                let nonce_step = num_threads as u32;

                let mut nonce = nonce_start;
                while nonce < u32::MAX && !found.load(Ordering::Relaxed) {
                    let input = format!("{}{}({}", name, nonce, params);
                    let hash = keccak256(input.as_bytes());
                    let selector = &hash[..4];

                    if selector.iter().take_while(|&&byte| byte == 0).count() == optimize {
                        found.store(true, Ordering::Relaxed);
                        return Some((nonce, hex::encode_prefixed(selector), input))
                    }

                    nonce += nonce_step;
                }
                None
            });

        match result {
            Some((_nonce, selector, signature)) => Ok((selector, signature)),
            None => eyre::bail!("No selector found"),
        }
    }

    /// Extracts function selectors and arguments from bytecode
    ///
    /// # Example
    ///
    /// ```
    /// use cast::SimpleCast as Cast;
    ///
    /// let bytecode = "6080604052348015600e575f80fd5b50600436106026575f3560e01c80632125b65b14602a575b5f80fd5b603a6035366004603c565b505050565b005b5f805f60608486031215604d575f80fd5b833563ffffffff81168114605f575f80fd5b925060208401356001600160a01b03811681146079575f80fd5b915060408401356001600160e01b03811681146093575f80fd5b80915050925092509256";
    /// let selectors = Cast::extract_selectors(bytecode)?;
    /// assert_eq!(selectors, vec![("0x2125b65b".to_string(), "uint32,address,uint224".to_string())]);
    /// # Ok::<(), eyre::Report>(())
    /// ```
    pub fn extract_selectors(bytecode: &str) -> Result<Vec<(String, String)>> {
        let code = hex::decode(strip_0x(bytecode))?;
        let s = evmole::function_selectors(&code, 0);

        Ok(s.iter()
            .map(|s| (hex::encode_prefixed(s), evmole::function_arguments(&code, s, 0)))
            .collect())
    }

    /// Decodes a raw EIP2718 transaction payload
    /// Returns details about the typed transaction and ECSDA signature components
    ///
    /// # Example
    ///
    /// ```
    /// use cast::SimpleCast as Cast;
    ///
    /// let tx = "0x02f8f582a86a82058d8459682f008508351050808303fd84948e42f2f4101563bf679975178e880fd87d3efd4e80b884659ac74b00000000000000000000000080f0c1c49891dcfdd40b6e0f960f84e6042bcb6f000000000000000000000000b97ef9ef8734c71904d8002f8b6bc66dd9c48a6e00000000000000000000000000000000000000000000000000000000007ff4e20000000000000000000000000000000000000000000000000000000000000064c001a05d429597befe2835396206781b199122f2e8297327ed4a05483339e7a8b2022aa04c23a7f70fb29dda1b4ee342fb10a625e9b8ddc6a603fb4e170d4f6f37700cb8";
    /// let tx_envelope = Cast::decode_raw_transaction(&tx)?;
    /// # Ok::<(), eyre::Report>(())
    pub fn decode_raw_transaction(tx: &str) -> Result<TxEnvelope> {
        let tx_hex = hex::decode(strip_0x(tx))?;
        let tx = TxEnvelope::decode_2718(&mut tx_hex.as_slice())?;
        Ok(tx)
    }
}

fn strip_0x(s: &str) -> &str {
    s.strip_prefix("0x").unwrap_or(s)
}

#[cfg(test)]
mod tests {
    use super::SimpleCast as Cast;
    use alloy_primitives::hex;

    #[test]
    fn simple_selector() {
        assert_eq!("0xc2985578", Cast::get_selector("foo()", 0).unwrap().0.as_str())
    }

    #[test]
    fn selector_with_arg() {
        assert_eq!("0xbd0d639f", Cast::get_selector("foo(address,uint256)", 0).unwrap().0.as_str())
    }

    #[test]
    fn calldata_uint() {
        assert_eq!(
            "0xb3de648b0000000000000000000000000000000000000000000000000000000000000001",
            Cast::calldata_encode("f(uint256 a)", &["1"]).unwrap().as_str()
        );
    }

    // <https://github.com/foundry-rs/foundry/issues/2681>
    #[test]
    fn calldata_array() {
        assert_eq!(
            "0xcde2baba0000000000000000000000000000000000000000000000000000000000000020000000000000000000000000000000000000000000000000000000000000000100000000000000000000000000000000000000000000000000000000000000200000000000000000000000000000000000000000000000000000000000000000",
            Cast::calldata_encode("propose(string[])", &["[\"\"]"]).unwrap().as_str()
        );
    }

    #[test]
    fn calldata_bool() {
        assert_eq!(
            "0x6fae94120000000000000000000000000000000000000000000000000000000000000000",
            Cast::calldata_encode("bar(bool)", &["false"]).unwrap().as_str()
        );
    }

    #[test]
    fn abi_decode() {
        let data = "0x0000000000000000000000000000000000000000000000000000000000000001";
        let sig = "balanceOf(address, uint256)(uint256)";
        assert_eq!(
            "1",
            Cast::abi_decode(sig, data, false).unwrap()[0].as_uint().unwrap().0.to_string()
        );

        let data = "0x0000000000000000000000008dbd1b711dc621e1404633da156fcc779e1c6f3e000000000000000000000000d9f3c9cc99548bf3b44a43e0a2d07399eb918adc000000000000000000000000000000000000000000000000000000000000002a000000000000000000000000000000000000000000000000000000000000000100000000000000000000000000000000000000000000000000000000000000a00000000000000000000000000000000000000000000000000000000000000000";
        let sig = "safeTransferFrom(address,address,uint256,uint256,bytes)";
        let decoded = Cast::abi_decode(sig, data, true).unwrap();
        let decoded = [
            decoded[0]
                .as_address()
                .unwrap()
                .to_string()
                .strip_prefix("0x")
                .unwrap()
                .to_owned()
                .to_lowercase(),
            decoded[1]
                .as_address()
                .unwrap()
                .to_string()
                .strip_prefix("0x")
                .unwrap()
                .to_owned()
                .to_lowercase(),
            decoded[2].as_uint().unwrap().0.to_string(),
            decoded[3].as_uint().unwrap().0.to_string(),
            hex::encode(decoded[4].as_bytes().unwrap()),
        ]
        .to_vec();
        assert_eq!(
            decoded,
            vec![
                "8dbd1b711dc621e1404633da156fcc779e1c6f3e",
                "d9f3c9cc99548bf3b44a43e0a2d07399eb918adc",
                "42",
                "1",
                ""
            ]
        );
    }

    #[test]
    fn calldata_decode() {
        let data = "0x0000000000000000000000000000000000000000000000000000000000000001";
        let sig = "balanceOf(address, uint256)(uint256)";
        let decoded =
            Cast::calldata_decode(sig, data, false).unwrap()[0].as_uint().unwrap().0.to_string();
        assert_eq!(decoded, "1");

        // Passing `input = true` will decode the data with the input function signature.
        // We exclude the "prefixed" function selector from the data field (the first 4 bytes).
        let data = "0xf242432a0000000000000000000000008dbd1b711dc621e1404633da156fcc779e1c6f3e000000000000000000000000d9f3c9cc99548bf3b44a43e0a2d07399eb918adc000000000000000000000000000000000000000000000000000000000000002a000000000000000000000000000000000000000000000000000000000000000100000000000000000000000000000000000000000000000000000000000000a00000000000000000000000000000000000000000000000000000000000000000";
        let sig = "safeTransferFrom(address, address, uint256, uint256, bytes)";
        let decoded = Cast::calldata_decode(sig, data, true).unwrap();
        let decoded = [
            decoded[0].as_address().unwrap().to_string().to_lowercase(),
            decoded[1].as_address().unwrap().to_string().to_lowercase(),
            decoded[2].as_uint().unwrap().0.to_string(),
            decoded[3].as_uint().unwrap().0.to_string(),
            hex::encode(decoded[4].as_bytes().unwrap()),
        ]
        .into_iter()
        .collect::<Vec<_>>();
        assert_eq!(
            decoded,
            vec![
                "0x8dbd1b711dc621e1404633da156fcc779e1c6f3e",
                "0xd9f3c9cc99548bf3b44a43e0a2d07399eb918adc",
                "42",
                "1",
                ""
            ]
        );
    }

    #[test]
    fn concat_hex() {
        assert_eq!(Cast::concat_hex(["0x00", "0x01"]), "0x0001");
        assert_eq!(Cast::concat_hex(["1", "2"]), "0x12");
    }

    #[test]
    fn from_rlp() {
        let rlp = "0xf8b1a02b5df5f0757397573e8ff34a8b987b21680357de1f6c8d10273aa528a851eaca8080a02838ac1d2d2721ba883169179b48480b2ba4f43d70fcf806956746bd9e83f90380a0e46fff283b0ab96a32a7cc375cecc3ed7b6303a43d64e0a12eceb0bc6bd8754980a01d818c1c414c665a9c9a0e0c0ef1ef87cacb380b8c1f6223cb2a68a4b2d023f5808080a0236e8f61ecde6abfebc6c529441f782f62469d8a2cc47b7aace2c136bd3b1ff08080808080";
        let item = Cast::from_rlp(rlp).unwrap();
        assert_eq!(
            item,
            r#"["0x2b5df5f0757397573e8ff34a8b987b21680357de1f6c8d10273aa528a851eaca","0x","0x","0x2838ac1d2d2721ba883169179b48480b2ba4f43d70fcf806956746bd9e83f903","0x","0xe46fff283b0ab96a32a7cc375cecc3ed7b6303a43d64e0a12eceb0bc6bd87549","0x","0x1d818c1c414c665a9c9a0e0c0ef1ef87cacb380b8c1f6223cb2a68a4b2d023f5","0x","0x","0x","0x236e8f61ecde6abfebc6c529441f782f62469d8a2cc47b7aace2c136bd3b1ff0","0x","0x","0x","0x","0x"]"#
        )
    }
}<|MERGE_RESOLUTION|>--- conflicted
+++ resolved
@@ -120,12 +120,7 @@
         func: Option<&Function>,
         block: Option<BlockId>,
     ) -> Result<String> {
-<<<<<<< HEAD
-        let block = block.unwrap_or(BlockId::latest());
-        let res = self.provider.call(req, block).await?;
-=======
-        let res = self.provider.call(req, block.unwrap_or(BlockId::latest())).await?;
->>>>>>> e01038f3
+        let res = self.provider.call(req, block.unwrap_or_default()).await?;
 
         let mut decoded = vec![];
 
@@ -137,17 +132,9 @@
                     // ensure the address is a contract
                     if res.is_empty() {
                         // check that the recipient is a contract that can be called
-<<<<<<< HEAD
-                        if let Some(addr) = req.to {
-                            if let Ok(code) = self
-                                .provider
-                                .get_code_at(*addr.to().unwrap_or(&Address::ZERO), block)
-                                .await
-=======
                         if let Some(TxKind::Call(addr)) = req.to {
                             if let Ok(code) =
                                 self.provider.get_code_at(addr, block.unwrap_or_default()).await
->>>>>>> e01038f3
                             {
                                 if code.is_empty() {
                                     eyre::bail!("contract {addr:?} does not have any code")
