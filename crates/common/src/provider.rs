//! Commonly used helpers to construct `Provider`s

use crate::{
    runtime_client::{RuntimeClient, RuntimeClientBuilder},
    ALCHEMY_FREE_TIER_CUPS, REQUEST_TIMEOUT,
};
use ethers_core::types::{Chain, U256};
use ethers_middleware::gas_oracle::{GasCategory, GasOracle, Polygon};
use ethers_providers::{is_local_endpoint, Middleware, Provider, DEFAULT_LOCAL_POLL_INTERVAL};
use eyre::{Result, WrapErr};
use reqwest::Url;
use std::{
    path::{Path, PathBuf},
    time::Duration,
};
use url::ParseError;

/// Helper type alias for a retry provider
pub type RetryProvider = Provider<RuntimeClient>;

/// Helper type alias for a rpc url
pub type RpcUrl = String;

/// Constructs a provider with a 100 millisecond interval poll if it's a localhost URL (most likely
/// an anvil or other dev node) and with the default, or 7 second otherwise.
///
/// See [`try_get_http_provider`] for more details.
///
/// # Panics
///
/// Panics if the URL is invalid.
///
/// # Examples
///
/// ```
/// use foundry_common::get_http_provider;
///
/// let retry_provider = get_http_provider("http://localhost:8545");
/// ```
#[inline]
#[track_caller]
pub fn get_http_provider(builder: impl AsRef<str>) -> RetryProvider {
    try_get_http_provider(builder).unwrap()
}

/// Constructs a provider with a 100 millisecond interval poll if it's a localhost URL (most likely
/// an anvil or other dev node) and with the default, or 7 second otherwise.
#[inline]
pub fn try_get_http_provider(builder: impl AsRef<str>) -> Result<RetryProvider> {
    ProviderBuilder::new(builder.as_ref()).build()
}

/// Helper type to construct a `RetryProvider`
#[derive(Debug)]
pub struct ProviderBuilder {
    // Note: this is a result, so we can easily chain builder calls
    url: Result<Url>,
    chain: Chain,
    max_retry: u32,
    timeout_retry: u32,
    initial_backoff: u64,
    timeout: Duration,
    /// available CUPS
    compute_units_per_second: u64,
    /// JWT Secret
    jwt: Option<String>,
    headers: Vec<String>,
}

// === impl ProviderBuilder ===

impl ProviderBuilder {
    /// Creates a new builder instance
    pub fn new(url_str: &str) -> Self {
        // a copy is needed for the next lines to work
        let mut url_str = url_str;

        // invalid url: non-prefixed URL scheme is not allowed, so we prepend the default http
        // prefix
        let storage;
        if url_str.starts_with("localhost:") {
            storage = format!("http://{url_str}");
            url_str = storage.as_str();
        }

        let url = Url::parse(url_str)
            .or_else(|err| match err {
                ParseError::RelativeUrlWithoutBase => {
                    let path = Path::new(url_str);

                    if let Ok(path) = resolve_path(path) {
                        Url::parse(&format!("file://{}", path.display()))
                    } else {
                        Err(err)
                    }
                }
                _ => Err(err),
            })
            .wrap_err_with(|| format!("invalid provider URL: {url_str:?}"));

        Self {
            url,
            chain: Chain::Mainnet,
            max_retry: 100,
            timeout_retry: 5,
            initial_backoff: 100,
            timeout: REQUEST_TIMEOUT,
            // alchemy max cpus <https://github.com/alchemyplatform/alchemy-docs/blob/master/documentation/compute-units.md#rate-limits-cups>
            compute_units_per_second: ALCHEMY_FREE_TIER_CUPS,
            jwt: None,
            headers: vec![],
        }
    }

    /// Enables a request timeout.
    ///
    /// The timeout is applied from when the request starts connecting until the
    /// response body has finished.
    ///
    /// Default is no timeout.
    pub fn timeout(mut self, timeout: Duration) -> Self {
        self.timeout = timeout;
        self
    }

    /// Sets the chain of the node the provider will connect to
    pub fn chain(mut self, chain: impl Into<foundry_config::Chain>) -> Self {
        if let foundry_config::Chain::Named(chain) = chain.into() {
            self.chain = chain;
        }
        self
    }

    /// How often to retry a failed request
    pub fn max_retry(mut self, max_retry: u32) -> Self {
        self.max_retry = max_retry;
        self
    }

    /// How often to retry a failed request due to connection issues
    pub fn timeout_retry(mut self, timeout_retry: u32) -> Self {
        self.timeout_retry = timeout_retry;
        self
    }

    /// The starting backoff delay to use after the first failed request
    pub fn initial_backoff(mut self, initial_backoff: u64) -> Self {
        self.initial_backoff = initial_backoff;
        self
    }

    /// Sets the number of assumed available compute units per second
    ///
    /// See also, <https://github.com/alchemyplatform/alchemy-docs/blob/master/documentation/compute-units.md#rate-limits-cups>
    pub fn compute_units_per_second(mut self, compute_units_per_second: u64) -> Self {
        self.compute_units_per_second = compute_units_per_second;
        self
    }

    /// Sets the number of assumed available compute units per second
    ///
    /// See also, <https://github.com/alchemyplatform/alchemy-docs/blob/master/documentation/compute-units.md#rate-limits-cups>
    pub fn compute_units_per_second_opt(mut self, compute_units_per_second: Option<u64>) -> Self {
        if let Some(cups) = compute_units_per_second {
            self.compute_units_per_second = cups;
        }
        self
    }

    /// Sets aggressive `max_retry` and `initial_backoff` values
    ///
    /// This is only recommend for local dev nodes
    pub fn aggressive(self) -> Self {
        self.max_retry(100).initial_backoff(100)
    }

    /// Sets the JWT secret
    pub fn jwt(mut self, jwt: impl Into<String>) -> Self {
        self.jwt = Some(jwt.into());
        self
    }

    /// Sets http headers
    pub fn headers(mut self, headers: Vec<String>) -> Self {
        self.headers = headers;

        self
    }

    /// Same as [`Self:build()`] but also retrieves the `chainId` in order to derive an appropriate
    /// interval.
    pub async fn connect(self) -> Result<RetryProvider> {
        let mut provider = self.build()?;
        if let Some(blocktime) = provider.get_chainid().await.ok().and_then(|id| {
            Chain::try_from(id).ok().and_then(|chain| chain.average_blocktime_hint())
        }) {
            provider = provider.interval(blocktime / 2);
        }
        Ok(provider)
    }

    /// Constructs the `RetryProvider` taking all configs into account.
    pub fn build(self) -> Result<RetryProvider> {
        let ProviderBuilder {
            url,
            chain,
            max_retry,
            timeout_retry,
            initial_backoff,
            timeout,
            compute_units_per_second,
            jwt,
            headers,
        } = self;
        let url = url?;

<<<<<<< HEAD
        let mut client_builder = RuntimeClientBuilder::new(
            url.clone(),
=======
        let is_local = is_local_endpoint(url.as_str());

        let mut provider = Provider::new(RuntimeClient::new(
            url,
>>>>>>> 3546f163
            max_retry,
            timeout_retry,
            initial_backoff,
            timeout,
            compute_units_per_second,
        )
        .with_headers(headers);

        if let Some(jwt) = jwt {
            client_builder = client_builder.with_jwt(jwt);
        }

        let mut provider = Provider::new(client_builder.build());

        if is_local {
            provider = provider.interval(DEFAULT_LOCAL_POLL_INTERVAL);
        } else if let Some(blocktime) = chain.average_blocktime_hint() {
            provider = provider.interval(blocktime / 2);
        }

        Ok(provider)
    }
}

/// Estimates EIP1559 fees depending on the chain
///
/// Uses custom gas oracles for
///   - polygon
///
/// Fallback is the default [`Provider::estimate_eip1559_fees`] implementation
pub async fn estimate_eip1559_fees<M: Middleware>(
    provider: &M,
    chain: Option<u64>,
) -> Result<(U256, U256)>
where
    M::Error: 'static,
{
    let chain = if let Some(chain) = chain {
        chain
    } else {
        provider.get_chainid().await.wrap_err("Failed to get chain id")?.as_u64()
    };

    if let Ok(chain) = Chain::try_from(chain) {
        // handle chains that deviate from `eth_feeHistory` and have their own oracle
        match chain {
            Chain::Polygon | Chain::PolygonMumbai => {
                let estimator = Polygon::new(chain)?.category(GasCategory::Standard);
                return Ok(estimator.estimate_eip1559_fees().await?)
            }
            _ => {}
        }
    }
    provider.estimate_eip1559_fees(None).await.wrap_err("Failed fetch EIP1559 fees")
}

#[cfg(not(windows))]
fn resolve_path(path: &Path) -> Result<PathBuf, ()> {
    if path.is_absolute() {
        Ok(path.to_path_buf())
    } else {
        std::env::current_dir().map(|d| d.join(path)).map_err(drop)
    }
}

#[cfg(windows)]
fn resolve_path(path: &Path) -> Result<PathBuf, ()> {
    if let Some(s) = path.to_str() {
        if s.starts_with(r"\\.\pipe\") {
            return Ok(path.to_path_buf());
        }
    }
    Err(())
}

#[cfg(test)]
mod tests {
    use super::*;

    #[test]
    fn can_auto_correct_missing_prefix() {
        let builder = ProviderBuilder::new("localhost:8545");
        assert!(builder.url.is_ok());

        let url = builder.url.unwrap();
        assert_eq!(url, Url::parse("http://localhost:8545").unwrap());
    }
}<|MERGE_RESOLUTION|>--- conflicted
+++ resolved
@@ -214,15 +214,8 @@
         } = self;
         let url = url?;
 
-<<<<<<< HEAD
         let mut client_builder = RuntimeClientBuilder::new(
             url.clone(),
-=======
-        let is_local = is_local_endpoint(url.as_str());
-
-        let mut provider = Provider::new(RuntimeClient::new(
-            url,
->>>>>>> 3546f163
             max_retry,
             timeout_retry,
             initial_backoff,
@@ -236,6 +229,8 @@
         }
 
         let mut provider = Provider::new(client_builder.build());
+
+        let is_local = is_local_endpoint(url.as_str());
 
         if is_local {
             provider = provider.interval(DEFAULT_LOCAL_POLL_INTERVAL);
