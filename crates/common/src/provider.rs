//! Commonly used helpers to construct `Provider`s

use crate::{ALCHEMY_FREE_TIER_CUPS, REQUEST_TIMEOUT};
use alloy_primitives::U256;
use alloy_providers::provider::{Provider, TempProvider};
use alloy_transports::{Authorization, BoxTransport, Http, Transport};
use ethers_core::types::Chain;
use ethers_middleware::gas_oracle::{GasCategory, GasOracle, Polygon};
use ethers_providers::{JwtAuth, JwtKey};
use eyre::{Result, WrapErr};
<<<<<<< HEAD
=======
use foundry_config::NamedChain;
>>>>>>> 029a8ba5
use foundry_utils::types::ToAlloy;
use reqwest::{header::HeaderValue, Url};
use std::{
    path::{Path, PathBuf},
    time::Duration,
};
use url::ParseError;

/// Helper type alias for a retry provider
pub type RetryProvider = Provider<BoxTransport>;

/// Helper type alias for a rpc url
pub type RpcUrl = String;

/// Constructs a provider with a 100 millisecond interval poll if it's a localhost URL (most likely
/// an anvil or other dev node) and with the default, or 7 second otherwise.
///
/// See [`try_get_http_provider`] for more details.
///
/// # Panics
///
/// Panics if the URL is invalid.
///
/// # Examples
///
/// ```
/// use foundry_common::get_http_provider;
///
/// let retry_provider = get_http_provider("http://localhost:8545");
/// ```
#[inline]
#[track_caller]
pub fn get_http_provider(builder: impl AsRef<str>) -> RetryProvider {
    try_get_http_provider(builder).unwrap()
}

/// Constructs a provider with a 100 millisecond interval poll if it's a localhost URL (most likely
/// an anvil or other dev node) and with the default, or 7 second otherwise.
#[inline]
pub fn try_get_http_provider(builder: impl AsRef<str>) -> Result<RetryProvider> {
    ProviderBuilder::new(builder.as_ref()).build()
}

/// Helper type to construct a `RetryProvider`
#[derive(Debug)]
pub struct ProviderBuilder {
    // Note: this is a result, so we can easily chain builder calls
    url: Result<Url>,
    chain: NamedChain,
    max_retry: u32,
    timeout_retry: u32,
    initial_backoff: u64,
    timeout: Duration,
    /// available CUPS
    compute_units_per_second: u64,
    /// JWT Secret
    jwt: Option<String>,
    headers: Vec<String>,
}

// === impl ProviderBuilder ===

impl ProviderBuilder {
    /// Creates a new builder instance
    pub fn new(url_str: &str) -> Self {
        // a copy is needed for the next lines to work
        let mut url_str = url_str;

        // invalid url: non-prefixed URL scheme is not allowed, so we prepend the default http
        // prefix
        let storage;
        if url_str.starts_with("localhost:") {
            storage = format!("http://{url_str}");
            url_str = storage.as_str();
        }

        let url = Url::parse(url_str)
            .or_else(|err| match err {
                ParseError::RelativeUrlWithoutBase => {
                    let path = Path::new(url_str);

                    if let Ok(path) = resolve_path(path) {
                        Url::parse(&format!("file://{}", path.display()))
                    } else {
                        Err(err)
                    }
                }
                _ => Err(err),
            })
            .wrap_err_with(|| format!("invalid provider URL: {url_str:?}"));

        Self {
            url,
            chain: NamedChain::Mainnet,
            max_retry: 8,
            timeout_retry: 8,
            initial_backoff: 800,
            timeout: REQUEST_TIMEOUT,
            // alchemy max cpus <https://github.com/alchemyplatform/alchemy-docs/blob/master/documentation/compute-units.md#rate-limits-cups>
            compute_units_per_second: ALCHEMY_FREE_TIER_CUPS,
            jwt: None,
            headers: vec![],
        }
    }

    /// Enables a request timeout.
    ///
    /// The timeout is applied from when the request starts connecting until the
    /// response body has finished.
    ///
    /// Default is no timeout.
    pub fn timeout(mut self, timeout: Duration) -> Self {
        self.timeout = timeout;
        self
    }

    /// Sets the chain of the node the provider will connect to
    pub fn chain(mut self, chain: NamedChain) -> Self {
        self.chain = chain;
        self
    }

    /// How often to retry a failed request
    pub fn max_retry(mut self, max_retry: u32) -> Self {
        self.max_retry = max_retry;
        self
    }

    /// How often to retry a failed request. If `None`, defaults to the already-set value.
    pub fn maybe_max_retry(mut self, max_retry: Option<u32>) -> Self {
        self.max_retry = max_retry.unwrap_or(self.max_retry);
        self
    }

    /// The starting backoff delay to use after the first failed request. If `None`, defaults to
    /// the already-set value.
    pub fn maybe_initial_backoff(mut self, initial_backoff: Option<u64>) -> Self {
        self.initial_backoff = initial_backoff.unwrap_or(self.initial_backoff);
        self
    }

    /// How often to retry a failed request due to connection issues
    pub fn timeout_retry(mut self, timeout_retry: u32) -> Self {
        self.timeout_retry = timeout_retry;
        self
    }

    /// The starting backoff delay to use after the first failed request
    pub fn initial_backoff(mut self, initial_backoff: u64) -> Self {
        self.initial_backoff = initial_backoff;
        self
    }

    /// Sets the number of assumed available compute units per second
    ///
    /// See also, <https://github.com/alchemyplatform/alchemy-docs/blob/master/documentation/compute-units.md#rate-limits-cups>
    pub fn compute_units_per_second(mut self, compute_units_per_second: u64) -> Self {
        self.compute_units_per_second = compute_units_per_second;
        self
    }

    /// Sets the number of assumed available compute units per second
    ///
    /// See also, <https://github.com/alchemyplatform/alchemy-docs/blob/master/documentation/compute-units.md#rate-limits-cups>
    pub fn compute_units_per_second_opt(mut self, compute_units_per_second: Option<u64>) -> Self {
        if let Some(cups) = compute_units_per_second {
            self.compute_units_per_second = cups;
        }
        self
    }

    /// Sets aggressive `max_retry` and `initial_backoff` values
    ///
    /// This is only recommend for local dev nodes
    pub fn aggressive(self) -> Self {
        self.max_retry(100).initial_backoff(100)
    }

    /// Sets the JWT secret
    pub fn jwt(mut self, jwt: impl Into<String>) -> Self {
        self.jwt = Some(jwt.into());
        self
    }

    /// Sets http headers
    pub fn headers(mut self, headers: Vec<String>) -> Self {
        self.headers = headers;

        self
    }

    /// Same as [`Self:build()`] but also retrieves the `chainId` in order to derive an appropriate
    /// interval.
    pub async fn connect(self) -> Result<RetryProvider> {
        let provider = self.build()?;
        // todo: port poll interval hint
        /*if let Some(blocktime) = provider.get_chainid().await.ok().and_then(|id| {
<<<<<<< HEAD
            Chain::try_from(id).ok().and_then(|chain| chain.average_blocktime_hint())
        }) {
            provider = provider.interval(blocktime / 2);
            }*/
=======
                    Chain::try_from(id).ok().and_then(|chain| chain.average_blocktime_hint())
        >>>>>>> c5ce7950 (wip)
                }) {
                    provider = provider.interval(blocktime / 2);
                    }*/
>>>>>>> 029a8ba5
        Ok(provider)
    }

    /// Constructs the `RetryProvider` taking all configs into account.
    pub fn build(self) -> Result<RetryProvider> {
        let ProviderBuilder {
            url,
            chain,
            max_retry,
            timeout_retry,
            initial_backoff,
            timeout,
            compute_units_per_second,
            jwt,
            headers,
        } = self;
        let url = url?;

        // todo: ipc
        // todo: ws
        // todo: port alchemy compute units logic?
        // todo: provider polling interval
        let transport = match url.scheme() {
            "http" | "https" => {
                let mut client_builder = reqwest::Client::builder().timeout(self.timeout);

                if let Some(jwt) = jwt {
                    // todo: wrap err
                    let auth = build_auth(jwt)?;

                    let mut auth_value: HeaderValue = HeaderValue::from_str(&auth.to_string())
                        .expect("Header should be valid string");
                    auth_value.set_sensitive(true);

                    let mut headers = reqwest::header::HeaderMap::new();
                    headers.insert(reqwest::header::AUTHORIZATION, auth_value);

                    client_builder = client_builder.default_headers(headers);
                };

                // todo: wrap err
                let client = client_builder.build()?;

                // todo: retry tower layer
                Http::with_client(client, url).boxed()
            }
            _ => unimplemented!(),
        };

        Ok(Provider::new(transport))
    }
}

/// Estimates EIP1559 fees depending on the chain
///
/// Uses custom gas oracles for
///   - polygon
///
/// Fallback is the default [`Provider::estimate_eip1559_fees`] implementation
pub async fn estimate_eip1559_fees<P: TempProvider>(
    provider: &P,
    chain: Option<u64>,
) -> Result<(U256, U256)> {
    let chain = if let Some(chain) = chain {
        chain
    } else {
        provider
            .get_chain_id()
            .await
            .success()
            .ok_or_else(|| eyre::eyre!("Failed to get chain id"))?
            .to()
    };

    if let Ok(chain) = NamedChain::try_from(chain) {
        // handle chains that deviate from `eth_feeHistory` and have their own oracle
        match chain {
            NamedChain::Polygon | NamedChain::PolygonMumbai => {
                let estimator = Polygon::new(chain)?.category(GasCategory::Standard);
                let (a, b) = estimator.estimate_eip1559_fees().await?;
                return Ok((a.to_alloy(), b.to_alloy()));
            }
            _ => {}
        }
    }
    provider
        .estimate_eip1559_fees(None)
        .await
        .success()
        .ok_or_else(|| eyre::eyre!("Failed fetch EIP1559 fees"))
}

#[cfg(not(windows))]
fn resolve_path(path: &Path) -> Result<PathBuf, ()> {
    if path.is_absolute() {
        Ok(path.to_path_buf())
    } else {
        std::env::current_dir().map(|d| d.join(path)).map_err(drop)
    }
}

#[cfg(windows)]
fn resolve_path(path: &Path) -> Result<PathBuf, ()> {
    if let Some(s) = path.to_str() {
        if s.starts_with(r"\\.\pipe\") {
            return Ok(path.to_path_buf());
        }
    }
    Err(())
}

// todo: docs
fn build_auth(jwt: String) -> eyre::Result<Authorization> {
    // Decode jwt from hex, then generate claims (iat with current timestamp)
    let jwt = hex::decode(jwt)?;
    let secret = JwtKey::from_slice(&jwt).map_err(|err| eyre::eyre!("Invalid JWT: {}", err))?;
    let auth = JwtAuth::new(secret, None, None);
    let token = auth.generate_token()?;

    // Essentially unrolled ethers-rs new_with_auth to accomodate the custom timeout
    let auth = Authorization::Bearer(token);

    Ok(auth)
}

#[cfg(test)]
mod tests {
    use super::*;

    #[test]
    fn can_auto_correct_missing_prefix() {
        let builder = ProviderBuilder::new("localhost:8545");
        assert!(builder.url.is_ok());

        let url = builder.url.unwrap();
        assert_eq!(url, Url::parse("http://localhost:8545").unwrap());
    }
}<|MERGE_RESOLUTION|>--- conflicted
+++ resolved
@@ -8,10 +8,7 @@
 use ethers_middleware::gas_oracle::{GasCategory, GasOracle, Polygon};
 use ethers_providers::{JwtAuth, JwtKey};
 use eyre::{Result, WrapErr};
-<<<<<<< HEAD
-=======
 use foundry_config::NamedChain;
->>>>>>> 029a8ba5
 use foundry_utils::types::ToAlloy;
 use reqwest::{header::HeaderValue, Url};
 use std::{
@@ -209,18 +206,9 @@
         let provider = self.build()?;
         // todo: port poll interval hint
         /*if let Some(blocktime) = provider.get_chainid().await.ok().and_then(|id| {
-<<<<<<< HEAD
-            Chain::try_from(id).ok().and_then(|chain| chain.average_blocktime_hint())
-        }) {
-            provider = provider.interval(blocktime / 2);
-            }*/
-=======
-                    Chain::try_from(id).ok().and_then(|chain| chain.average_blocktime_hint())
-        >>>>>>> c5ce7950 (wip)
                 }) {
                     provider = provider.interval(blocktime / 2);
                     }*/
->>>>>>> 029a8ba5
         Ok(provider)
     }
 
