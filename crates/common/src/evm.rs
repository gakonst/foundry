//! cli arguments for configuring the evm settings
use alloy_primitives::{Address, B256, U256};
use clap::{ArgAction, Parser};
use eyre::ContextCompat;
use foundry_config::{
    figment::{
        self,
        error::Kind::InvalidType,
        value::{Dict, Map, Value},
        Metadata, Profile, Provider,
    },
    Chain, Config,
};
use serde::Serialize;
use std::collections::HashMap;

/// Map keyed by breakpoints char to their location (contract address, pc)
pub type Breakpoints = HashMap<char, (Address, usize)>;

/// `EvmArgs` and `EnvArgs` take the highest precedence in the Config/Figment hierarchy.
/// All vars are opt-in, their default values are expected to be set by the
/// [`foundry_config::Config`], and are always present ([`foundry_config::Config::default`])
///
/// Both have corresponding types in the `evm_adapters` crate which have mandatory fields.
/// The expected workflow is
///   1. load the [`foundry_config::Config`]
///   2. merge with `EvmArgs` into a `figment::Figment`
///   3. extract `evm_adapters::Opts` from the merged `Figment`
///
/// # Example
///
/// ```ignore
/// use foundry_config::Config;
/// use forge::executor::opts::EvmOpts;
/// use foundry_common::evm::EvmArgs;
/// # fn t(args: EvmArgs) {
/// let figment = Config::figment_with_root(".").merge(args);
/// let opts = figment.extract::<EvmOpts>().unwrap();
/// # }
/// ```
#[derive(Clone, Debug, Default, Serialize, Parser)]
#[clap(next_help_heading = "EVM options", about = None, long_about = None)] // override doc
pub struct EvmArgs {
    /// Fetch state over a remote endpoint instead of starting from an empty state.
    ///
    /// If you want to fetch state from a specific block number, see --fork-block-number.
    #[clap(long, short, visible_alias = "rpc-url", value_name = "URL")]
    #[serde(rename = "eth_rpc_url", skip_serializing_if = "Option::is_none")]
    pub fork_url: Option<String>,

    /// Fetch state from a specific block number over a remote endpoint.
    ///
    /// See --fork-url.
    #[clap(long, requires = "fork_url", value_name = "BLOCK")]
    #[serde(skip_serializing_if = "Option::is_none")]
    pub fork_block_number: Option<u64>,

    /// Number of retries.
    ///
    /// See --fork-url.
    #[clap(long, requires = "fork_url", value_name = "RETRIES")]
    #[serde(skip_serializing_if = "Option::is_none")]
    pub fork_retries: Option<u32>,

    /// Initial retry backoff on encountering errors.
    ///
    /// See --fork-url.
    #[clap(long, requires = "fork_url", value_name = "BACKOFF")]
    #[serde(skip_serializing_if = "Option::is_none")]
    pub fork_retry_backoff: Option<u64>,

    /// Explicitly disables the use of RPC caching.
    ///
    /// All storage slots are read entirely from the endpoint.
    ///
    /// This flag overrides the project's configuration file.
    ///
    /// See --fork-url.
    #[clap(long)]
    #[serde(skip)]
    pub no_storage_caching: bool,

    /// The initial balance of deployed test contracts.
    #[clap(long, value_name = "BALANCE")]
    #[serde(skip_serializing_if = "Option::is_none")]
    pub initial_balance: Option<U256>,

    /// The address which will be executing tests.
    #[clap(long, value_name = "ADDRESS")]
    #[serde(skip_serializing_if = "Option::is_none")]
    pub sender: Option<Address>,

    /// Enable the FFI cheatcode.
    #[clap(long)]
    #[serde(skip)]
    pub ffi: bool,

    /// Use the create 2 factory in all cases including tests and non-broadcasting scripts.
    #[clap(long)]
    #[serde(skip)]
    pub always_use_create_2_factory: bool,

    /// Verbosity of the EVM.
    ///
    /// Pass multiple times to increase the verbosity (e.g. -v, -vv, -vvv).
    ///
    /// Verbosity levels:
    /// - 2: Print logs for all tests
    /// - 3: Print execution traces for failing tests
    /// - 4: Print execution traces for all tests, and setup traces for failing tests
    /// - 5: Print execution and setup traces for all tests
    #[clap(long, short, verbatim_doc_comment, action = ArgAction::Count)]
    #[serde(skip)]
    pub verbosity: u8,

    /// Sets the number of assumed available compute units per second for this provider
    ///
    /// default value: 330
    ///
    /// See also --fork-url and https://docs.alchemy.com/reference/compute-units#what-are-cups-compute-units-per-second
    #[clap(
        long,
        requires = "fork_url",
        alias = "cups",
        value_name = "CUPS",
        help_heading = "Fork config"
    )]
    pub compute_units_per_second: Option<u64>,

    /// Disables rate limiting for this node's provider.
    ///
    /// See also --fork-url and https://docs.alchemy.com/reference/compute-units#what-are-cups-compute-units-per-second
    #[clap(
        long,
        requires = "fork_url",
        value_name = "NO_RATE_LIMITS",
        help_heading = "Fork config",
        visible_alias = "no-rate-limit"
    )]
    #[serde(skip)]
    pub no_rpc_rate_limit: bool,

    /// All ethereum environment related arguments
    #[clap(flatten)]
    #[serde(flatten)]
    pub env: EnvArgs,

    /// Whether to enable isolation of calls.
    #[clap(long)]
    #[serde(skip)]
    pub isolate: bool,
}

// Make this set of options a `figment::Provider` so that it can be merged into the `Config`
impl Provider for EvmArgs {
    fn metadata(&self) -> Metadata {
        Metadata::named("Evm Opts Provider")
    }

    fn data(&self) -> Result<Map<Profile, Dict>, figment::Error> {
        let value = Value::serialize(self)?;
        let error = InvalidType(value.to_actual(), "map".into());
        let mut dict = value.into_dict().ok_or(error)?;

        if self.verbosity > 0 {
            // need to merge that manually otherwise `from_occurrences` does not work
            dict.insert("verbosity".to_string(), self.verbosity.into());
        }

        if self.ffi {
            dict.insert("ffi".to_string(), self.ffi.into());
        }

<<<<<<< HEAD
        if self.isolate {
            dict.insert("isolate".to_string(), self.isolate.into());
=======
        if self.always_use_create_2_factory {
            dict.insert(
                "always_use_create_2_factory".to_string(),
                self.always_use_create_2_factory.into(),
            );
>>>>>>> b5fc4dc7
        }

        if self.no_storage_caching {
            dict.insert("no_storage_caching".to_string(), self.no_storage_caching.into());
        }

        if self.no_rpc_rate_limit {
            dict.insert("no_rpc_rate_limit".to_string(), self.no_rpc_rate_limit.into());
        }

        if let Some(fork_url) = &self.fork_url {
            dict.insert("eth_rpc_url".to_string(), fork_url.clone().into());
        }

        Ok(Map::from([(Config::selected_profile(), dict)]))
    }
}

/// Configures the executor environment during tests.
#[derive(Clone, Debug, Default, Serialize, Parser)]
#[clap(next_help_heading = "Executor environment config")]
pub struct EnvArgs {
    /// The block gas limit.
    #[clap(long, value_name = "GAS_LIMIT")]
    #[serde(skip_serializing_if = "Option::is_none")]
    pub gas_limit: Option<u64>,

    /// EIP-170: Contract code size limit in bytes. Useful to increase this because of tests. By
    /// default, it is 0x6000 (~25kb).
    #[clap(long, value_name = "CODE_SIZE")]
    #[serde(skip_serializing_if = "Option::is_none")]
    pub code_size_limit: Option<usize>,

    /// The chain name or EIP-155 chain ID.
    #[clap(long, visible_alias = "chain-id", value_name = "CHAIN")]
    #[serde(rename = "chain_id", skip_serializing_if = "Option::is_none", serialize_with = "id")]
    pub chain: Option<Chain>,

    /// The gas price.
    #[clap(long, value_name = "GAS_PRICE")]
    #[serde(skip_serializing_if = "Option::is_none")]
    pub gas_price: Option<u64>,

    /// The base fee in a block.
    #[clap(long, visible_alias = "base-fee", value_name = "FEE")]
    #[serde(skip_serializing_if = "Option::is_none")]
    pub block_base_fee_per_gas: Option<u64>,

    /// The transaction origin.
    #[clap(long, value_name = "ADDRESS")]
    #[serde(skip_serializing_if = "Option::is_none")]
    pub tx_origin: Option<Address>,

    /// The coinbase of the block.
    #[clap(long, value_name = "ADDRESS")]
    #[serde(skip_serializing_if = "Option::is_none")]
    pub block_coinbase: Option<Address>,

    /// The timestamp of the block.
    #[clap(long, value_name = "TIMESTAMP")]
    #[serde(skip_serializing_if = "Option::is_none")]
    pub block_timestamp: Option<u64>,

    /// The block number.
    #[clap(long, value_name = "BLOCK")]
    #[serde(skip_serializing_if = "Option::is_none")]
    pub block_number: Option<u64>,

    /// The block difficulty.
    #[clap(long, value_name = "DIFFICULTY")]
    #[serde(skip_serializing_if = "Option::is_none")]
    pub block_difficulty: Option<u64>,

    /// The block prevrandao value. NOTE: Before merge this field was mix_hash.
    #[clap(long, value_name = "PREVRANDAO")]
    #[serde(skip_serializing_if = "Option::is_none")]
    pub block_prevrandao: Option<B256>,

    /// The block gas limit.
    #[clap(long, value_name = "GAS_LIMIT")]
    #[serde(skip_serializing_if = "Option::is_none")]
    pub block_gas_limit: Option<u64>,

    /// The memory limit per EVM execution in bytes.
    /// If this limit is exceeded, a `MemoryLimitOOG` result is thrown.
    ///
    /// The default is 128MiB.
    #[clap(long, value_name = "MEMORY_LIMIT")]
    #[serde(skip_serializing_if = "Option::is_none")]
    pub memory_limit: Option<u64>,
}

impl EvmArgs {
    /// Ensures that fork url exists and returns its reference.
    pub fn ensure_fork_url(&self) -> eyre::Result<&String> {
        self.fork_url.as_ref().wrap_err("Missing `--fork-url` field.")
    }
}

/// We have to serialize chain IDs and not names because when extracting an EVM `Env`, it expects
/// `chain_id` to be `u64`.
#[allow(clippy::trivially_copy_pass_by_ref)]
fn id<S: serde::Serializer>(chain: &Option<Chain>, s: S) -> Result<S::Ok, S::Error> {
    if let Some(chain) = chain {
        s.serialize_u64(chain.id())
    } else {
        // skip_serializing_if = "Option::is_none" should prevent this branch from being taken
        unreachable!()
    }
}

#[cfg(test)]
mod tests {
    use super::*;
    use foundry_config::NamedChain;

    #[test]
    fn can_parse_chain_id() {
        let args = EvmArgs {
            env: EnvArgs { chain: Some(NamedChain::Mainnet.into()), ..Default::default() },
            ..Default::default()
        };
        let config = Config::from_provider(Config::figment().merge(args));
        assert_eq!(config.chain, Some(NamedChain::Mainnet.into()));

        let env = EnvArgs::parse_from(["foundry-common", "--chain-id", "goerli"]);
        assert_eq!(env.chain, Some(NamedChain::Goerli.into()));
    }

    #[test]
    fn test_memory_limit() {
        let args = EvmArgs {
            env: EnvArgs { chain: Some(NamedChain::Mainnet.into()), ..Default::default() },
            ..Default::default()
        };
        let config = Config::from_provider(Config::figment().merge(args));
        assert_eq!(config.memory_limit, Config::default().memory_limit);

        let env = EnvArgs::parse_from(["foundry-common", "--memory-limit", "100"]);
        assert_eq!(env.memory_limit, Some(100));
    }

    #[test]
    fn test_chain_id() {
        let env = EnvArgs::parse_from(["foundry-common", "--chain-id", "1"]);
        assert_eq!(env.chain, Some(Chain::mainnet()));

        let env = EnvArgs::parse_from(["foundry-common", "--chain-id", "mainnet"]);
        assert_eq!(env.chain, Some(Chain::mainnet()));
        let args = EvmArgs { env, ..Default::default() };
        let config = Config::from_provider(Config::figment().merge(args));
        assert_eq!(config.chain, Some(Chain::mainnet()));
    }
}<|MERGE_RESOLUTION|>--- conflicted
+++ resolved
@@ -171,16 +171,15 @@
             dict.insert("ffi".to_string(), self.ffi.into());
         }
 
-<<<<<<< HEAD
         if self.isolate {
             dict.insert("isolate".to_string(), self.isolate.into());
-=======
+        }
+
         if self.always_use_create_2_factory {
             dict.insert(
                 "always_use_create_2_factory".to_string(),
                 self.always_use_create_2_factory.into(),
             );
->>>>>>> b5fc4dc7
         }
 
         if self.no_storage_caching {
