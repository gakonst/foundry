--- conflicted
+++ resolved
@@ -548,129 +548,4 @@
         .ephemeral()
         .no_artifacts()
         .build(compiler)?)
-<<<<<<< HEAD
-=======
-}
-
-/// Bundles multiple `SkipBuildFilter` into a single `FileFilter`
-#[derive(Clone, Debug)]
-pub struct SkipBuildFilters {
-    /// All provided filters.
-    pub matchers: Vec<GlobMatcher>,
-    /// Root of the project.
-    pub project_root: PathBuf,
-}
-
-impl FileFilter for SkipBuildFilters {
-    /// Only returns a match if _no_  exclusion filter matches
-    fn is_match(&self, file: &Path) -> bool {
-        self.matchers.iter().all(|matcher| {
-            if !is_match_exclude(matcher, file) {
-                false
-            } else {
-                file.strip_prefix(&self.project_root)
-                    .map_or(true, |stripped| is_match_exclude(matcher, stripped))
-            }
-        })
-    }
-}
-
-impl FileFilter for &SkipBuildFilters {
-    fn is_match(&self, file: &Path) -> bool {
-        (*self).is_match(file)
-    }
-}
-
-impl SkipBuildFilters {
-    /// Creates a new `SkipBuildFilters` from multiple `SkipBuildFilter`.
-    pub fn new(
-        filters: impl IntoIterator<Item = SkipBuildFilter>,
-        project_root: PathBuf,
-    ) -> Result<Self> {
-        let matchers = filters.into_iter().map(|m| m.compile()).collect::<Result<_>>();
-        matchers.map(|filters| Self { matchers: filters, project_root })
-    }
-}
-
-/// A filter that excludes matching contracts from the build
-#[derive(Clone, Debug, PartialEq, Eq)]
-pub enum SkipBuildFilter {
-    /// Exclude all `.t.sol` contracts
-    Tests,
-    /// Exclude all `.s.sol` contracts
-    Scripts,
-    /// Exclude if the file matches
-    Custom(String),
-}
-
-impl SkipBuildFilter {
-    fn new(s: &str) -> Self {
-        match s {
-            "test" | "tests" => Self::Tests,
-            "script" | "scripts" => Self::Scripts,
-            s => Self::Custom(s.to_string()),
-        }
-    }
-
-    /// Returns the pattern to match against a file
-    fn file_pattern(&self) -> &str {
-        match self {
-            Self::Tests => ".t.sol",
-            Self::Scripts => ".s.sol",
-            Self::Custom(s) => s.as_str(),
-        }
-    }
-
-    fn compile(&self) -> Result<GlobMatcher> {
-        self.file_pattern().parse().map_err(Into::into)
-    }
-}
-
-impl FromStr for SkipBuildFilter {
-    type Err = Infallible;
-
-    fn from_str(s: &str) -> result::Result<Self, Self::Err> {
-        Ok(Self::new(s))
-    }
-}
-
-/// Matches file only if the filter does not apply.
-///
-/// This returns the inverse of `file.name.contains(pattern) || matcher.is_match(file)`.
-fn is_match_exclude(matcher: &GlobMatcher, path: &Path) -> bool {
-    fn is_match(matcher: &GlobMatcher, path: &Path) -> Option<bool> {
-        let file_name = path.file_name()?.to_str()?;
-        Some(file_name.contains(matcher.as_str()) || matcher.is_match(path))
-    }
-
-    !is_match(matcher, path).unwrap_or_default()
-}
-
-#[cfg(test)]
-mod tests {
-    use super::*;
-
-    #[test]
-    fn test_build_filter() {
-        let tests = SkipBuildFilter::Tests.compile().unwrap();
-        let scripts = SkipBuildFilter::Scripts.compile().unwrap();
-        let custom = |s: &str| SkipBuildFilter::Custom(s.to_string()).compile().unwrap();
-
-        let file = Path::new("A.t.sol");
-        assert!(!is_match_exclude(&tests, file));
-        assert!(is_match_exclude(&scripts, file));
-        assert!(!is_match_exclude(&custom("A.t"), file));
-
-        let file = Path::new("A.s.sol");
-        assert!(is_match_exclude(&tests, file));
-        assert!(!is_match_exclude(&scripts, file));
-        assert!(!is_match_exclude(&custom("A.s"), file));
-
-        let file = Path::new("/home/test/Foo.sol");
-        assert!(!is_match_exclude(&custom("*/test/**"), file));
-
-        let file = Path::new("/home/script/Contract.sol");
-        assert!(!is_match_exclude(&custom("*/script/**"), file));
-    }
->>>>>>> 00854b60
 }