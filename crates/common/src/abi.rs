--- conflicted
+++ resolved
@@ -157,15 +157,9 @@
             Ok(source)
         } else {
             let implementation = metadata.implementation.unwrap();
-<<<<<<< HEAD
             sh_note!(
-                "Contract at {address} is a proxy, trying to fetch source at {implementation:?}..."
+                "Contract at {address} is a proxy, trying to fetch source at {implementation}..."
             )?;
-=======
-            println!(
-                "Contract at {address} is a proxy, trying to fetch source at {implementation}..."
-            );
->>>>>>> 120ae66d
             match find_source(client, implementation).await {
                 impl_source @ Ok(_) => impl_source,
                 Err(e) => {
