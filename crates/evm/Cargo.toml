[package]
name = "foundry-evm"

version.workspace = true
edition.workspace = true
rust-version.workspace = true
authors.workspace = true
license.workspace = true
homepage.workspace = true
repository.workspace = true

[dependencies]
foundry-abi.workspace = true
foundry-utils.workspace = true
foundry-common.workspace = true
foundry-config.workspace = true
foundry-macros.workspace = true

ethers = { workspace = true, features = ["ethers-solc"] }

# Encoding/decoding
serde_json = "1"
serde = "1"
hex.workspace = true
jsonpath_lib = "0.3"

# Error handling
eyre = "0.6"
thiserror = "1"

# Logging
tracing = "0.1"

# Threading/futures
tokio = { version = "1", features = ["time", "macros"] }
parking_lot = "0.12"
futures = "0.3"
once_cell = "1"

# EVM
bytes = "1"
hashbrown = { version = "0.14", features = ["serde"] }
revm = { workspace = true, features = [
  "serde",
  "memory_limit",
  "optional_eip3607",
  "optional_block_gas_limit",
  "optional_no_base_fee",
  "arbitrary",
] }
<<<<<<< HEAD

alloy-primitives = { workspace = true, default-features = false, features = ["std", "serde", "getrandom", "arbitrary", "rlp"] }
alloy-dyn-abi = { workspace = true, default-features = false, features = ["std", "arbitrary", "eip712"] }
=======
alloy-primitives = { workspace = true, features = ["serde", "getrandom", "arbitrary", "rlp"] }
alloy-dyn-abi = { workspace = true, features = ["arbitrary"] }
>>>>>>> 7b291d43

# Fuzzer
proptest = "1"

# Display
yansi = "0.5"

# Misc
url = "2"
auto_impl = "1"
itertools.workspace = true
ordered-float = "4"
walkdir = "2"

# Coverage
semver = "1"

[dev-dependencies]
ethers = { workspace = true, features = ["ethers-solc", "rustls"] }
foundry-utils.workspace = true
tempfile = "3"<|MERGE_RESOLUTION|>--- conflicted
+++ resolved
@@ -48,14 +48,8 @@
   "optional_no_base_fee",
   "arbitrary",
 ] }
-<<<<<<< HEAD
-
-alloy-primitives = { workspace = true, default-features = false, features = ["std", "serde", "getrandom", "arbitrary", "rlp"] }
-alloy-dyn-abi = { workspace = true, default-features = false, features = ["std", "arbitrary", "eip712"] }
-=======
 alloy-primitives = { workspace = true, features = ["serde", "getrandom", "arbitrary", "rlp"] }
 alloy-dyn-abi = { workspace = true, features = ["arbitrary"] }
->>>>>>> 7b291d43
 
 # Fuzzer
 proptest = "1"
