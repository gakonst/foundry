--- conflicted
+++ resolved
@@ -22,11 +22,7 @@
         _: &mut EVMData<'_, DB>,
         _: bool,
     ) -> InstructionResult {
-<<<<<<< HEAD
         let hash = b256_to_h256(interpreter.contract.hash);
-=======
-        let hash = b256_to_h256(interpreter.contract.bytecode.hash());
->>>>>>> 5816d52c
         self.maps.entry(hash).or_insert_with(|| {
             HitMap::new(Bytes::copy_from_slice(
                 interpreter.contract.bytecode.original_bytecode_slice(),
@@ -43,11 +39,7 @@
         _: &mut EVMData<'_, DB>,
         _: bool,
     ) -> InstructionResult {
-<<<<<<< HEAD
         let hash = b256_to_h256(interpreter.contract.hash);
-=======
-        let hash = b256_to_h256(interpreter.contract.bytecode.hash());
->>>>>>> 5816d52c
         self.maps.entry(hash).and_modify(|map| map.hit(interpreter.program_counter()));
 
         InstructionResult::Continue
