use super::{
    Cheatcodes, CheatsConfig, ChiselState, Debugger, Fuzzer, LogCollector, TracePrinter, Tracer,
};
use crate::{
    coverage::HitMaps,
    debug::DebugArena,
    executor::{backend::DatabaseExt, inspector::CoverageCollector},
    trace::CallTraceArena,
    utils::ru256_to_u256,
};
use ethers::{
    signers::LocalWallet,
    types::{Address, Log, U256},
};
use revm::{
    interpreter::{
        return_revert, CallInputs, CreateInputs, Gas, InstructionResult, Interpreter, Memory, Stack,
    },
<<<<<<< HEAD
    primitives::{Address as rAddress, BlockEnv, Bytes, Env, B256},
=======
    primitives::{BlockEnv, Env, B160, B256, U256 as rU256},
>>>>>>> 0a512883
    EVMData, Inspector,
};
use std::{collections::BTreeMap, sync::Arc};

#[derive(Clone, Debug, Default)]
#[must_use = "builders do nothing unless you call `build` on them"]
pub struct InspectorStackBuilder {
    /// The block environment.
    ///
    /// Used in the cheatcode handler to overwrite the block environment separately from the
    /// execution block environment.
    pub block: Option<BlockEnv>,
    /// The gas price.
    ///
    /// Used in the cheatcode handler to overwrite the gas price separately from the gas price
    /// in the execution environment.
    pub gas_price: Option<U256>,
    /// The cheatcodes config.
    pub cheatcodes: Option<Arc<CheatsConfig>>,
    /// The fuzzer inspector and its state, if it exists.
    pub fuzzer: Option<Fuzzer>,
    /// Whether to enable tracing.
    pub trace: Option<bool>,
    /// Whether to enable the debugger.
    pub debug: Option<bool>,
    /// Whether logs should be collected.
    pub logs: Option<bool>,
    /// Whether coverage info should be collected.
    pub coverage: Option<bool>,
    /// Whether to print all opcode traces into the console. Useful for debugging the EVM.
    pub print: Option<bool>,
    /// The chisel state inspector.
    pub chisel_state: Option<usize>,
}

impl InspectorStackBuilder {
    /// Create a new inspector stack builder.
    #[inline]
    pub fn new() -> Self {
        Self::default()
    }

    /// Set the block environment.
    #[inline]
    pub fn block(mut self, block: BlockEnv) -> Self {
        self.block = Some(block);
        self
    }

    /// Set the gas price.
    #[inline]
    pub fn gas_price(mut self, gas_price: U256) -> Self {
        self.gas_price = Some(gas_price);
        self
    }

    /// Enable cheatcodes with the given config.
    #[inline]
    pub fn cheatcodes(mut self, config: Arc<CheatsConfig>) -> Self {
        self.cheatcodes = Some(config);
        self
    }

    /// Set the fuzzer inspector.
    #[inline]
    pub fn fuzzer(mut self, fuzzer: Fuzzer) -> Self {
        self.fuzzer = Some(fuzzer);
        self
    }

    /// Set the Chisel inspector.
    #[inline]
    pub fn chisel_state(mut self, final_pc: usize) -> Self {
        self.chisel_state = Some(final_pc);
        self
    }

    /// Set whether to collect logs.
    #[inline]
    pub fn logs(mut self, yes: bool) -> Self {
        self.logs = Some(yes);
        self
    }

    /// Set whether to collect coverage information.
    #[inline]
    pub fn coverage(mut self, yes: bool) -> Self {
        self.coverage = Some(yes);
        self
    }

    /// Set whether to enable the debugger.
    #[inline]
    pub fn debug(mut self, yes: bool) -> Self {
        self.debug = Some(yes);
        self
    }

    /// Set whether to enable the trace printer.
    #[inline]
    pub fn print(mut self, yes: bool) -> Self {
        self.print = Some(yes);
        self
    }

    /// Set whether to enable the tracer.
    #[inline]
    pub fn trace(mut self, yes: bool) -> Self {
        self.trace = Some(yes);
        self
    }

    /// Builds the stack of inspectors to use when transacting/committing on the EVM.
    ///
    /// See also [`revm::Evm::inspect_ref`] and [`revm::Evm::commit_ref`].
    pub fn build(self) -> InspectorStack {
        let Self {
            block,
            gas_price,
            cheatcodes,
            fuzzer,
            trace,
            debug,
            logs,
            coverage,
            print,
            chisel_state,
        } = self;
        let mut stack = InspectorStack::new();

        // inspectors
        if let Some(config) = cheatcodes {
            stack.set_cheatcodes(Cheatcodes::new(config));
        }
        if let Some(fuzzer) = fuzzer {
            stack.set_fuzzer(fuzzer);
        }
        if let Some(chisel_state) = chisel_state {
            stack.set_chisel(chisel_state);
        }
        stack.collect_coverage(coverage.unwrap_or(false));
        stack.collect_logs(logs.unwrap_or(true));
        stack.enable_debugger(debug.unwrap_or(false));
        stack.print(print.unwrap_or(false));
        stack.tracing(trace.unwrap_or(false));

        // environment, must come after all of the inspectors
        if let Some(block) = block {
            stack.set_block(&block);
        }
        if let Some(gas_price) = gas_price {
            stack.set_gas_price(gas_price);
        }

        stack
    }
}

/// Helper macro to call the same method on multiple inspectors without resorting to dynamic
/// dispatch.
#[macro_export]
macro_rules! call_inspectors {
    ([$($inspector:expr),+ $(,)?], |$id:ident $(,)?| $call:expr $(,)?) => {{$(
        if let Some($id) = $inspector {
            $call
        }
    )+}}
}

/// The collected results of [`InspectorStack`].
pub struct InspectorData {
    pub logs: Vec<Log>,
    pub labels: BTreeMap<Address, String>,
    pub traces: Option<CallTraceArena>,
    pub debug: Option<DebugArena>,
    pub coverage: Option<HitMaps>,
    pub cheatcodes: Option<Cheatcodes>,
    pub script_wallets: Vec<LocalWallet>,
    pub chisel_state: Option<(Stack, Memory, InstructionResult)>,
}

/// An inspector that calls multiple inspectors in sequence.
///
/// If a call to an inspector returns a value other than [InstructionResult::Continue] (or
/// equivalent) the remaining inspectors are not called.
#[derive(Debug, Clone, Default)]
pub struct InspectorStack {
    pub cheatcodes: Option<Cheatcodes>,
    pub chisel_state: Option<ChiselState>,
    pub coverage: Option<CoverageCollector>,
    pub debugger: Option<Debugger>,
    pub fuzzer: Option<Fuzzer>,
    pub log_collector: Option<LogCollector>,
    pub printer: Option<TracePrinter>,
    pub tracer: Option<Tracer>,
}

impl InspectorStack {
    /// Creates a new inspector stack.
    ///
    /// Note that the stack is empty by default, and you must add inspectors to it.
    /// This is done by calling the `set_*` methods on the stack directly, or by building the stack
    /// with [`InspectorStack`].
    #[inline]
    pub fn new() -> Self {
        Self::default()
    }

    /// Set variables from an environment for the relevant inspectors.
    #[inline]
    pub fn set_env(&mut self, env: &Env) {
        self.set_block(&env.block);
        self.set_gas_price(ru256_to_u256(env.tx.gas_price));
    }

    /// Sets the block for the relevant inspectors.
    #[inline]
    pub fn set_block(&mut self, block: &BlockEnv) {
        if let Some(cheatcodes) = &mut self.cheatcodes {
            cheatcodes.block = Some(block.clone());
        }
    }

    /// Sets the gas price for the relevant inspectors.
    #[inline]
    pub fn set_gas_price(&mut self, gas_price: U256) {
        if let Some(cheatcodes) = &mut self.cheatcodes {
            cheatcodes.gas_price = Some(gas_price);
        }
    }

    /// Set the cheatcodes inspector.
    #[inline]
    pub fn set_cheatcodes(&mut self, cheatcodes: Cheatcodes) {
        self.cheatcodes = Some(cheatcodes);
    }

    /// Set the fuzzer inspector.
    #[inline]
    pub fn set_fuzzer(&mut self, fuzzer: Fuzzer) {
        self.fuzzer = Some(fuzzer);
    }

    /// Set the Chisel inspector.
    #[inline]
    pub fn set_chisel(&mut self, final_pc: usize) {
        self.chisel_state = Some(ChiselState::new(final_pc));
    }

    /// Set whether to enable the coverage collector.
    #[inline]
    pub fn collect_coverage(&mut self, yes: bool) {
        self.coverage = yes.then(Default::default);
    }

    /// Set whether to enable the debugger.
    #[inline]
    pub fn enable_debugger(&mut self, yes: bool) {
        self.debugger = yes.then(Default::default);
    }

    /// Set whether to enable the log collector.
    #[inline]
    pub fn collect_logs(&mut self, yes: bool) {
        self.log_collector = yes.then(Default::default);
    }

    /// Set whether to enable the trace printer.
    #[inline]
    pub fn print(&mut self, yes: bool) {
        self.printer = yes.then(Default::default);
    }

    /// Set whether to enable the tracer.
    #[inline]
    pub fn tracing(&mut self, yes: bool) {
        self.tracer = yes.then(Default::default);
    }

    /// Collects all the data gathered during inspection into a single struct.
    #[inline]
    pub fn collect(self) -> InspectorData {
        InspectorData {
            logs: self.log_collector.map(|logs| logs.logs).unwrap_or_default(),
            labels: self
                .cheatcodes
                .as_ref()
                .map(|cheatcodes| cheatcodes.labels.clone())
                .unwrap_or_default(),
            traces: self.tracer.map(|tracer| tracer.traces),
            debug: self.debugger.map(|debugger| debugger.arena),
            coverage: self.coverage.map(|coverage| coverage.maps),
            script_wallets: self
                .cheatcodes
                .as_ref()
                .map(|cheatcodes| cheatcodes.script_wallets.clone())
                .unwrap_or_default(),
            cheatcodes: self.cheatcodes,
            chisel_state: self.chisel_state.and_then(|state| state.state),
        }
    }

    fn do_call_end<DB: DatabaseExt>(
        &mut self,
        data: &mut EVMData<'_, DB>,
        call: &CallInputs,
        remaining_gas: Gas,
        status: InstructionResult,
        retdata: Bytes,
    ) -> (InstructionResult, Gas, Bytes) {
        call_inspectors!(
            [
                &mut self.fuzzer,
                &mut self.debugger,
                &mut self.tracer,
                &mut self.coverage,
                &mut self.log_collector,
                &mut self.cheatcodes,
                &mut self.printer
            ],
            |inspector| {
                let (new_status, new_gas, new_retdata) =
                    inspector.call_end(data, call, remaining_gas, status, retdata.clone());

                // If the inspector returns a different status or a revert with a non-empty message,
                // we assume it wants to tell us something
                if new_status != status ||
                    (new_status == InstructionResult::Revert && new_retdata != retdata)
                {
                    return (new_status, new_gas, new_retdata)
                }
            }
        );

        (status, remaining_gas, retdata)
    }
}

impl<DB: DatabaseExt> Inspector<DB> for InspectorStack {
    fn initialize_interp(
        &mut self,
        interpreter: &mut Interpreter,
        data: &mut EVMData<'_, DB>,
    ) -> InstructionResult {
        call_inspectors!(
            [
                &mut self.debugger,
                &mut self.coverage,
                &mut self.tracer,
                &mut self.log_collector,
                &mut self.cheatcodes,
                &mut self.printer
            ],
            |inspector| {
                let status = inspector.initialize_interp(interpreter, data);

                // Allow inspectors to exit early
                if status != InstructionResult::Continue {
                    return status
                }
            }
        );

        InstructionResult::Continue
    }

    fn step(
        &mut self,
        interpreter: &mut Interpreter,
        data: &mut EVMData<'_, DB>,
    ) -> InstructionResult {
        call_inspectors!(
            [
                &mut self.fuzzer,
                &mut self.debugger,
                &mut self.tracer,
                &mut self.coverage,
                &mut self.log_collector,
                &mut self.cheatcodes,
                &mut self.printer
            ],
            |inspector| {
                let status = inspector.step(interpreter, data);

                // Allow inspectors to exit early
                if status != InstructionResult::Continue {
                    return status
                }
            }
        );

        InstructionResult::Continue
    }

    fn log(
        &mut self,
        evm_data: &mut EVMData<'_, DB>,
        address: &rAddress,
        topics: &[B256],
        data: &Bytes,
    ) {
        call_inspectors!(
            [&mut self.tracer, &mut self.log_collector, &mut self.cheatcodes, &mut self.printer],
            |inspector| {
                inspector.log(evm_data, address, topics, data);
            }
        );
    }

    fn step_end(
        &mut self,
        interpreter: &mut Interpreter,
        data: &mut EVMData<'_, DB>,
        status: InstructionResult,
    ) -> InstructionResult {
        call_inspectors!(
            [
                &mut self.debugger,
                &mut self.tracer,
                &mut self.log_collector,
                &mut self.cheatcodes,
                &mut self.printer,
                &mut self.chisel_state
            ],
            |inspector| {
                let status = inspector.step_end(interpreter, data, status);

                // Allow inspectors to exit early
                if status != InstructionResult::Continue {
                    return status
                }
            }
        );

        InstructionResult::Continue
    }

    fn call(
        &mut self,
        data: &mut EVMData<'_, DB>,
        call: &mut CallInputs,
    ) -> (InstructionResult, Gas, Bytes) {
        call_inspectors!(
            [
                &mut self.fuzzer,
                &mut self.debugger,
                &mut self.tracer,
                &mut self.coverage,
                &mut self.log_collector,
                &mut self.cheatcodes,
                &mut self.printer
            ],
            |inspector| {
                let (status, gas, retdata) = inspector.call(data, call);

                // Allow inspectors to exit early
                if status != InstructionResult::Continue {
                    return (status, gas, retdata)
                }
            }
        );

        (InstructionResult::Continue, Gas::new(call.gas_limit), Bytes::new())
    }

    fn call_end(
        &mut self,
        data: &mut EVMData<'_, DB>,
        call: &CallInputs,
        remaining_gas: Gas,
        status: InstructionResult,
        retdata: Bytes,
    ) -> (InstructionResult, Gas, Bytes) {
        let res = self.do_call_end(data, call, remaining_gas, status, retdata);

        if matches!(res.0, return_revert!()) {
            // Encountered a revert, since cheatcodes may have altered the evm state in such a way
            // that violates some constraints, e.g. `deal`, we need to manually roll back on revert
            // before revm reverts the state itself
            if let Some(cheats) = self.cheatcodes.as_mut() {
                cheats.on_revert(data);
            }
        }

        res
    }

    fn create(
        &mut self,
        data: &mut EVMData<'_, DB>,
        call: &mut CreateInputs,
    ) -> (InstructionResult, Option<rAddress>, Gas, Bytes) {
        call_inspectors!(
            [
                &mut self.debugger,
                &mut self.tracer,
                &mut self.coverage,
                &mut self.log_collector,
                &mut self.cheatcodes,
                &mut self.printer
            ],
            |inspector| {
                let (status, addr, gas, retdata) = inspector.create(data, call);

                // Allow inspectors to exit early
                if status != InstructionResult::Continue {
                    return (status, addr, gas, retdata)
                }
            }
        );

        (InstructionResult::Continue, None, Gas::new(call.gas_limit), Bytes::new())
    }

    fn create_end(
        &mut self,
        data: &mut EVMData<'_, DB>,
        call: &CreateInputs,
        status: InstructionResult,
        address: Option<rAddress>,
        remaining_gas: Gas,
        retdata: Bytes,
    ) -> (InstructionResult, Option<rAddress>, Gas, Bytes) {
        call_inspectors!(
            [
                &mut self.debugger,
                &mut self.tracer,
                &mut self.coverage,
                &mut self.log_collector,
                &mut self.cheatcodes,
                &mut self.printer
            ],
            |inspector| {
                let (new_status, new_address, new_gas, new_retdata) = inspector.create_end(
                    data,
                    call,
                    status,
                    address,
                    remaining_gas,
                    retdata.clone(),
                );

                if new_status != status {
                    return (new_status, new_address, new_gas, new_retdata)
                }
            }
        );

        (status, address, remaining_gas, retdata)
    }

<<<<<<< HEAD
    fn selfdestruct(&mut self, contract: rAddress, target: rAddress) {
=======
    fn selfdestruct(&mut self, contract: B160, target: B160, value: rU256) {
>>>>>>> 0a512883
        call_inspectors!(
            [
                &mut self.debugger,
                &mut self.tracer,
                &mut self.log_collector,
                &mut self.cheatcodes,
                &mut self.printer,
                &mut self.chisel_state
            ],
            |inspector| {
                Inspector::<DB>::selfdestruct(inspector, contract, target, value);
            }
        );
    }
}<|MERGE_RESOLUTION|>--- conflicted
+++ resolved
@@ -16,11 +16,7 @@
     interpreter::{
         return_revert, CallInputs, CreateInputs, Gas, InstructionResult, Interpreter, Memory, Stack,
     },
-<<<<<<< HEAD
-    primitives::{Address as rAddress, BlockEnv, Bytes, Env, B256},
-=======
-    primitives::{BlockEnv, Env, B160, B256, U256 as rU256},
->>>>>>> 0a512883
+    primitives::{Address as rAddress, U256 as rU256, BlockEnv, Bytes, Env, B256},
     EVMData, Inspector,
 };
 use std::{collections::BTreeMap, sync::Arc};
@@ -572,11 +568,7 @@
         (status, address, remaining_gas, retdata)
     }
 
-<<<<<<< HEAD
     fn selfdestruct(&mut self, contract: rAddress, target: rAddress) {
-=======
-    fn selfdestruct(&mut self, contract: B160, target: B160, value: rU256) {
->>>>>>> 0a512883
         call_inspectors!(
             [
                 &mut self.debugger,
@@ -587,7 +579,7 @@
                 &mut self.chisel_state
             ],
             |inspector| {
-                Inspector::<DB>::selfdestruct(inspector, contract, target, value);
+                Inspector::<DB>::selfdestruct(inspector, contract, target);
             }
         );
     }
