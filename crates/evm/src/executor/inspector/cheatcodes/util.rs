--- conflicted
+++ resolved
@@ -85,230 +85,6 @@
     Ok(f(account))
 }
 
-<<<<<<< HEAD
-fn addr(private_key: U256) -> Result {
-    let key = parse_private_key(private_key)?;
-    let addr = utils::secret_key_to_address(&key);
-    Ok(addr.encode().into())
-}
-
-fn sign(private_key: U256, digest: H256, chain_id: U256) -> Result {
-    let key = parse_private_key(private_key)?;
-    let wallet = LocalWallet::from(key).with_chain_id(chain_id.as_u64());
-
-    // The `ecrecover` precompile does not use EIP-155
-    let sig = wallet.sign_hash(digest)?;
-    let recovered = sig.recover(digest)?;
-
-    assert_eq!(recovered, wallet.address());
-
-    let mut r_bytes = [0u8; 32];
-    let mut s_bytes = [0u8; 32];
-    sig.r.to_big_endian(&mut r_bytes);
-    sig.s.to_big_endian(&mut s_bytes);
-
-    Ok((sig.v, r_bytes, s_bytes).encode().into())
-}
-
-/// Using a given private key, return its public ETH address, its public key affine x and y
-/// coodinates, and its private key (see the 'Wallet' struct)
-///
-/// If 'label' is set to 'Some()', assign that label to the associated ETH address in state
-fn create_wallet(private_key: U256, label: Option<String>, state: &mut Cheatcodes) -> Result {
-    let key = parse_private_key(private_key)?;
-    let addr = utils::secret_key_to_address(&key);
-
-    let pub_key = key.verifying_key().as_affine().to_encoded_point(false);
-    let pub_key_x = pub_key.x().ok_or("No x coordinate was found")?;
-    let pub_key_y = pub_key.y().ok_or("No y coordinate was found")?;
-
-    let pub_key_x = U256::from(pub_key_x.as_slice());
-    let pub_key_y = U256::from(pub_key_y.as_slice());
-
-    if let Some(label) = label {
-        state.labels.insert(addr, label);
-    }
-
-    Ok((addr, pub_key_x, pub_key_y, private_key).encode().into())
-}
-
-enum WordlistLang {
-    ChineseSimplified,
-    ChineseTraditional,
-    Czech,
-    English,
-    French,
-    Italian,
-    Japanese,
-    Korean,
-    Portuguese,
-    Spanish,
-}
-
-impl FromStr for WordlistLang {
-    type Err = String;
-
-    fn from_str(input: &str) -> Result<Self, Self::Err> {
-        match input {
-            "chinese_simplified" => Ok(Self::ChineseSimplified),
-            "chinese_traditional" => Ok(Self::ChineseTraditional),
-            "czech" => Ok(Self::Czech),
-            "english" => Ok(Self::English),
-            "french" => Ok(Self::French),
-            "italian" => Ok(Self::Italian),
-            "japanese" => Ok(Self::Japanese),
-            "korean" => Ok(Self::Korean),
-            "portuguese" => Ok(Self::Portuguese),
-            "spanish" => Ok(Self::Spanish),
-            _ => Err(format!("the language `{}` has no wordlist", input)),
-        }
-    }
-}
-
-fn derive_key<W: Wordlist>(mnemonic: &str, path: &str, index: u32) -> Result {
-    let derivation_path =
-        if path.ends_with('/') { format!("{path}{index}") } else { format!("{path}/{index}") };
-
-    let wallet = MnemonicBuilder::<W>::default()
-        .phrase(mnemonic)
-        .derivation_path(&derivation_path)?
-        .build()?;
-
-    let private_key = U256::from_big_endian(wallet.signer().to_bytes().as_slice());
-
-    Ok(private_key.encode().into())
-}
-
-fn derive_key_with_wordlist(mnemonic: &str, path: &str, index: u32, lang: &str) -> Result {
-    let lang = WordlistLang::from_str(lang)?;
-    match lang {
-        WordlistLang::ChineseSimplified => derive_key::<ChineseSimplified>(mnemonic, path, index),
-        WordlistLang::ChineseTraditional => derive_key::<ChineseTraditional>(mnemonic, path, index),
-        WordlistLang::Czech => derive_key::<Czech>(mnemonic, path, index),
-        WordlistLang::English => derive_key::<English>(mnemonic, path, index),
-        WordlistLang::French => derive_key::<French>(mnemonic, path, index),
-        WordlistLang::Italian => derive_key::<Italian>(mnemonic, path, index),
-        WordlistLang::Japanese => derive_key::<Japanese>(mnemonic, path, index),
-        WordlistLang::Korean => derive_key::<Korean>(mnemonic, path, index),
-        WordlistLang::Portuguese => derive_key::<Portuguese>(mnemonic, path, index),
-        WordlistLang::Spanish => derive_key::<Spanish>(mnemonic, path, index),
-    }
-}
-
-fn remember_key(state: &mut Cheatcodes, private_key: U256, chain_id: U256) -> Result {
-    let key = parse_private_key(private_key)?;
-    let wallet = LocalWallet::from(key).with_chain_id(chain_id.as_u64());
-    let address = wallet.address();
-
-    state.script_wallets.push(wallet);
-
-    Ok(address.encode().into())
-}
-
-pub fn parse(s: &str, ty: &ParamType) -> Result {
-    parse_token(s, ty)
-        .map(|token| abi::encode(&[token]).into())
-        .map_err(|e| fmt_err!("Failed to parse `{s}` as type `{ty}`: {e}"))
-}
-
-pub fn skip(state: &mut Cheatcodes, depth: u64, skip: bool) -> Result {
-    if !skip {
-        return Ok(b"".into())
-    }
-
-    // Skip should not work if called deeper than at test level.
-    // As we're not returning the magic skip bytes, this will cause a test failure.
-    if depth > 1 {
-        return Err(Error::custom("The skip cheatcode can only be used at test level"))
-    }
-
-    state.skip = true;
-    Err(Error::custom_bytes(MAGIC_SKIP_BYTES))
-}
-
-#[instrument(level = "error", name = "util", target = "evm::cheatcodes", skip_all)]
-pub fn apply<DB: Database>(
-    state: &mut Cheatcodes,
-    data: &mut EVMData<'_, DB>,
-    call: &HEVMCalls,
-) -> Option<Result> {
-    Some(match call {
-        HEVMCalls::Addr(inner) => addr(inner.0),
-        // [function sign(uint256,bytes32)] Used to sign bytes32 digests using the given private key
-        HEVMCalls::Sign0(inner) => {
-            sign(inner.0, inner.1.into(), ru256_to_u256(data.env.cfg.chain_id))
-        }
-        // [function createWallet(string)] Used to derive private key and label the wallet with the
-        // same string
-        HEVMCalls::CreateWallet0(inner) => {
-            create_wallet(U256::from(keccak256(&inner.0)), Some(inner.0.clone()), state)
-        }
-        // [function createWallet(uint256)] creates a new wallet with the given private key
-        HEVMCalls::CreateWallet1(inner) => create_wallet(inner.0, None, state),
-        // [function createWallet(uint256,string)] creates a new wallet with the given private key
-        // and labels it with the given string
-        HEVMCalls::CreateWallet2(inner) => create_wallet(inner.0, Some(inner.1.clone()), state),
-        // [function sign(uint256,bytes32)] Used to sign bytes32 digests using the given Wallet's
-        // private key
-        HEVMCalls::Sign1(inner) => {
-            sign(inner.0.private_key, inner.1.into(), ru256_to_u256(data.env.cfg.chain_id))
-        }
-        HEVMCalls::DeriveKey0(inner) => {
-            derive_key::<English>(&inner.0, DEFAULT_DERIVATION_PATH_PREFIX, inner.1)
-        }
-        HEVMCalls::DeriveKey1(inner) => derive_key::<English>(&inner.0, &inner.1, inner.2),
-        HEVMCalls::DeriveKey2(inner) => {
-            derive_key_with_wordlist(&inner.0, DEFAULT_DERIVATION_PATH_PREFIX, inner.1, &inner.2)
-        }
-        HEVMCalls::DeriveKey3(inner) => {
-            derive_key_with_wordlist(&inner.0, &inner.1, inner.2, &inner.3)
-        }
-        HEVMCalls::RememberKey(inner) => {
-            remember_key(state, inner.0, ru256_to_u256(data.env.cfg.chain_id))
-        }
-        HEVMCalls::Label(inner) => {
-            state.labels.insert(inner.0, inner.1.clone());
-            Ok(Default::default())
-        }
-        HEVMCalls::GetLabel(inner) => {
-            let label = state
-                .labels
-                .get(&inner.0)
-                .cloned()
-                .unwrap_or_else(|| format!("unlabeled:{:?}", inner.0));
-            Ok(ethers::abi::encode(&[Token::String(label)]).into())
-        }
-        HEVMCalls::ToString0(inner) => {
-            Ok(ethers::abi::encode(&[Token::String(inner.0.pretty())]).into())
-        }
-        HEVMCalls::ToString1(inner) => {
-            Ok(ethers::abi::encode(&[Token::String(inner.0.pretty())]).into())
-        }
-        HEVMCalls::ToString2(inner) => {
-            Ok(ethers::abi::encode(&[Token::String(inner.0.pretty())]).into())
-        }
-        HEVMCalls::ToString3(inner) => {
-            Ok(ethers::abi::encode(&[Token::String(inner.0.pretty())]).into())
-        }
-        HEVMCalls::ToString4(inner) => {
-            Ok(ethers::abi::encode(&[Token::String(inner.0.pretty())]).into())
-        }
-        HEVMCalls::ToString5(inner) => {
-            Ok(ethers::abi::encode(&[Token::String(inner.0.pretty())]).into())
-        }
-        HEVMCalls::ParseBytes(inner) => parse(&inner.0, &ParamType::Bytes),
-        HEVMCalls::ParseAddress(inner) => parse(&inner.0, &ParamType::Address),
-        HEVMCalls::ParseUint(inner) => parse(&inner.0, &ParamType::Uint(256)),
-        HEVMCalls::ParseInt(inner) => parse(&inner.0, &ParamType::Int(256)),
-        HEVMCalls::ParseBytes32(inner) => parse(&inner.0, &ParamType::FixedBytes(32)),
-        HEVMCalls::ParseBool(inner) => parse(&inner.0, &ParamType::Bool),
-        HEVMCalls::Skip(inner) => skip(state, data.journaled_state.depth(), inner.0),
-        _ => return None,
-    })
-}
-
-=======
->>>>>>> ee639059
 pub fn process_create<DB>(
     broadcast_sender: Address,
     bytecode: Bytes,
