use self::{
    env::Broadcast,
    expect::{handle_expect_emit, handle_expect_revert, ExpectedCallType},
    mapping::MappingSlots,
    util::{check_if_fixed_gas_limit, process_create, BroadcastableTransactions, MAGIC_SKIP_BYTES},
};
use crate::{
    abi::HEVMCalls,
    executor::{
        backend::DatabaseExt, inspector::cheatcodes::env::RecordedLogs, CHEATCODE_ADDRESS,
        HARDHAT_CONSOLE_ADDRESS,
    },
};
use alloy_primitives::{Address as rAddress, Bytes, B256};
use ethers::{
    abi::{AbiDecode, AbiEncode, RawLog},
    signers::LocalWallet,
    types::{
        transaction::eip2718::TypedTransaction, Address, NameOrAddress, TransactionRequest, U256,
    },
};
use foundry_common::evm::Breakpoints;
use foundry_utils::{
    error::SolError,
    types::{ToAlloy, ToEthers},
};
use itertools::Itertools;
use revm::{
    interpreter::{opcode, CallInputs, CreateInputs, Gas, InstructionResult, Interpreter},
    primitives::{BlockEnv, TransactTo},
    EVMData, Inspector,
};
use serde_json::Value;
use std::{
    collections::{BTreeMap, HashMap, VecDeque},
    fs::File,
    io::BufReader,
    ops::Range,
    path::PathBuf,
    sync::Arc,
};

/// Cheatcodes related to the execution environment.
mod env;
pub use env::{Log, Prank, RecordAccess};
/// Assertion helpers (such as `expectEmit`)
mod expect;
pub use expect::{
    ExpectedCallData, ExpectedEmit, ExpectedRevert, MockCallDataContext, MockCallReturnData,
};

/// Cheatcodes that interact with the external environment (FFI etc.)
mod ext;
/// Fork related cheatcodes
mod fork;
/// File-system related cheatcodes
mod fs;
/// Cheatcodes that configure the fuzzer
mod fuzz;
/// Mapping related cheatcodes
mod mapping;
/// Parsing related cheatcodes.
/// Does not include JSON-related cheatcodes to cut complexity.
mod parse;
/// Snapshot related cheatcodes
mod snapshot;
/// Utility functions and constants.
pub mod util;
/// Wallet / key management related cheatcodes
mod wallet;
pub use util::{BroadcastableTransaction, DEFAULT_CREATE2_DEPLOYER};

mod config;
use crate::executor::{backend::RevertDiagnostic, inspector::utils::get_create_address};
pub use config::CheatsConfig;

mod error;
pub(crate) use error::{bail, ensure, fmt_err};
pub use error::{Error, Result};

/// Tracks the expected calls per address.
/// For each address, we track the expected calls per call data. We track it in such manner
/// so that we don't mix together calldatas that only contain selectors and calldatas that contain
/// selector and arguments (partial and full matches).
/// This then allows us to customize the matching behavior for each call data on the
/// `ExpectedCallData` struct and track how many times we've actually seen the call on the second
/// element of the tuple.
pub type ExpectedCallTracker = BTreeMap<Address, BTreeMap<Vec<u8>, (ExpectedCallData, u64)>>;

/// An inspector that handles calls to various cheatcodes, each with their own behavior.
///
/// Cheatcodes can be called by contracts during execution to modify the VM environment, such as
/// mocking addresses, signatures and altering call reverts.
///
/// Executing cheatcodes can be very powerful. Most cheatcodes are limited to evm internals, but
/// there are also cheatcodes like `ffi` which can execute arbitrary commands or `writeFile` and
/// `readFile` which can manipulate files of the filesystem. Therefore, several restrictions are
/// implemented for these cheatcodes:
///
///    - `ffi`, and file cheatcodes are _always_ opt-in (via foundry config) and never enabled by
///      default: all respective cheatcode handlers implement the appropriate checks
///    - File cheatcodes require explicit permissions which paths are allowed for which operation,
///      see `Config.fs_permission`
///    - Only permitted accounts are allowed to execute cheatcodes in forking mode, this ensures no
///      contract deployed on the live network is able to execute cheatcodes by simply calling the
///      cheatcode address: by default, the caller, test contract and newly deployed contracts are
///      allowed to execute cheatcodes
#[derive(Clone, Debug, Default)]
pub struct Cheatcodes {
    /// The block environment
    ///
    /// Used in the cheatcode handler to overwrite the block environment separately from the
    /// execution block environment.
    pub block: Option<BlockEnv>,

    /// The gas price
    ///
    /// Used in the cheatcode handler to overwrite the gas price separately from the gas price
    /// in the execution environment.
    pub gas_price: Option<U256>,

    /// Address labels
    pub labels: BTreeMap<Address, String>,

    /// Rememebered private keys
    pub script_wallets: Vec<LocalWallet>,

    /// Whether the skip cheatcode was activated
    pub skip: bool,

    /// Prank information
    pub prank: Option<Prank>,

    /// Expected revert information
    pub expected_revert: Option<ExpectedRevert>,

    /// Additional diagnostic for reverts
    pub fork_revert_diagnostic: Option<RevertDiagnostic>,

    /// Recorded storage reads and writes
    pub accesses: Option<RecordAccess>,

    /// Recorded logs
    pub recorded_logs: Option<RecordedLogs>,

    /// Mocked calls
    pub mocked_calls: BTreeMap<Address, BTreeMap<MockCallDataContext, MockCallReturnData>>,

    /// Expected calls
    pub expected_calls: ExpectedCallTracker,

    /// Expected emits
    pub expected_emits: VecDeque<ExpectedEmit>,

    /// Map of context depths to memory offset ranges that may be written to within the call depth.
    pub allowed_mem_writes: BTreeMap<u64, Vec<Range<u64>>>,

    /// Current broadcasting information
    pub broadcast: Option<Broadcast>,

    /// Used to correct the nonce of --sender after the initiating call. For more, check
    /// `docs/scripting`.
    pub corrected_nonce: bool,

    /// Scripting based transactions
    pub broadcastable_transactions: BroadcastableTransactions,

    /// Additional, user configurable context this Inspector has access to when inspecting a call
    pub config: Arc<CheatsConfig>,

    /// Test-scoped context holding data that needs to be reset every test run
    pub context: Context,

    // Commit FS changes such as file creations, writes and deletes.
    // Used to prevent duplicate changes file executing non-committing calls.
    pub fs_commit: bool,

    pub serialized_jsons: BTreeMap<String, BTreeMap<String, Value>>,

    /// Records all eth deals
    pub eth_deals: Vec<DealRecord>,

    /// Holds the stored gas info for when we pause gas metering. It is an `Option<Option<..>>`
    /// because the `call` callback in an `Inspector` doesn't get access to
    /// the `revm::Interpreter` which holds the `revm::Gas` struct that
    /// we need to copy. So we convert it to a `Some(None)` in `apply_cheatcode`, and once we have
    /// the interpreter, we copy the gas struct. Then each time there is an execution of an
    /// operation, we reset the gas.
    pub gas_metering: Option<Option<revm::interpreter::Gas>>,

    /// Holds stored gas info for when we pause gas metering, and we're entering/inside
    /// CREATE / CREATE2 frames. This is needed to make gas meter pausing work correctly when
    /// paused and creating new contracts.
    pub gas_metering_create: Option<Option<revm::interpreter::Gas>>,

    /// Holds mapping slots info
    pub mapping_slots: Option<BTreeMap<Address, MappingSlots>>,

    /// current program counter
    pub pc: usize,
    /// Breakpoints supplied by the `vm.breakpoint("<char>")` cheatcode
    /// char -> pc
    pub breakpoints: Breakpoints,
}

impl Cheatcodes {
    /// Creates a new `Cheatcodes` with the given settings.
    #[inline]
    pub fn new(config: Arc<CheatsConfig>) -> Self {
        Self { config, fs_commit: true, ..Default::default() }
    }

    #[instrument(level = "error", name = "apply", target = "evm::cheatcodes", skip_all)]
    fn apply_cheatcode<DB: DatabaseExt>(
        &mut self,
        data: &mut EVMData<'_, DB>,
        caller: Address,
        call: &CallInputs,
    ) -> Result {
        // Decode the cheatcode call
        let decoded = HEVMCalls::decode(&call.input)?;

        // ensure the caller is allowed to execute cheatcodes,
        // but only if the backend is in forking mode
        data.db.ensure_cheatcode_access_forking_mode(caller.to_alloy())?;

        let opt = env::apply(self, data, caller, &decoded)
            .transpose()
            .or_else(|| wallet::apply(self, data, &decoded))
            .or_else(|| parse::apply(self, data, &decoded))
            .or_else(|| expect::apply(self, data, &decoded))
            .or_else(|| fuzz::apply(&decoded))
            .or_else(|| ext::apply(self, data, &decoded))
            .or_else(|| fs::apply(self, &decoded))
            .or_else(|| snapshot::apply(data, &decoded))
            .or_else(|| fork::apply(self, data, &decoded));
        match opt {
            Some(res) => res,
            None => Err(fmt_err!("Unhandled cheatcode: {decoded:?}. This is a bug.")),
        }
    }

    /// Determines the address of the contract and marks it as allowed
    ///
    /// There may be cheatcodes in the constructor of the new contract, in order to allow them
    /// automatically we need to determine the new address
    fn allow_cheatcodes_on_create<DB: DatabaseExt>(
        &self,
        data: &mut EVMData<'_, DB>,
        inputs: &CreateInputs,
    ) {
        let old_nonce = data
            .journaled_state
            .state
            .get(&inputs.caller)
            .map(|acc| acc.info.nonce)
            .unwrap_or_default();
        let created_address = get_create_address(inputs, old_nonce);

        if data.journaled_state.depth > 1 && !data.db.has_cheatcode_access(inputs.caller) {
            // we only grant cheat code access for new contracts if the caller also has
            // cheatcode access and the new contract is created in top most call
            return
        }

        data.db.allow_cheatcode_access(created_address);
    }

    /// Called when there was a revert.
    ///
    /// Cleanup any previously applied cheatcodes that altered the state in such a way that revm's
    /// revert would run into issues.
    pub fn on_revert<DB: DatabaseExt>(&mut self, data: &mut EVMData<'_, DB>) {
        trace!(deals=?self.eth_deals.len(), "Rolling back deals");

        // Delay revert clean up until expected revert is handled, if set.
        if self.expected_revert.is_some() {
            return
        }

        // we only want to apply cleanup top level
        if data.journaled_state.depth() > 0 {
            return
        }

        // Roll back all previously applied deals
        // This will prevent overflow issues in revm's [`JournaledState::journal_revert`] routine
        // which rolls back any transfers.
        while let Some(record) = self.eth_deals.pop() {
            if let Some(acc) = data.journaled_state.state.get_mut(&record.address.to_alloy()) {
                acc.info.balance = record.old_balance.to_alloy();
            }
        }
    }
}

impl<DB: DatabaseExt> Inspector<DB> for Cheatcodes {
    #[inline]
    fn initialize_interp(
        &mut self,
        _: &mut Interpreter,
        data: &mut EVMData<'_, DB>,
    ) -> InstructionResult {
        // When the first interpreter is initialized we've circumvented the balance and gas checks,
        // so we apply our actual block data with the correct fees and all.
        if let Some(block) = self.block.take() {
            data.env.block = block;
        }
        if let Some(gas_price) = self.gas_price.take() {
            data.env.tx.gas_price = gas_price.to_alloy();
        }

        InstructionResult::Continue
    }

    fn step(
        &mut self,
        interpreter: &mut Interpreter,
        data: &mut EVMData<'_, DB>,
    ) -> InstructionResult {
        self.pc = interpreter.program_counter();

        // reset gas if gas metering is turned off
        match self.gas_metering {
            Some(None) => {
                // need to store gas metering
                self.gas_metering = Some(Some(interpreter.gas));
            }
            Some(Some(gas)) => {
                match interpreter.current_opcode() {
                    opcode::CREATE | opcode::CREATE2 => {
                        // set we're about to enter CREATE frame to meter its gas on first opcode
                        // inside it
                        self.gas_metering_create = Some(None)
                    }
                    opcode::STOP | opcode::RETURN | opcode::SELFDESTRUCT | opcode::REVERT => {
                        // If we are ending current execution frame, we want to just fully reset gas
                        // otherwise weird things with returning gas from a call happen
                        // ref: https://github.com/bluealloy/revm/blob/2cb991091d32330cfe085320891737186947ce5a/crates/revm/src/evm_impl.rs#L190
                        //
                        // It would be nice if we had access to the interpreter in `call_end`, as we
                        // could just do this there instead.
                        match self.gas_metering_create {
                            None | Some(None) => {
                                interpreter.gas = revm::interpreter::Gas::new(0);
                            }
                            Some(Some(gas)) => {
                                // If this was CREATE frame, set correct gas limit. This is needed
                                // because CREATE opcodes deduct additional gas for code storage,
                                // and deducted amount is compared to gas limit. If we set this to
                                // 0, the CREATE would fail with out of gas.
                                //
                                // If we however set gas limit to the limit of outer frame, it would
                                // cause a panic after erasing gas cost post-create. Reason for this
                                // is pre-create REVM records `gas_limit - (gas_limit / 64)` as gas
                                // used, and erases costs by `remaining` gas post-create.
                                // gas used ref: https://github.com/bluealloy/revm/blob/2cb991091d32330cfe085320891737186947ce5a/crates/revm/src/instructions/host.rs#L254-L258
                                // post-create erase ref: https://github.com/bluealloy/revm/blob/2cb991091d32330cfe085320891737186947ce5a/crates/revm/src/instructions/host.rs#L279
                                interpreter.gas = revm::interpreter::Gas::new(gas.limit());

                                // reset CREATE gas metering because we're about to exit its frame
                                self.gas_metering_create = None
                            }
                        }
                    }
                    _ => {
                        // if just starting with CREATE opcodes, record its inner frame gas
                        if let Some(None) = self.gas_metering_create {
                            self.gas_metering_create = Some(Some(interpreter.gas))
                        }

                        // dont monitor gas changes, keep it constant
                        interpreter.gas = gas;
                    }
                }
            }
            _ => {}
        }

        // Record writes and reads if `record` has been called
        if let Some(storage_accesses) = &mut self.accesses {
            match interpreter.current_opcode() {
                opcode::SLOAD => {
                    let key = try_or_continue!(interpreter.stack().peek(0));
                    storage_accesses
                        .reads
                        .entry(interpreter.contract().address.to_ethers())
                        .or_insert_with(Vec::new)
                        .push(key.to_ethers());
                }
                opcode::SSTORE => {
                    let key = try_or_continue!(interpreter.stack().peek(0));

                    // An SSTORE does an SLOAD internally
                    storage_accesses
                        .reads
                        .entry(interpreter.contract().address.to_ethers())
                        .or_insert_with(Vec::new)
                        .push(key.to_ethers());
                    storage_accesses
                        .writes
                        .entry(interpreter.contract().address.to_ethers())
                        .or_insert_with(Vec::new)
                        .push(key.to_ethers());
                }
                _ => (),
            }
        }

        // If the allowed memory writes cheatcode is active at this context depth, check to see
        // if the current opcode can either mutate directly or expand memory. If the opcode at
        // the current program counter is a match, check if the modified memory lies within the
        // allowed ranges. If not, revert and fail the test.
        if let Some(ranges) = self.allowed_mem_writes.get(&data.journaled_state.depth()) {
            // The `mem_opcode_match` macro is used to match the current opcode against a list of
            // opcodes that can mutate memory (either directly or expansion via reading). If the
            // opcode is a match, the memory offsets that are being written to are checked to be
            // within the allowed ranges. If not, the test is failed and the transaction is
            // reverted. For all opcodes that can mutate memory aside from MSTORE,
            // MSTORE8, and MLOAD, the size and destination offset are on the stack, and
            // the macro expands all of these cases. For MSTORE, MSTORE8, and MLOAD, the
            // size of the memory write is implicit, so these cases are hard-coded.
            macro_rules! mem_opcode_match {
                ([$(($opcode:ident, $offset_depth:expr, $size_depth:expr, $writes:expr)),*]) => {
                    match interpreter.current_opcode() {
                        ////////////////////////////////////////////////////////////////
                        //    OPERATIONS THAT CAN EXPAND/MUTATE MEMORY BY WRITING     //
                        ////////////////////////////////////////////////////////////////

                        opcode::MSTORE => {
                            // The offset of the mstore operation is at the top of the stack.
                            let offset = try_or_continue!(interpreter.stack().peek(0)).to_ethers().as_u64();

                            // If none of the allowed ranges contain [offset, offset + 32), memory has been
                            // unexpectedly mutated.
                            if !ranges.iter().any(|range| {
                                range.contains(&offset) && range.contains(&(offset + 31))
                            }) {
                                revert_helper::disallowed_mem_write(offset, 32, interpreter, ranges);
                                return InstructionResult::Revert
                            }
                        }
                        opcode::MSTORE8 => {
                            // The offset of the mstore8 operation is at the top of the stack.
                            let offset = try_or_continue!(interpreter.stack().peek(0)).to_ethers().as_u64();

                            // If none of the allowed ranges contain the offset, memory has been
                            // unexpectedly mutated.
                            if !ranges.iter().any(|range| range.contains(&offset)) {
                                revert_helper::disallowed_mem_write(offset, 1, interpreter, ranges);
                                return InstructionResult::Revert
                            }
                        }

                        ////////////////////////////////////////////////////////////////
                        //        OPERATIONS THAT CAN EXPAND MEMORY BY READING        //
                        ////////////////////////////////////////////////////////////////

                        opcode::MLOAD => {
                            // The offset of the mload operation is at the top of the stack
                            let offset = try_or_continue!(interpreter.stack().peek(0)).to_ethers().as_u64();

                            // If the offset being loaded is >= than the memory size, the
                            // memory is being expanded. If none of the allowed ranges contain
                            // [offset, offset + 32), memory has been unexpectedly mutated.
                            if offset >= interpreter.memory.len() as u64 && !ranges.iter().any(|range| {
                                range.contains(&offset) && range.contains(&(offset + 31))
                            }) {
                                revert_helper::disallowed_mem_write(offset, 32, interpreter, ranges);
                                return InstructionResult::Revert
                            }
                        }

                        ////////////////////////////////////////////////////////////////
                        //          OPERATIONS WITH OFFSET AND SIZE ON STACK          //
                        ////////////////////////////////////////////////////////////////

                        $(opcode::$opcode => {
                            // The destination offset of the operation is at the top of the stack.
                            let dest_offset = try_or_continue!(interpreter.stack().peek($offset_depth)).to_ethers().as_u64();

                            // The size of the data that will be copied is the third item on the stack.
                            let size = try_or_continue!(interpreter.stack().peek($size_depth)).to_ethers().as_u64();

                            // If none of the allowed ranges contain [dest_offset, dest_offset + size),
                            // memory outside of the expected ranges has been touched. If the opcode
                            // only reads from memory, this is okay as long as the memory is not expanded.
                            let fail_cond = !ranges.iter().any(|range| {
                                    range.contains(&dest_offset) &&
                                        range.contains(&(dest_offset + size.saturating_sub(1)))
                                }) && ($writes ||
                                    [dest_offset, (dest_offset + size).saturating_sub(1)].into_iter().any(|offset| {
                                        offset >= interpreter.memory.len() as u64
                                    })
                                );

                            // If the failure condition is met, set the output buffer to a revert string
                            // that gives information about the allowed ranges and revert.
                            if fail_cond {
                                revert_helper::disallowed_mem_write(dest_offset, size, interpreter, ranges);
                                return InstructionResult::Revert
                            }
                        })*
                        _ => ()
                    }
                }
            }

            // Check if the current opcode can write to memory, and if so, check if the memory
            // being written to is registered as safe to modify.
            mem_opcode_match!([
                (CALLDATACOPY, 0, 2, true),
                (CODECOPY, 0, 2, true),
                (RETURNDATACOPY, 0, 2, true),
                (EXTCODECOPY, 1, 3, true),
                (CALL, 5, 6, true),
                (CALLCODE, 5, 6, true),
                (STATICCALL, 4, 5, true),
                (DELEGATECALL, 4, 5, true),
                (KECCAK256, 0, 1, false),
                (LOG0, 0, 1, false),
                (LOG1, 0, 1, false),
                (LOG2, 0, 1, false),
                (LOG3, 0, 1, false),
                (LOG4, 0, 1, false),
                (CREATE, 1, 2, false),
                (CREATE2, 1, 2, false),
                (RETURN, 0, 1, false),
                (REVERT, 0, 1, false)
            ])
        }

        // Record writes with sstore (and sha3) if `StartMappingRecording` has been called
        if let Some(mapping_slots) = &mut self.mapping_slots {
            mapping::on_evm_step(mapping_slots, interpreter, data)
        }

        InstructionResult::Continue
    }

    fn log(
        &mut self,
        _: &mut EVMData<'_, DB>,
        address: &rAddress,
        topics: &[B256],
        data: &alloy_primitives::Bytes,
    ) {
        if !self.expected_emits.is_empty() {
            handle_expect_emit(
                self,
                RawLog {
                    topics: topics.iter().copied().map(|t| t.to_ethers()).collect_vec(),
                    data: data.to_vec(),
                },
                &address.to_ethers(),
            );
        }

        // Stores this log if `recordLogs` has been called
        if let Some(storage_recorded_logs) = &mut self.recorded_logs {
            storage_recorded_logs.entries.push(Log {
                emitter: address.to_ethers(),
                inner: RawLog {
                    topics: topics.iter().copied().map(|t| t.to_ethers()).collect_vec(),
                    data: data.to_vec(),
                },
            });
        }
    }

    fn call(
        &mut self,
        data: &mut EVMData<'_, DB>,
        call: &mut CallInputs,
    ) -> (InstructionResult, Gas, alloy_primitives::Bytes) {
        if call.contract == CHEATCODE_ADDRESS {
            let gas = Gas::new(call.gas_limit);
            match self.apply_cheatcode(data, call.context.caller.to_ethers(), call) {
                Ok(retdata) => (InstructionResult::Return, gas, alloy_primitives::Bytes(retdata.0)),
                Err(err) => {
                    (InstructionResult::Revert, gas, alloy_primitives::Bytes(err.encode_error().0))
                }
            }
        } else if call.contract != HARDHAT_CONSOLE_ADDRESS {
            // Handle expected calls

            // Grab the different calldatas expected.
            if let Some(expected_calls_for_target) =
                self.expected_calls.get_mut(&(call.contract.to_ethers()))
            {
                // Match every partial/full calldata
                for (calldata, (expected, actual_count)) in expected_calls_for_target.iter_mut() {
                    // Increment actual times seen if...
                    // The calldata is at most, as big as this call's input, and
                    if calldata.len() <= call.input.len() &&
                        // Both calldata match, taking the length of the assumed smaller one (which will have at least the selector), and
                        *calldata == call.input[..calldata.len()] &&
                        // The value matches, if provided
                        expected
                            .value
                            .map_or(true, |value| value == call.transfer.value.to_ethers()) &&
                        // The gas matches, if provided
                        expected.gas.map_or(true, |gas| gas == call.gas_limit) &&
                        // The minimum gas matches, if provided
                        expected.min_gas.map_or(true, |min_gas| min_gas <= call.gas_limit)
                    {
                        *actual_count += 1;
                    }
                }
            }

            // Handle mocked calls
            if let Some(mocks) = self.mocked_calls.get(&call.contract.to_ethers()) {
                let ctx = MockCallDataContext {
<<<<<<< HEAD
                    calldata: ethers::types::Bytes::from(call.input.clone().0),
                    value: Some(call.transfer.value).map(|v| v.to_ethers()),
=======
                    calldata: call.input.clone().0.into(),
                    value: Some(call.transfer.value).map(ru256_to_u256),
>>>>>>> ad37842a
                };
                if let Some(mock_retdata) = mocks.get(&ctx) {
                    return (
                        mock_retdata.ret_type,
                        Gas::new(call.gas_limit),
                        alloy_primitives::Bytes(mock_retdata.data.clone().0),
                    )
                } else if let Some((_, mock_retdata)) = mocks.iter().find(|(mock, _)| {
                    mock.calldata.len() <= call.input.len() &&
                        *mock.calldata == call.input[..mock.calldata.len()] &&
                        mock.value.map_or(true, |value| value == call.transfer.value.to_ethers())
                }) {
                    return (
                        mock_retdata.ret_type,
                        Gas::new(call.gas_limit),
                        alloy_primitives::Bytes(mock_retdata.data.0.clone()),
                    )
                }
            }

            // Apply our prank
            if let Some(prank) = &self.prank {
                if data.journaled_state.depth() >= prank.depth &&
                    call.context.caller == prank.prank_caller.to_alloy()
                {
                    let mut prank_applied = false;
                    // At the target depth we set `msg.sender`
                    if data.journaled_state.depth() == prank.depth {
                        call.context.caller = prank.new_caller.to_alloy();
                        call.transfer.source = prank.new_caller.to_alloy();
                        prank_applied = true;
                    }

                    // At the target depth, or deeper, we set `tx.origin`
                    if let Some(new_origin) = prank.new_origin {
                        data.env.tx.caller = new_origin.to_alloy();
                        prank_applied = true;
                    }

                    // If prank applied for first time, then update
                    if prank_applied {
                        if let Some(applied_prank) = prank.first_time_applied() {
                            self.prank = Some(applied_prank);
                        }
                    }
                }
            }

            // Apply our broadcast
            if let Some(broadcast) = &self.broadcast {
                // We only apply a broadcast *to a specific depth*.
                //
                // We do this because any subsequent contract calls *must* exist on chain and
                // we only want to grab *this* call, not internal ones
                if data.journaled_state.depth() == broadcast.depth &&
                    call.context.caller == broadcast.original_caller.to_alloy()
                {
                    // At the target depth we set `msg.sender` & tx.origin.
                    // We are simulating the caller as being an EOA, so *both* must be set to the
                    // broadcast.origin.
                    data.env.tx.caller = broadcast.new_origin.to_alloy();

                    call.context.caller = broadcast.new_origin.to_alloy();
                    call.transfer.source = broadcast.new_origin.to_alloy();
                    // Add a `legacy` transaction to the VecDeque. We use a legacy transaction here
                    // because we only need the from, to, value, and data. We can later change this
                    // into 1559, in the cli package, relatively easily once we
                    // know the target chain supports EIP-1559.
                    if !call.is_static {
                        if let Err(err) = data
                            .journaled_state
                            .load_account(broadcast.new_origin.to_alloy(), data.db)
                        {
                            return (
                                InstructionResult::Revert,
                                Gas::new(call.gas_limit),
                                alloy_primitives::Bytes(err.encode_string().0),
                            )
                        }

                        let is_fixed_gas_limit = check_if_fixed_gas_limit(data, call.gas_limit);

                        let account = data
                            .journaled_state
                            .state()
                            .get_mut(&broadcast.new_origin.to_alloy())
                            .unwrap();

                        self.broadcastable_transactions.push_back(BroadcastableTransaction {
                            rpc: data.db.active_fork_url(),
                            transaction: TypedTransaction::Legacy(TransactionRequest {
                                from: Some(broadcast.new_origin),
                                to: Some(NameOrAddress::Address(call.contract.to_ethers())),
                                value: Some(call.transfer.value).map(|v| v.to_ethers()),
                                data: Some(call.input.clone().0).map(ethers::types::Bytes),
                                nonce: Some(account.info.nonce.into()),
                                gas: if is_fixed_gas_limit {
                                    Some(call.gas_limit.into())
                                } else {
                                    None
                                },
                                ..Default::default()
                            }),
                        });

                        // call_inner does not increase nonces, so we have to do it ourselves
                        account.info.nonce += 1;
                    } else if broadcast.single_call {
                        return (
                            InstructionResult::Revert,
                            Gas::new(0),
                            "Staticcalls are not allowed after vm.broadcast. Either remove it, or use vm.startBroadcast instead."
                            .to_string()
                            .encode()
                            .into()
                        );
                    }
                }
            }

            (InstructionResult::Continue, Gas::new(call.gas_limit), alloy_primitives::Bytes::new())
        } else {
            (InstructionResult::Continue, Gas::new(call.gas_limit), alloy_primitives::Bytes::new())
        }
    }

    fn call_end(
        &mut self,
        data: &mut EVMData<'_, DB>,
        call: &CallInputs,
        remaining_gas: Gas,
        status: InstructionResult,
        retdata: alloy_primitives::Bytes,
    ) -> (InstructionResult, Gas, alloy_primitives::Bytes) {
        if call.contract == CHEATCODE_ADDRESS || call.contract == HARDHAT_CONSOLE_ADDRESS {
            return (status, remaining_gas, retdata)
        }

        if data.journaled_state.depth() == 0 && self.skip {
            return (
                InstructionResult::Revert,
                remaining_gas,
                alloy_primitives::Bytes(Error::custom_bytes(MAGIC_SKIP_BYTES).encode_error().0),
            )
        }

        // Clean up pranks
        if let Some(prank) = &self.prank {
            if data.journaled_state.depth() == prank.depth {
                data.env.tx.caller = prank.prank_origin.to_alloy();

                // Clean single-call prank once we have returned to the original depth
                if prank.single_call {
                    std::mem::take(&mut self.prank);
                }
            }
        }

        // Clean up broadcast
        if let Some(broadcast) = &self.broadcast {
            if data.journaled_state.depth() == broadcast.depth {
                data.env.tx.caller = broadcast.original_origin.to_alloy();

                // Clean single-call broadcast once we have returned to the original depth
                if broadcast.single_call {
                    std::mem::take(&mut self.broadcast);
                }
            }
        }

        // Handle expected reverts
        if let Some(expected_revert) = &self.expected_revert {
            if data.journaled_state.depth() <= expected_revert.depth {
                let expected_revert = std::mem::take(&mut self.expected_revert).unwrap();
                return match handle_expect_revert(
                    false,
                    expected_revert.reason.as_ref(),
                    status,
                    retdata,
                ) {
                    Err(error) => {
                        trace!(expected=?expected_revert, ?error, ?status, "Expected revert mismatch");
                        (
                            InstructionResult::Revert,
                            remaining_gas,
                            alloy_primitives::Bytes(error.encode_error().0),
                        )
                    }
                    Ok((_, retdata)) => (
                        InstructionResult::Return,
                        remaining_gas,
                        alloy_primitives::Bytes(retdata.0),
                    ),
                }
            }
        }

        // At the end of the call,
        // we need to check if we've found all the emits.
        // We know we've found all the expected emits in the right order
        // if the queue is fully matched.
        // If it's not fully matched, then either:
        // 1. Not enough events were emitted (we'll know this because the amount of times we
        // inspected events will be less than the size of the queue) 2. The wrong events
        // were emitted (The inspected events should match the size of the queue, but still some
        // events will not be matched)

        // First, check that we're at the call depth where the emits were declared from.
        let should_check_emits = self
            .expected_emits
            .iter()
            .any(|expected| expected.depth == data.journaled_state.depth()) &&
            // Ignore staticcalls
            !call.is_static;
        // If so, check the emits
        if should_check_emits {
            // Not all emits were matched.
            if self.expected_emits.iter().any(|expected| !expected.found) {
                return (
                    InstructionResult::Revert,
                    remaining_gas,
                    "Log != expected log".to_string().encode().into(),
                )
            } else {
                // All emits were found, we're good.
                // Clear the queue, as we expect the user to declare more events for the next call
                // if they wanna match further events.
                self.expected_emits.clear()
            }
        }

        // If the depth is 0, then this is the root call terminating
        if data.journaled_state.depth() == 0 {
            // Match expected calls
            for (address, calldatas) in &self.expected_calls {
                // Loop over each address, and for each address, loop over each calldata it expects.
                for (calldata, (expected, actual_count)) in calldatas {
                    // Grab the values we expect to see
                    let ExpectedCallData { gas, min_gas, value, count, call_type } = expected;
                    let calldata = Bytes::from(calldata.clone());

                    // We must match differently depending on the type of call we expect.
                    match call_type {
                        // If the cheatcode was called with a `count` argument,
                        // we must check that the EVM performed a CALL with this calldata exactly
                        // `count` times.
                        ExpectedCallType::Count => {
                            if *count != *actual_count {
                                let expected_values = [
                                    Some(format!("data {calldata}")),
                                    value.map(|v| format!("value {v}")),
                                    gas.map(|g| format!("gas {g}")),
                                    min_gas.map(|g| format!("minimum gas {g}")),
                                ]
                                .into_iter()
                                .flatten()
                                .join(" and ");
                                let failure_message = match status {
                                    InstructionResult::Continue | InstructionResult::Stop | InstructionResult::Return | InstructionResult::SelfDestruct =>
                                    format!("Expected call to {address:?} with {expected_values} to be called {count} time(s), but was called {actual_count} time(s)"),
                                    _ => format!("Expected call to {address:?} with {expected_values} to be called {count} time(s), but the call reverted instead. Ensure you're testing the happy path when using the expectCall cheatcode"),
                                };
                                return (
                                    InstructionResult::Revert,
                                    remaining_gas,
                                    failure_message.encode().into(),
                                )
                            }
                        }
                        // If the cheatcode was called without a `count` argument,
                        // we must check that the EVM performed a CALL with this calldata at least
                        // `count` times. The amount of times to check was
                        // the amount of time the cheatcode was called.
                        ExpectedCallType::NonCount => {
                            if *count > *actual_count {
                                let expected_values = [
                                    Some(format!("data {calldata}")),
                                    value.map(|v| format!("value {v}")),
                                    gas.map(|g| format!("gas {g}")),
                                    min_gas.map(|g| format!("minimum gas {g}")),
                                ]
                                .into_iter()
                                .flatten()
                                .join(" and ");
                                let failure_message = match status {
                                    InstructionResult::Continue | InstructionResult::Stop | InstructionResult::Return | InstructionResult::SelfDestruct =>
                                    format!("Expected call to {address:?} with {expected_values} to be called {count} time(s), but was called {actual_count} time(s)"),
                                    _ => format!("Expected call to {address:?} with {expected_values} to be called {count} time(s), but the call reverted instead. Ensure you're testing the happy path when using the expectCall cheatcode"),
                                };
                                return (
                                    InstructionResult::Revert,
                                    remaining_gas,
                                    failure_message.encode().into(),
                                )
                            }
                        }
                    }
                }
            }

            // Check if we have any leftover expected emits
            // First, if any emits were found at the root call, then we its ok and we remove them.
            self.expected_emits.retain(|expected| !expected.found);
            // If not empty, we got mismatched emits
            if !self.expected_emits.is_empty() {
                let failure_message = match status {
                    InstructionResult::Continue | InstructionResult::Stop | InstructionResult::Return | InstructionResult::SelfDestruct =>
                    "Expected an emit, but no logs were emitted afterward. You might have mismatched events or not enough events were emitted.",
                    _ => "Expected an emit, but the call reverted instead. Ensure you're testing the happy path when using the `expectEmit` cheatcode.",
                };
                return (
                    InstructionResult::Revert,
                    remaining_gas,
                    failure_message.to_string().encode().into(),
                )
            }
        }

        // if there's a revert and a previous call was diagnosed as fork related revert then we can
        // return a better error here
        if status == InstructionResult::Revert {
            if let Some(err) = self.fork_revert_diagnostic.take() {
                return (status, remaining_gas, err.to_error_msg(self).encode().into())
            }
        }

        // this will ensure we don't have false positives when trying to diagnose reverts in fork
        // mode
        let _ = self.fork_revert_diagnostic.take();

        // try to diagnose reverts in multi-fork mode where a call is made to an address that does
        // not exist
        if let TransactTo::Call(test_contract) = data.env.tx.transact_to {
            // if a call to a different contract than the original test contract returned with
            // `Stop` we check if the contract actually exists on the active fork
            if data.db.is_forked_mode() &&
                status == InstructionResult::Stop &&
                call.contract != test_contract
            {
                self.fork_revert_diagnostic =
                    data.db.diagnose_revert(call.contract, &data.journaled_state);
            }
        }

        (status, remaining_gas, retdata)
    }

    fn create(
        &mut self,
        data: &mut EVMData<'_, DB>,
        call: &mut CreateInputs,
    ) -> (InstructionResult, Option<rAddress>, Gas, alloy_primitives::Bytes) {
        // allow cheatcodes from the address of the new contract
        self.allow_cheatcodes_on_create(data, call);

        // Apply our prank
        if let Some(prank) = &self.prank {
            if data.journaled_state.depth() >= prank.depth &&
                call.caller == prank.prank_caller.to_alloy()
            {
                // At the target depth we set `msg.sender`
                if data.journaled_state.depth() == prank.depth {
                    call.caller = prank.new_caller.to_alloy();
                }

                // At the target depth, or deeper, we set `tx.origin`
                if let Some(new_origin) = prank.new_origin {
                    data.env.tx.caller = new_origin.to_alloy();
                }
            }
        }

        // Apply our broadcast
        if let Some(broadcast) = &self.broadcast {
            if data.journaled_state.depth() >= broadcast.depth &&
                call.caller == broadcast.original_caller.to_alloy()
            {
                if let Err(err) =
                    data.journaled_state.load_account(broadcast.new_origin.to_alloy(), data.db)
                {
                    return (
                        InstructionResult::Revert,
                        None,
                        Gas::new(call.gas_limit),
                        alloy_primitives::Bytes(err.encode_string().0),
                    )
                }

                data.env.tx.caller = broadcast.new_origin.to_alloy();

                if data.journaled_state.depth() == broadcast.depth {
                    let (bytecode, to, nonce) = match process_create(
                        broadcast.new_origin,
                        call.init_code.clone().0,
                        data,
                        call,
                    ) {
                        Ok(val) => val,
                        Err(err) => {
                            return (
                                InstructionResult::Revert,
                                None,
                                Gas::new(call.gas_limit),
                                alloy_primitives::Bytes(err.encode_string().0),
                            )
                        }
                    };

                    let is_fixed_gas_limit = check_if_fixed_gas_limit(data, call.gas_limit);

                    self.broadcastable_transactions.push_back(BroadcastableTransaction {
                        rpc: data.db.active_fork_url(),
                        transaction: TypedTransaction::Legacy(TransactionRequest {
                            from: Some(broadcast.new_origin),
                            to,
                            value: Some(call.value).map(|v| v.to_ethers()),
                            data: Some(bytecode.into()),
                            nonce: Some(nonce.into()),
                            gas: if is_fixed_gas_limit {
                                Some(call.gas_limit.into())
                            } else {
                                None
                            },
                            ..Default::default()
                        }),
                    });
                }
            }
        }

        (
            InstructionResult::Continue,
            None,
            Gas::new(call.gas_limit),
            alloy_primitives::Bytes::new(),
        )
    }

    fn create_end(
        &mut self,
        data: &mut EVMData<'_, DB>,
        _: &CreateInputs,
        status: InstructionResult,
        address: Option<rAddress>,
        remaining_gas: Gas,
        retdata: alloy_primitives::Bytes,
    ) -> (InstructionResult, Option<rAddress>, Gas, alloy_primitives::Bytes) {
        // Clean up pranks
        if let Some(prank) = &self.prank {
            if data.journaled_state.depth() == prank.depth {
                data.env.tx.caller = prank.prank_origin.to_alloy();

                // Clean single-call prank once we have returned to the original depth
                if prank.single_call {
                    std::mem::take(&mut self.prank);
                }
            }
        }

        // Clean up broadcasts
        if let Some(broadcast) = &self.broadcast {
            if data.journaled_state.depth() == broadcast.depth {
                data.env.tx.caller = broadcast.original_origin.to_alloy();

                // Clean single-call broadcast once we have returned to the original depth
                if broadcast.single_call {
                    std::mem::take(&mut self.broadcast);
                }
            }
        }

        // Handle expected reverts
        if let Some(expected_revert) = &self.expected_revert {
            if data.journaled_state.depth() <= expected_revert.depth {
                let expected_revert = std::mem::take(&mut self.expected_revert).unwrap();
                return match handle_expect_revert(
                    true,
                    expected_revert.reason.as_ref(),
                    status,
                    retdata,
                ) {
                    Ok((address, retdata)) => (
                        InstructionResult::Return,
                        address.map(|a| a.to_alloy()),
                        remaining_gas,
                        alloy_primitives::Bytes(retdata.0),
                    ),
                    Err(err) => (
                        InstructionResult::Revert,
                        None,
                        remaining_gas,
                        alloy_primitives::Bytes(err.encode_error().0),
                    ),
                }
            }
        }

        (status, address, remaining_gas, retdata)
    }
}

/// Contains additional, test specific resources that should be kept for the duration of the test
#[derive(Debug, Default)]
pub struct Context {
    //// Buffered readers for files opened for reading (path => BufReader mapping)
    pub opened_read_files: HashMap<PathBuf, BufReader<File>>,
}

/// Every time we clone `Context`, we want it to be empty
impl Clone for Context {
    fn clone(&self) -> Self {
        Default::default()
    }
}

impl Context {
    /// Clears the context.
    #[inline]
    pub fn clear(&mut self) {
        self.opened_read_files.clear();
    }
}

/// Records `deal` cheatcodes
#[derive(Debug, Clone)]
pub struct DealRecord {
    /// Target of the deal.
    pub address: Address,
    /// The balance of the address before deal was applied
    pub old_balance: U256,
    /// Balance after deal was applied
    pub new_balance: U256,
}

/// Helper module to store revert strings in memory
mod revert_helper {
    use super::*;

    /// Helper that expands memory, stores a revert string pertaining to a disallowed memory write,
    /// and sets the return range to the revert string's location in memory.
    pub fn disallowed_mem_write(
        dest_offset: u64,
        size: u64,
        interpreter: &mut Interpreter,
        ranges: &[Range<u64>],
    ) {
        let revert_string: Bytes = format!(
            "Memory write at offset 0x{:02X} of size 0x{:02X} not allowed. Safe range: {}",
            dest_offset,
            size,
            ranges.iter().map(|r| format!("(0x{:02X}, 0x{:02X}]", r.start, r.end)).join(" ∪ ")
        )
        .encode()
        .into();
        mstore_revert_string(revert_string, interpreter);
    }

    /// Expands memory, stores a revert string, and sets the return range to the revert
    /// string's location in memory.
    fn mstore_revert_string(bytes: Bytes, interpreter: &mut Interpreter) {
        let starting_offset = interpreter.memory.len();
        interpreter.memory.resize(starting_offset + bytes.len());
        interpreter.memory.set_data(starting_offset, 0, bytes.len(), &bytes);
        interpreter.return_range = starting_offset..interpreter.memory.len();
    }
}<|MERGE_RESOLUTION|>--- conflicted
+++ resolved
@@ -612,13 +612,8 @@
             // Handle mocked calls
             if let Some(mocks) = self.mocked_calls.get(&call.contract.to_ethers()) {
                 let ctx = MockCallDataContext {
-<<<<<<< HEAD
-                    calldata: ethers::types::Bytes::from(call.input.clone().0),
+                    calldata: call.input.clone().0.into(),
                     value: Some(call.transfer.value).map(|v| v.to_ethers()),
-=======
-                    calldata: call.input.clone().0.into(),
-                    value: Some(call.transfer.value).map(ru256_to_u256),
->>>>>>> ad37842a
                 };
                 if let Some(mock_retdata) = mocks.get(&ctx) {
                     return (
