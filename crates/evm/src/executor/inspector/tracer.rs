--- conflicted
+++ resolved
@@ -148,26 +148,15 @@
     }
 }
 
-<<<<<<< HEAD
-impl<DB> Inspector<DB> for Tracer
-where
-    DB: Database,
-{
-    fn step(&mut self, interp: &mut Interpreter, data: &mut EVMData<'_, DB>) -> InstructionResult {
-        if !self.record_steps {
-            return InstructionResult::Continue
-=======
 impl<DB: Database> Inspector<DB> for Tracer {
     #[inline]
     fn step(
         &mut self,
         interp: &mut Interpreter,
         data: &mut EVMData<'_, DB>,
-        _is_static: bool,
     ) -> InstructionResult {
         if self.record_steps {
             self.start_step(interp, data);
->>>>>>> b536f518
         }
         InstructionResult::Continue
     }
