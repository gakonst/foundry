[package]
name = "foundry-evm-core"
description = "Core EVM abstractions"

version.workspace = true
edition.workspace = true
rust-version.workspace = true
authors.workspace = true
license.workspace = true
homepage.workspace = true
repository.workspace = true

[dependencies]
foundry-cheatcodes-spec.workspace = true
foundry-common.workspace = true
foundry-compilers.workspace = true
foundry-config.workspace = true
foundry-macros.workspace = true

alloy-dyn-abi = { workspace = true, features = ["arbitrary", "eip712"] }
alloy-json-abi.workspace = true
alloy-primitives = { workspace = true, features = ["serde", "getrandom", "arbitrary", "rlp"] }
alloy-genesis.workspace = true
alloy-providers.workspace = true
alloy-rpc-types.workspace = true
alloy-sol-types.workspace = true
alloy-transport.workspace = true

revm = { workspace = true, default-features = false, features = [
    "std",
    "serde",
    "memory_limit",
    "optional_eip3607",
    "optional_block_gas_limit",
    "optional_no_base_fee",
    "arbitrary",
    "optimism",
] }
revm-inspectors.workspace = true

<<<<<<< HEAD
ethers-providers.workspace = true
=======
ethers-core.workspace = true
>>>>>>> 3344e2ce

derive_more.workspace = true
eyre = "0.6"
futures = "0.3"
hex.workspace = true
itertools.workspace = true
once_cell = "1"
parking_lot = "0.12"
serde = "1"
serde_json = "1"
thiserror = "1"
tokio = { version = "1", features = ["time", "macros"] }
tracing = "0.1"
url = "2"<|MERGE_RESOLUTION|>--- conflicted
+++ resolved
@@ -38,12 +38,6 @@
 ] }
 revm-inspectors.workspace = true
 
-<<<<<<< HEAD
-ethers-providers.workspace = true
-=======
-ethers-core.workspace = true
->>>>>>> 3344e2ce
-
 derive_more.workspace = true
 eyre = "0.6"
 futures = "0.3"
