//! Foundry's main executor backend abstraction and implementation.

use crate::{
    constants::{CALLER, CHEATCODE_ADDRESS, DEFAULT_CREATE2_DEPLOYER, TEST_CONTRACT_ADDRESS},
    fork::{CreateFork, ForkId, MultiFork, SharedBackend},
    snapshot::Snapshots,
    utils::configure_tx_env,
};
use alloy_primitives::{b256, keccak256, Address, B256, U256, U64};
<<<<<<< HEAD
use alloy_rpc_types::{Block, BlockNumberOrTag, BlockTransactions, Transaction};
use ethers::utils::GenesisAccount;
use foundry_common::{is_known_system_sender, SYSTEM_TRANSACTION_TYPE};
use foundry_utils::types::ToAlloy;
=======
use ethers_core::{
    types::{Block, BlockNumber, Transaction},
    utils::GenesisAccount,
};
use foundry_common::{
    is_known_system_sender,
    types::{ToAlloy, ToEthers},
    SYSTEM_TRANSACTION_TYPE,
};
>>>>>>> f0166ccf
use revm::{
    db::{CacheDB, DatabaseRef},
    inspectors::NoOpInspector,
    precompile::{Precompiles, SpecId},
    primitives::{
        Account, AccountInfo, Bytecode, CreateScheme, Env, HashMap as Map, Log, ResultAndState,
        StorageSlot, TransactTo, KECCAK_EMPTY,
    },
    Database, DatabaseCommit, Inspector, JournaledState, EVM,
};
use std::{
    collections::{HashMap, HashSet},
    sync::{
        atomic::{AtomicBool, Ordering},
        Arc,
    },
};

mod diagnostic;
pub use diagnostic::RevertDiagnostic;

mod error;
pub use error::{DatabaseError, DatabaseResult};

mod fuzz;
pub use fuzz::FuzzBackendWrapper;

mod in_memory_db;
pub use in_memory_db::{EmptyDBWrapper, FoundryEvmInMemoryDB, MemDb};

mod snapshot;
pub use snapshot::{BackendSnapshot, StateSnapshot};

// A `revm::Database` that is used in forking mode
type ForkDB = CacheDB<SharedBackend>;

/// Represents a numeric `ForkId` valid only for the existence of the `Backend`.
/// The difference between `ForkId` and `LocalForkId` is that `ForkId` tracks pairs of `endpoint +
/// block` which can be reused by multiple tests, whereas the `LocalForkId` is unique within a test
pub type LocalForkId = U256;

/// Represents the index of a fork in the created forks vector
/// This is used for fast lookup
type ForkLookupIndex = usize;

/// All accounts that will have persistent storage across fork swaps. See also [`clone_data()`]
const DEFAULT_PERSISTENT_ACCOUNTS: [Address; 3] =
    [CHEATCODE_ADDRESS, DEFAULT_CREATE2_DEPLOYER, CALLER];

/// Slot corresponding to "failed" in bytes on the cheatcodes (HEVM) address.
/// Not prefixed with 0x.
const GLOBAL_FAILURE_SLOT: B256 =
    b256!("6661696c65640000000000000000000000000000000000000000000000000000");

/// An extension trait that allows us to easily extend the `revm::Inspector` capabilities
pub trait DatabaseExt: Database<Error = DatabaseError> {
    /// Creates a new snapshot at the current point of execution.
    ///
    /// A snapshot is associated with a new unique id that's created for the snapshot.
    /// Snapshots can be reverted: [DatabaseExt::revert], however a snapshot can only be reverted
    /// once. After a successful revert, the same snapshot id cannot be used again.
    fn snapshot(&mut self, journaled_state: &JournaledState, env: &Env) -> U256;

    /// Reverts the snapshot if it exists
    ///
    /// Returns `true` if the snapshot was successfully reverted, `false` if no snapshot for that id
    /// exists.
    ///
    /// **N.B.** While this reverts the state of the evm to the snapshot, it keeps new logs made
    /// since the snapshots was created. This way we can show logs that were emitted between
    /// snapshot and its revert.
    /// This will also revert any changes in the `Env` and replace it with the captured `Env` of
    /// `Self::snapshot`
    fn revert(
        &mut self,
        id: U256,
        journaled_state: &JournaledState,
        env: &mut Env,
    ) -> Option<JournaledState>;

    /// Creates and also selects a new fork
    ///
    /// This is basically `create_fork` + `select_fork`
    fn create_select_fork(
        &mut self,
        fork: CreateFork,
        env: &mut Env,
        journaled_state: &mut JournaledState,
    ) -> eyre::Result<LocalForkId> {
        let id = self.create_fork(fork)?;
        self.select_fork(id, env, journaled_state)?;
        Ok(id)
    }

    /// Creates and also selects a new fork
    ///
    /// This is basically `create_fork` + `select_fork`
    fn create_select_fork_at_transaction(
        &mut self,
        fork: CreateFork,
        env: &mut Env,
        journaled_state: &mut JournaledState,
        transaction: B256,
    ) -> eyre::Result<LocalForkId> {
        let id = self.create_fork_at_transaction(fork, transaction)?;
        self.select_fork(id, env, journaled_state)?;
        Ok(id)
    }

    /// Creates a new fork but does _not_ select it
    fn create_fork(&mut self, fork: CreateFork) -> eyre::Result<LocalForkId>;

    /// Creates a new fork but does _not_ select it
    fn create_fork_at_transaction(
        &mut self,
        fork: CreateFork,
        transaction: B256,
    ) -> eyre::Result<LocalForkId>;

    /// Selects the fork's state
    ///
    /// This will also modify the current `Env`.
    ///
    /// **Note**: this does not change the local state, but swaps the remote state
    ///
    /// # Errors
    ///
    /// Returns an error if no fork with the given `id` exists
    fn select_fork(
        &mut self,
        id: LocalForkId,
        env: &mut Env,
        journaled_state: &mut JournaledState,
    ) -> eyre::Result<()>;

    /// Updates the fork to given block number.
    ///
    /// This will essentially create a new fork at the given block height.
    ///
    /// # Errors
    ///
    /// Returns an error if not matching fork was found.
    fn roll_fork(
        &mut self,
        id: Option<LocalForkId>,
        block_number: U256,
        env: &mut Env,
        journaled_state: &mut JournaledState,
    ) -> eyre::Result<()>;

    /// Updates the fork to given transaction hash
    ///
    /// This will essentially create a new fork at the block this transaction was mined and replays
    /// all transactions up until the given transaction.
    ///
    /// # Errors
    ///
    /// Returns an error if not matching fork was found.
    fn roll_fork_to_transaction(
        &mut self,
        id: Option<LocalForkId>,
        transaction: B256,
        env: &mut Env,
        journaled_state: &mut JournaledState,
    ) -> eyre::Result<()>;

    /// Fetches the given transaction for the fork and executes it, committing the state in the DB
    fn transact<I: Inspector<Backend>>(
        &mut self,
        id: Option<LocalForkId>,
        transaction: B256,
        env: &mut Env,
        journaled_state: &mut JournaledState,
        inspector: &mut I,
    ) -> eyre::Result<()>;

    /// Returns the `ForkId` that's currently used in the database, if fork mode is on
    fn active_fork_id(&self) -> Option<LocalForkId>;

    /// Returns the Fork url that's currently used in the database, if fork mode is on
    fn active_fork_url(&self) -> Option<String>;

    /// Whether the database is currently in forked
    fn is_forked_mode(&self) -> bool {
        self.active_fork_id().is_some()
    }

    /// Ensures that an appropriate fork exits
    ///
    /// If `id` contains a requested `Fork` this will ensure it exits.
    /// Otherwise, this returns the currently active fork.
    ///
    /// # Errors
    ///
    /// Returns an error if the given `id` does not match any forks
    ///
    /// Returns an error if no fork exits
    fn ensure_fork(&self, id: Option<LocalForkId>) -> eyre::Result<LocalForkId>;

    /// Ensures that a corresponding `ForkId` exists for the given local `id`
    fn ensure_fork_id(&self, id: LocalForkId) -> eyre::Result<&ForkId>;

    /// Handling multiple accounts/new contracts in a multifork environment can be challenging since
    /// every fork has its own standalone storage section. So this can be a common error to run
    /// into:
    ///
    /// ```solidity
    /// function testCanDeploy() public {
    ///    vm.selectFork(mainnetFork);
    ///    // contract created while on `mainnetFork`
    ///    DummyContract dummy = new DummyContract();
    ///    // this will succeed
    ///    dummy.hello();
    ///
    ///    vm.selectFork(optimismFork);
    ///
    ///    vm.expectRevert();
    ///    // this will revert since `dummy` contract only exists on `mainnetFork`
    ///    dummy.hello();
    /// }
    /// ```
    ///
    /// If this happens (`dummy.hello()`), or more general, a call on an address that's not a
    /// contract, revm will revert without useful context. This call will check in this context if
    /// `address(dummy)` belongs to an existing contract and if not will check all other forks if
    /// the contract is deployed there.
    ///
    /// Returns a more useful error message if that's the case
    fn diagnose_revert(
        &self,
        callee: Address,
        journaled_state: &JournaledState,
    ) -> Option<RevertDiagnostic>;

    /// Loads the account allocs from the given `allocs` map into the passed [JournaledState].
    ///
    /// Returns [Ok] if all accounts were successfully inserted into the journal, [Err] otherwise.
    fn load_allocs(
        &mut self,
        allocs: &HashMap<Address, GenesisAccount>,
        journaled_state: &mut JournaledState,
    ) -> Result<(), DatabaseError>;

    /// Returns true if the given account is currently marked as persistent.
    fn is_persistent(&self, acc: &Address) -> bool;

    /// Revokes persistent status from the given account.
    fn remove_persistent_account(&mut self, account: &Address) -> bool;

    /// Marks the given account as persistent.
    fn add_persistent_account(&mut self, account: Address) -> bool;

    /// Removes persistent status from all given accounts
    fn remove_persistent_accounts(&mut self, accounts: impl IntoIterator<Item = Address>) {
        for acc in accounts {
            self.remove_persistent_account(&acc);
        }
    }

    /// Extends the persistent accounts with the accounts the iterator yields.
    fn extend_persistent_accounts(&mut self, accounts: impl IntoIterator<Item = Address>) {
        for acc in accounts {
            self.add_persistent_account(acc);
        }
    }

    /// Grants cheatcode access for the given `account`
    ///
    /// Returns true if the `account` already has access
    fn allow_cheatcode_access(&mut self, account: Address) -> bool;

    /// Revokes cheatcode access for the given account
    ///
    /// Returns true if the `account` was previously allowed cheatcode access
    fn revoke_cheatcode_access(&mut self, account: Address) -> bool;

    /// Returns `true` if the given account is allowed to execute cheatcodes
    fn has_cheatcode_access(&self, account: Address) -> bool;

    /// Ensures that `account` is allowed to execute cheatcodes
    ///
    /// Returns an error if [`Self::has_cheatcode_access`] returns `false`
    fn ensure_cheatcode_access(&self, account: Address) -> Result<(), DatabaseError> {
        if !self.has_cheatcode_access(account) {
            return Err(DatabaseError::NoCheats(account));
        }
        Ok(())
    }

    /// Same as [`Self::ensure_cheatcode_access()`] but only enforces it if the backend is currently
    /// in forking mode
    fn ensure_cheatcode_access_forking_mode(&self, account: Address) -> Result<(), DatabaseError> {
        if self.is_forked_mode() {
            return self.ensure_cheatcode_access(account);
        }
        Ok(())
    }
}

/// Provides the underlying `revm::Database` implementation.
///
/// A `Backend` can be initialised in two forms:
///
/// # 1. Empty in-memory Database
/// This is the default variant: an empty `revm::Database`
///
/// # 2. Forked Database
/// A `revm::Database` that forks off a remote client
///
///
/// In addition to that we support forking manually on the fly.
/// Additional forks can be created. Each unique fork is identified by its unique `ForkId`. We treat
/// forks as unique if they have the same `(endpoint, block number)` pair.
///
/// When it comes to testing, it's intended that each contract will use its own `Backend`
/// (`Backend::clone`). This way each contract uses its own encapsulated evm state. For in-memory
/// testing, the database is just an owned `revm::InMemoryDB`.
///
/// Each `Fork`, identified by a unique id, uses completely separate storage, write operations are
/// performed only in the fork's own database, `ForkDB`.
///
/// A `ForkDB` consists of 2 halves:
///   - everything fetched from the remote is readonly
///   - all local changes (instructed by the contract) are written to the backend's `db` and don't
///     alter the state of the remote client.
///
/// # Fork swapping
///
/// Multiple "forks" can be created `Backend::create_fork()`, however only 1 can be used by the
/// `db`. However, their state can be hot-swapped by swapping the read half of `db` from one fork to
/// another.
/// When swapping forks (`Backend::select_fork()`) we also update the current `Env` of the `EVM`
/// accordingly, so that all `block.*` config values match
///
/// When another for is selected [`DatabaseExt::select_fork()`] the entire storage, including
/// `JournaledState` is swapped, but the storage of the caller's and the test contract account is
/// _always_ cloned. This way a fork has entirely separate storage but data can still be shared
/// across fork boundaries via stack and contract variables.
///
/// # Snapshotting
///
/// A snapshot of the current overall state can be taken at any point in time. A snapshot is
/// identified by a unique id that's returned when a snapshot is created. A snapshot can only be
/// reverted _once_. After a successful revert, the same snapshot id cannot be used again. Reverting
/// a snapshot replaces the current active state with the snapshot state, the snapshot is deleted
/// afterwards, as well as any snapshots taken after the reverted snapshot, (e.g.: reverting to id
/// 0x1 will delete snapshots with ids 0x1, 0x2, etc.)
///
/// **Note:** Snapshots work across fork-swaps, e.g. if fork `A` is currently active, then a
/// snapshot is created before fork `B` is selected, then fork `A` will be the active fork again
/// after reverting the snapshot.
#[derive(Debug, Clone)]
pub struct Backend {
    /// The access point for managing forks
    forks: MultiFork,
    // The default in memory db
    mem_db: FoundryEvmInMemoryDB,
    /// The journaled_state to use to initialize new forks with
    ///
    /// The way [`revm::JournaledState`] works is, that it holds the "hot" accounts loaded from the
    /// underlying `Database` that feeds the Account and State data ([`revm::AccountInfo`])to the
    /// journaled_state so it can apply changes to the state while the evm executes.
    ///
    /// In a way the `JournaledState` is something like a cache that
    /// 1. check if account is already loaded (hot)
    /// 2. if not load from the `Database` (this will then retrieve the account via RPC in forking
    /// mode)
    ///
    /// To properly initialize we store the `JournaledState` before the first fork is selected
    /// ([`DatabaseExt::select_fork`]).
    ///
    /// This will be an empty `JournaledState`, which will be populated with persistent accounts,
    /// See [`Self::update_fork_db()`] and [`clone_data()`].
    fork_init_journaled_state: JournaledState,
    /// The currently active fork database
    ///
    /// If this is set, then the Backend is currently in forking mode
    active_fork_ids: Option<(LocalForkId, ForkLookupIndex)>,
    /// holds additional Backend data
    inner: BackendInner,
}

// === impl Backend ===

impl Backend {
    /// Creates a new Backend with a spawned multi fork thread.
    pub async fn spawn(fork: Option<CreateFork>) -> Self {
        Self::new(MultiFork::spawn().await, fork)
    }

    /// Creates a new instance of `Backend`
    ///
    /// if `fork` is `Some` this will launch with a `fork` database, otherwise with an in-memory
    /// database
    pub fn new(forks: MultiFork, fork: Option<CreateFork>) -> Self {
        trace!(target: "backend", forking_mode=?fork.is_some(), "creating executor backend");
        // Note: this will take of registering the `fork`
        let inner = BackendInner {
            persistent_accounts: HashSet::from(DEFAULT_PERSISTENT_ACCOUNTS),
            ..Default::default()
        };

        let mut backend = Self {
            forks,
            mem_db: CacheDB::new(Default::default()),
            fork_init_journaled_state: inner.new_journaled_state(),
            active_fork_ids: None,
            inner,
        };

        if let Some(fork) = fork {
            let (fork_id, fork, _) =
                backend.forks.create_fork(fork).expect("Unable to create fork");
            let fork_db = ForkDB::new(fork);
            let fork_ids = backend.inner.insert_new_fork(
                fork_id.clone(),
                fork_db,
                backend.inner.new_journaled_state(),
            );
            backend.inner.launched_with_fork = Some((fork_id, fork_ids.0, fork_ids.1));
            backend.active_fork_ids = Some(fork_ids);
        }

        trace!(target: "backend", forking_mode=? backend.active_fork_ids.is_some(), "created executor backend");

        backend
    }

    /// Creates a new instance of `Backend` with fork added to the fork database and sets the fork
    /// as active
    pub(crate) async fn new_with_fork(
        id: &ForkId,
        fork: Fork,
        journaled_state: JournaledState,
    ) -> Self {
        let mut backend = Self::spawn(None).await;
        let fork_ids = backend.inner.insert_new_fork(id.clone(), fork.db, journaled_state);
        backend.inner.launched_with_fork = Some((id.clone(), fork_ids.0, fork_ids.1));
        backend.active_fork_ids = Some(fork_ids);

        backend
    }

    /// Creates a new instance with a `BackendDatabase::InMemory` cache layer for the `CacheDB`
    pub fn clone_empty(&self) -> Self {
        Self {
            forks: self.forks.clone(),
            mem_db: CacheDB::new(Default::default()),
            fork_init_journaled_state: self.inner.new_journaled_state(),
            active_fork_ids: None,
            inner: Default::default(),
        }
    }

    pub fn insert_account_info(&mut self, address: Address, account: AccountInfo) {
        if let Some(db) = self.active_fork_db_mut() {
            db.insert_account_info(address, account)
        } else {
            self.mem_db.insert_account_info(address, account)
        }
    }

    /// Inserts a value on an account's storage without overriding account info
    pub fn insert_account_storage(
        &mut self,
        address: Address,
        slot: U256,
        value: U256,
    ) -> Result<(), DatabaseError> {
        let ret = if let Some(db) = self.active_fork_db_mut() {
            db.insert_account_storage(address, slot, value)
        } else {
            self.mem_db.insert_account_storage(address, slot, value)
        };

        debug_assert!(self.storage(address, slot).unwrap() == value);

        ret
    }

    /// Completely replace an account's storage without overriding account info.
    ///
    /// When forking, this causes the backend to assume a `0` value for all
    /// unset storage slots instead of trying to fetch it.
    pub fn replace_account_storage(
        &mut self,
        address: Address,
        storage: Map<U256, U256>,
    ) -> Result<(), DatabaseError> {
        if let Some(db) = self.active_fork_db_mut() {
            db.replace_account_storage(address, storage)
        } else {
            self.mem_db.replace_account_storage(address, storage)
        }
    }

    /// Returns all snapshots created in this backend
    pub fn snapshots(&self) -> &Snapshots<BackendSnapshot<BackendDatabaseSnapshot>> {
        &self.inner.snapshots
    }

    /// Sets the address of the `DSTest` contract that is being executed
    ///
    /// This will also mark the caller as persistent and remove the persistent status from the
    /// previous test contract address
    ///
    /// This will also grant cheatcode access to the test account
    pub fn set_test_contract(&mut self, acc: Address) -> &mut Self {
        trace!(?acc, "setting test account");
        // toggle the previous sender
        if let Some(current) = self.inner.test_contract_address.take() {
            self.remove_persistent_account(&current);
            self.revoke_cheatcode_access(acc);
        }

        self.add_persistent_account(acc);
        self.allow_cheatcode_access(acc);
        self.inner.test_contract_address = Some(acc);
        self
    }

    /// Sets the caller address
    pub fn set_caller(&mut self, acc: Address) -> &mut Self {
        trace!(?acc, "setting caller account");
        self.inner.caller = Some(acc);
        self.allow_cheatcode_access(acc);
        self
    }

    /// Sets the current spec id
    pub fn set_spec_id(&mut self, spec_id: SpecId) -> &mut Self {
        trace!("setting precompile id");
        self.inner.precompile_id = spec_id;
        self
    }

    /// Returns the address of the set `DSTest` contract
    pub fn test_contract_address(&self) -> Option<Address> {
        self.inner.test_contract_address
    }

    /// Returns the set caller address
    pub fn caller_address(&self) -> Option<Address> {
        self.inner.caller
    }

    /// Failures occurred in snapshots are tracked when the snapshot is reverted
    ///
    /// If an error occurs in a restored snapshot, the test is considered failed.
    ///
    /// This returns whether there was a reverted snapshot that recorded an error
    pub fn has_snapshot_failure(&self) -> bool {
        self.inner.has_snapshot_failure.load(Ordering::Relaxed)
    }

    pub fn set_snapshot_failure(&self, has_snapshot_failure: bool) {
        self.inner.has_snapshot_failure.store(has_snapshot_failure, Ordering::Relaxed);
    }

    /// Checks if the test contract associated with this backend failed, See
    /// [Self::is_failed_test_contract]
    pub fn is_failed(&self) -> bool {
        self.has_snapshot_failure() ||
            self.test_contract_address()
                .map(|addr| self.is_failed_test_contract(addr))
                .unwrap_or_default()
    }

    /// Checks if the given test function failed
    ///
    /// DSTest will not revert inside its `assertEq`-like functions which allows
    /// to test multiple assertions in 1 test function while also preserving logs.
    /// Instead, it stores whether an `assert` failed in a boolean variable that we can read
    pub fn is_failed_test_contract(&self, address: Address) -> bool {
        /*
         contract DSTest {
            bool public IS_TEST = true;
            // slot 0 offset 1 => second byte of slot0
            bool private _failed;
         }
        */
        let value = self.storage_ref(address, U256::ZERO).unwrap_or_default();
        value.as_le_bytes()[1] != 0
    }

    /// Checks if the given test function failed by looking at the present value of the test
    /// contract's `JournaledState`
    ///
    /// See [`Self::is_failed_test_contract()]`
    ///
    /// Note: we assume the test contract is either `forge-std/Test` or `DSTest`
    pub fn is_failed_test_contract_state(
        &self,
        address: Address,
        current_state: &JournaledState,
    ) -> bool {
        if let Some(account) = current_state.state.get(&address) {
            let value = account
                .storage
                .get(&revm::primitives::U256::ZERO)
                .cloned()
                .unwrap_or_default()
                .present_value();
            return value.as_le_bytes()[1] != 0;
        }

        false
    }

    /// In addition to the `_failed` variable, `DSTest::fail()` stores a failure
    /// in "failed"
    /// See <https://github.com/dapphub/ds-test/blob/9310e879db8ba3ea6d5c6489a579118fd264a3f5/src/test.sol#L66-L72>
    pub fn is_global_failure(&self, current_state: &JournaledState) -> bool {
        if let Some(account) = current_state.state.get(&CHEATCODE_ADDRESS) {
            let slot: U256 = GLOBAL_FAILURE_SLOT.into();
            let value = account.storage.get(&slot).cloned().unwrap_or_default().present_value();
            return value == revm::primitives::U256::from(1);
        }

        false
    }

    /// When creating or switching forks, we update the AccountInfo of the contract
    pub(crate) fn update_fork_db(
        &self,
        active_journaled_state: &mut JournaledState,
        target_fork: &mut Fork,
    ) {
        debug_assert!(
            self.inner.test_contract_address.is_some(),
            "Test contract address must be set"
        );

        self.update_fork_db_contracts(
            self.inner.persistent_accounts.iter().copied(),
            active_journaled_state,
            target_fork,
        )
    }

    /// Merges the state of all `accounts` from the currently active db into the given `fork`
    pub(crate) fn update_fork_db_contracts(
        &self,
        accounts: impl IntoIterator<Item = Address>,
        active_journaled_state: &mut JournaledState,
        target_fork: &mut Fork,
    ) {
        if let Some((_, fork_idx)) = self.active_fork_ids.as_ref() {
            let active = self.inner.get_fork(*fork_idx);
            merge_account_data(accounts, &active.db, active_journaled_state, target_fork)
        } else {
            merge_account_data(accounts, &self.mem_db, active_journaled_state, target_fork)
        }
    }

    /// Returns the memory db used if not in forking mode
    pub fn mem_db(&self) -> &FoundryEvmInMemoryDB {
        &self.mem_db
    }

    /// Returns true if the `id` is currently active
    pub fn is_active_fork(&self, id: LocalForkId) -> bool {
        self.active_fork_ids.map(|(i, _)| i == id).unwrap_or_default()
    }

    /// Returns `true` if the `Backend` is currently in forking mode
    pub fn is_in_forking_mode(&self) -> bool {
        self.active_fork().is_some()
    }

    /// Returns the currently active `Fork`, if any
    pub fn active_fork(&self) -> Option<&Fork> {
        self.active_fork_ids.map(|(_, idx)| self.inner.get_fork(idx))
    }

    /// Returns the currently active `Fork`, if any
    pub fn active_fork_mut(&mut self) -> Option<&mut Fork> {
        self.active_fork_ids.map(|(_, idx)| self.inner.get_fork_mut(idx))
    }

    /// Returns the currently active `ForkDB`, if any
    pub fn active_fork_db(&self) -> Option<&ForkDB> {
        self.active_fork().map(|f| &f.db)
    }

    /// Returns the currently active `ForkDB`, if any
    pub fn active_fork_db_mut(&mut self) -> Option<&mut ForkDB> {
        self.active_fork_mut().map(|f| &mut f.db)
    }

    /// Creates a snapshot of the currently active database
    pub(crate) fn create_db_snapshot(&self) -> BackendDatabaseSnapshot {
        if let Some((id, idx)) = self.active_fork_ids {
            let fork = self.inner.get_fork(idx).clone();
            let fork_id = self.inner.ensure_fork_id(id).cloned().expect("Exists; qed");
            BackendDatabaseSnapshot::Forked(id, fork_id, idx, Box::new(fork))
        } else {
            BackendDatabaseSnapshot::InMemory(self.mem_db.clone())
        }
    }

    /// Since each `Fork` tracks logs separately, we need to merge them to get _all_ of them
    pub fn merged_logs(&self, mut logs: Vec<Log>) -> Vec<Log> {
        if let Some((_, active)) = self.active_fork_ids {
            let mut all_logs = Vec::with_capacity(logs.len());

            self.inner
                .forks
                .iter()
                .enumerate()
                .filter_map(|(idx, f)| f.as_ref().map(|f| (idx, f)))
                .for_each(|(idx, f)| {
                    if idx == active {
                        all_logs.append(&mut logs);
                    } else {
                        all_logs.extend(f.journaled_state.logs.clone())
                    }
                });
            return all_logs;
        }

        logs
    }

    /// Initializes settings we need to keep track of.
    ///
    /// We need to track these mainly to prevent issues when switching between different evms
    pub(crate) fn initialize(&mut self, env: &Env) {
        self.set_caller(env.tx.caller);
        self.set_spec_id(SpecId::from_spec_id(env.cfg.spec_id));

        let test_contract = match env.tx.transact_to {
            TransactTo::Call(to) => to,
            TransactTo::Create(CreateScheme::Create) => {
                env.tx.caller.create(env.tx.nonce.unwrap_or_default())
            }
            TransactTo::Create(CreateScheme::Create2 { salt }) => {
                let code_hash = B256::from_slice(keccak256(&env.tx.data).as_slice());
                env.tx.caller.create2(B256::from(salt), code_hash)
            }
        };
        self.set_test_contract(test_contract);
    }

    /// Executes the configured test call of the `env` without committing state changes
    pub fn inspect_ref<INSP>(
        &mut self,
        env: &mut Env,
        mut inspector: INSP,
    ) -> eyre::Result<ResultAndState>
    where
        INSP: Inspector<Self>,
    {
        self.initialize(env);

        match revm::evm_inner::<Self>(env, self, Some(&mut inspector)).transact() {
            Ok(res) => Ok(res),
            Err(e) => eyre::bail!("backend: failed while inspecting: {e}"),
        }
    }

    /// Returns true if the address is a precompile
    pub fn is_existing_precompile(&self, addr: &Address) -> bool {
        self.inner.precompiles().contains(addr)
    }

    /// Cleans up already loaded accounts that would be initialized without the correct data from
    /// the fork.
    ///
    /// It can happen that an account is loaded before the first fork is selected, like
    /// `getNonce(addr)`, which will load an empty account by default.
    ///
    /// This account data then would not match the account data of a fork if it exists.
    /// So when the first fork is initialized we replace these accounts with the actual account as
    /// it exists on the fork.
    fn prepare_init_journal_state(&mut self) -> Result<(), DatabaseError> {
        let loaded_accounts = self
            .fork_init_journaled_state
            .state
            .iter()
            .filter(|(addr, _)| !self.is_existing_precompile(addr) && !self.is_persistent(addr))
            .map(|(addr, _)| addr)
            .copied()
            .collect::<Vec<_>>();

        for fork in self.inner.forks_iter_mut() {
            let mut journaled_state = self.fork_init_journaled_state.clone();
            for loaded_account in loaded_accounts.iter().copied() {
                trace!(?loaded_account, "replacing account on init");
                let fork_account = Database::basic(&mut fork.db, loaded_account)?
                    .ok_or(DatabaseError::MissingAccount(loaded_account))?;
                let init_account =
                    journaled_state.state.get_mut(&loaded_account).expect("exists; qed");
                init_account.info = fork_account;
            }
            fork.journaled_state = journaled_state;
        }
        Ok(())
    }

    /// Returns the block numbers required for replaying a transaction
    fn get_block_number_and_block_for_transaction(
        &self,
        id: LocalForkId,
        transaction: B256,
    ) -> eyre::Result<(U64, Block)> {
        let fork = self.inner.get_fork_by_id(id)?;
        let tx = fork.db.db.get_transaction(transaction)?;

        // get the block number we need to fork
        if let Some(tx_block) = tx.block_number {
            let block = fork.db.db.get_full_block(tx_block.to::<u64>())?;

            // we need to subtract 1 here because we want the state before the transaction
            // was mined
            let fork_block = tx_block.to::<u64>() - 1;
            Ok((U64::from(fork_block), block))
        } else {
            let block = fork.db.db.get_full_block(BlockNumberOrTag::Latest)?;

            let number = block
                .header
                .number
                .ok_or_else(|| DatabaseError::BlockNotFound(BlockNumberOrTag::Latest.into()))?;

            Ok((number.to::<U64>(), block))
        }
    }

    /// Replays all the transactions at the forks current block that were mined before the `tx`
    ///
    /// Returns the _unmined_ transaction that corresponds to the given `tx_hash`
    pub fn replay_until(
        &mut self,
        id: LocalForkId,
        env: Env,
        tx_hash: B256,
        journaled_state: &mut JournaledState,
    ) -> eyre::Result<Option<Transaction>> {
        trace!(?id, ?tx_hash, "replay until transaction");

        let fork_id = self.ensure_fork_id(id)?.clone();

        let fork = self.inner.get_fork_by_id_mut(id)?;
        let full_block = fork.db.db.get_full_block(env.block.number.to::<u64>())?;

        if let BlockTransactions::Full(txs) = full_block.transactions {
            for tx in txs.into_iter() {
                // System transactions such as on L2s don't contain any pricing info so we skip them
                // otherwise this would cause reverts
                if is_known_system_sender(tx.from) ||
                    tx.transaction_type.map(|ty| ty.to::<u64>()) == Some(SYSTEM_TRANSACTION_TYPE)
                {
                    continue;
                }

<<<<<<< HEAD
                if tx.hash.eq(&tx_hash) {
                    // found the target transaction
                    return Ok(Some(tx));
                }
                trace!(tx=?tx.hash, "committing transaction");

                commit_transaction(
                    tx,
                    env.clone(),
                    journaled_state,
                    fork,
                    &fork_id,
                    NoOpInspector,
                )?;
=======
            if tx.hash == tx_hash.to_ethers() {
                // found the target transaction
                return Ok(Some(tx))
>>>>>>> f0166ccf
            }
        }

        Ok(None)
    }
}

// === impl a bunch of `revm::Database` adjacent implementations ===

impl DatabaseExt for Backend {
    fn snapshot(&mut self, journaled_state: &JournaledState, env: &Env) -> U256 {
        trace!("create snapshot");
        let id = self.inner.snapshots.insert(BackendSnapshot::new(
            self.create_db_snapshot(),
            journaled_state.clone(),
            env.clone(),
        ));
        trace!(target: "backend", "Created new snapshot {}", id);
        id
    }

    fn revert(
        &mut self,
        id: U256,
        current_state: &JournaledState,
        current: &mut Env,
    ) -> Option<JournaledState> {
        trace!(?id, "revert snapshot");
        if let Some(mut snapshot) = self.inner.snapshots.remove_at(id) {
            // Re-insert snapshot to persist it
            self.inner.snapshots.insert_at(snapshot.clone(), id);
            // need to check whether there's a global failure which means an error occurred either
            // during the snapshot or even before
            if self.is_global_failure(current_state) {
                self.inner.has_snapshot_failure.store(true, Ordering::Relaxed);
            }

            // merge additional logs
            snapshot.merge(current_state);
            let BackendSnapshot { db, mut journaled_state, env } = snapshot;
            match db {
                BackendDatabaseSnapshot::InMemory(mem_db) => {
                    self.mem_db = mem_db;
                }
                BackendDatabaseSnapshot::Forked(id, fork_id, idx, mut fork) => {
                    // there might be the case where the snapshot was created during `setUp` with
                    // another caller, so we need to ensure the caller account is present in the
                    // journaled state and database
                    let caller = current.tx.caller;
                    if !journaled_state.state.contains_key(&caller) {
                        let caller_account = current_state
                            .state
                            .get(&caller)
                            .map(|acc| acc.info.clone())
                            .unwrap_or_default();

                        if !fork.db.accounts.contains_key(&caller) {
                            // update the caller account which is required by the evm
                            fork.db.insert_account_info(caller, caller_account.clone());
                        }
                        journaled_state.state.insert(caller, caller_account.into());
                    }
                    self.inner.revert_snapshot(id, fork_id, idx, *fork);
                    self.active_fork_ids = Some((id, idx))
                }
            }

            update_current_env_with_fork_env(current, env);
            trace!(target: "backend", "Reverted snapshot {}", id);

            Some(journaled_state)
        } else {
            warn!(target: "backend", "No snapshot to revert for {}", id);
            None
        }
    }

    fn create_fork(&mut self, fork: CreateFork) -> eyre::Result<LocalForkId> {
        trace!("create fork");
        let (fork_id, fork, _) = self.forks.create_fork(fork)?;
        let fork_db = ForkDB::new(fork);

        let (id, _) =
            self.inner.insert_new_fork(fork_id, fork_db, self.fork_init_journaled_state.clone());
        Ok(id)
    }

    fn create_fork_at_transaction(
        &mut self,
        fork: CreateFork,
        transaction: B256,
    ) -> eyre::Result<LocalForkId> {
        trace!(?transaction, "create fork at transaction");
        let id = self.create_fork(fork)?;
        let fork_id = self.ensure_fork_id(id).cloned()?;
        let mut env = self
            .forks
            .get_env(fork_id)?
            .ok_or_else(|| eyre::eyre!("Requested fork `{}` does not exit", id))?;

        // we still need to roll to the transaction, but we only need an empty dummy state since we
        // don't need to update the active journaled state yet
        self.roll_fork_to_transaction(
            Some(id),
            transaction,
            &mut env,
            &mut self.inner.new_journaled_state(),
        )?;
        Ok(id)
    }

    /// Select an existing fork by id.
    /// When switching forks we copy the shared state
    fn select_fork(
        &mut self,
        id: LocalForkId,
        env: &mut Env,
        active_journaled_state: &mut JournaledState,
    ) -> eyre::Result<()> {
        trace!(?id, "select fork");
        if self.is_active_fork(id) {
            // nothing to do
            return Ok(());
        }

        let fork_id = self.ensure_fork_id(id).cloned()?;
        let idx = self.inner.ensure_fork_index(&fork_id)?;
        let fork_env = self
            .forks
            .get_env(fork_id)?
            .ok_or_else(|| eyre::eyre!("Requested fork `{}` does not exit", id))?;

        // If we're currently in forking mode we need to update the journaled_state to this point,
        // this ensures the changes performed while the fork was active are recorded
        if let Some(active) = self.active_fork_mut() {
            active.journaled_state = active_journaled_state.clone();

            let caller = env.tx.caller;
            let caller_account = active.journaled_state.state.get(&env.tx.caller).cloned();
            let target_fork = self.inner.get_fork_mut(idx);

            // depth 0 will be the default value when the fork was created
            if target_fork.journaled_state.depth == 0 {
                // Initialize caller with its fork info
                if let Some(mut acc) = caller_account {
                    let fork_account = Database::basic(&mut target_fork.db, caller)?
                        .ok_or(DatabaseError::MissingAccount(caller))?;

                    acc.info = fork_account;
                    target_fork.journaled_state.state.insert(caller, acc);
                }
            }
        } else {
            // this is the first time a fork is selected. This means up to this point all changes
            // are made in a single `JournaledState`, for example after a `setup` that only created
            // different forks. Since the `JournaledState` is valid for all forks until the
            // first fork is selected, we need to update it for all forks and use it as init state
            // for all future forks
            trace!("recording fork init journaled_state");
            self.fork_init_journaled_state = active_journaled_state.clone();
            self.prepare_init_journal_state()?;

            // Make sure that the next created fork has a depth of 0.
            self.fork_init_journaled_state.depth = 0;
        }

        {
            // update the shared state and track
            let mut fork = self.inner.take_fork(idx);

            // since all forks handle their state separately, the depth can drift
            // this is a handover where the target fork starts at the same depth where it was
            // selected. This ensures that there are no gaps in depth which would
            // otherwise cause issues with the tracer
            fork.journaled_state.depth = active_journaled_state.depth;

            // another edge case where a fork is created and selected during setup with not
            // necessarily the same caller as for the test, however we must always
            // ensure that fork's state contains the current sender
            let caller = env.tx.caller;
            if !fork.journaled_state.state.contains_key(&caller) {
                let caller_account = active_journaled_state
                    .state
                    .get(&env.tx.caller)
                    .map(|acc| acc.info.clone())
                    .unwrap_or_default();

                if !fork.db.accounts.contains_key(&caller) {
                    // update the caller account which is required by the evm
                    fork.db.insert_account_info(caller, caller_account.clone());
                }
                fork.journaled_state.state.insert(caller, caller_account.into());
            }

            self.update_fork_db(active_journaled_state, &mut fork);

            // insert the fork back
            self.inner.set_fork(idx, fork);
        }

        self.active_fork_ids = Some((id, idx));
        // update the environment accordingly
        update_current_env_with_fork_env(env, fork_env);

        Ok(())
    }

    /// This is effectively the same as [`Self::create_select_fork()`] but updating an existing fork
    fn roll_fork(
        &mut self,
        id: Option<LocalForkId>,
        block_number: U256,
        env: &mut Env,
        journaled_state: &mut JournaledState,
    ) -> eyre::Result<()> {
        trace!(?id, ?block_number, "roll fork");
        let id = self.ensure_fork(id)?;
        let (fork_id, backend, fork_env) =
            self.forks.roll_fork(self.inner.ensure_fork_id(id).cloned()?, block_number.to())?;
        // this will update the local mapping
        self.inner.roll_fork(id, fork_id, backend)?;

        if let Some((active_id, active_idx)) = self.active_fork_ids {
            // the currently active fork is the targeted fork of this call
            if active_id == id {
                // need to update the block's env settings right away, which is otherwise set when
                // forks are selected `select_fork`
                update_current_env_with_fork_env(env, fork_env);

                // we also need to update the journaled_state right away, this has essentially the
                // same effect as selecting (`select_fork`) by discarding
                // non-persistent storage from the journaled_state. This which will
                // reset cached state from the previous block
                let mut persistent_addrs = self.inner.persistent_accounts.clone();
                // we also want to copy the caller state here
                persistent_addrs.extend(self.caller_address());

                let active = self.inner.get_fork_mut(active_idx);
                active.journaled_state = self.fork_init_journaled_state.clone();

                active.journaled_state.depth = journaled_state.depth;
                for addr in persistent_addrs {
                    merge_journaled_state_data(addr, journaled_state, &mut active.journaled_state);
                }

                // ensure all previously loaded accounts are present in the journaled state to
                // prevent issues in the new journalstate, e.g. assumptions that accounts are loaded
                // if the account is not touched, we reload it, if it's touched we clone it
                for (addr, acc) in journaled_state.state.iter() {
                    if acc.is_touched() {
                        merge_journaled_state_data(
                            *addr,
                            journaled_state,
                            &mut active.journaled_state,
                        );
                    } else {
                        let _ = active.journaled_state.load_account(*addr, &mut active.db);
                    }
                }

                *journaled_state = active.journaled_state.clone();
            }
        }
        Ok(())
    }

    fn roll_fork_to_transaction(
        &mut self,
        id: Option<LocalForkId>,
        transaction: B256,
        env: &mut Env,
        journaled_state: &mut JournaledState,
    ) -> eyre::Result<()> {
        trace!(?id, ?transaction, "roll fork to transaction");
        let id = self.ensure_fork(id)?;

        let (fork_block, block) =
            self.get_block_number_and_block_for_transaction(id, transaction)?;

        // roll the fork to the transaction's block or latest if it's pending
        self.roll_fork(Some(id), fork_block.to(), env, journaled_state)?;

        // update the block's env accordingly
        env.block.timestamp = block.header.timestamp;
        env.block.coinbase = block.header.miner;
        env.block.difficulty = block.header.difficulty;
        env.block.prevrandao = Some(block.header.mix_hash);
        env.block.basefee = block.header.base_fee_per_gas.unwrap_or_default();
        env.block.gas_limit = block.header.gas_limit;
        env.block.number = block.header.number.map(|n| n.to()).unwrap_or(fork_block.to());

        // replay all transactions that came before
        let env = env.clone();

        self.replay_until(id, env, transaction, journaled_state)?;

        Ok(())
    }

    fn transact<I: Inspector<Backend>>(
        &mut self,
        maybe_id: Option<LocalForkId>,
        transaction: B256,
        env: &mut Env,
        journaled_state: &mut JournaledState,
        inspector: &mut I,
    ) -> eyre::Result<()> {
        trace!(?maybe_id, ?transaction, "execute transaction");
        let id = self.ensure_fork(maybe_id)?;
        let fork_id = self.ensure_fork_id(id).cloned()?;

        let env = if maybe_id.is_none() {
            self.forks
                .get_env(fork_id.clone())?
                .ok_or_else(|| eyre::eyre!("Requested fork `{}` does not exit", id))?
        } else {
            env.clone()
        };

        let fork = self.inner.get_fork_by_id_mut(id)?;
        let tx = fork.db.db.get_transaction(transaction)?;

        commit_transaction(tx, env, journaled_state, fork, &fork_id, inspector)
    }

    fn active_fork_id(&self) -> Option<LocalForkId> {
        self.active_fork_ids.map(|(id, _)| id)
    }

    fn active_fork_url(&self) -> Option<String> {
        let fork = self.inner.issued_local_fork_ids.get(&self.active_fork_id()?)?;
        self.forks.get_fork_url(fork.clone()).ok()?
    }

    fn ensure_fork(&self, id: Option<LocalForkId>) -> eyre::Result<LocalForkId> {
        if let Some(id) = id {
            if self.inner.issued_local_fork_ids.contains_key(&id) {
                return Ok(id);
            }
            eyre::bail!("Requested fork `{}` does not exit", id)
        }
        if let Some(id) = self.active_fork_id() {
            Ok(id)
        } else {
            eyre::bail!("No fork active")
        }
    }

    fn ensure_fork_id(&self, id: LocalForkId) -> eyre::Result<&ForkId> {
        self.inner.ensure_fork_id(id)
    }

    fn diagnose_revert(
        &self,
        callee: Address,
        journaled_state: &JournaledState,
    ) -> Option<RevertDiagnostic> {
        let active_id = self.active_fork_id()?;
        let active_fork = self.active_fork()?;

        if self.inner.forks.len() == 1 {
            // we only want to provide additional diagnostics here when in multifork mode with > 1
            // forks
            return None;
        }

        if !active_fork.is_contract(callee) && !is_contract_in_state(journaled_state, callee) {
            // no contract for `callee` available on current fork, check if available on other forks
            let mut available_on = Vec::new();
            for (id, fork) in self.inner.forks_iter().filter(|(id, _)| *id != active_id) {
                trace!(?id, address=?callee, "checking if account exists");
                if fork.is_contract(callee) {
                    available_on.push(id);
                }
            }

            return if available_on.is_empty() {
                Some(RevertDiagnostic::ContractDoesNotExist {
                    contract: callee,
                    active: active_id,
                    persistent: self.is_persistent(&callee),
                })
            } else {
                // likely user error: called a contract that's not available on active fork but is
                // present other forks
                Some(RevertDiagnostic::ContractExistsOnOtherForks {
                    contract: callee,
                    active: active_id,
                    available_on,
                })
            };
        }
        None
    }

    /// Loads the account allocs from the given `allocs` map into the passed [JournaledState].
    ///
    /// Returns [Ok] if all accounts were successfully inserted into the journal, [Err] otherwise.
    fn load_allocs(
        &mut self,
        allocs: &HashMap<Address, GenesisAccount>,
        journaled_state: &mut JournaledState,
    ) -> Result<(), DatabaseError> {
        // Loop through all of the allocs defined in the map and commit them to the journal.
        for (addr, acc) in allocs.iter() {
            // Fetch the account from the journaled state. Will create a new account if it does
            // not already exist.
            let (state_acc, _) = journaled_state.load_account(*addr, self)?;

            // Set the account's bytecode and code hash, if the `bytecode` field is present.
            if let Some(bytecode) = acc.code.as_ref() {
                state_acc.info.code_hash = keccak256(bytecode);
                let bytecode = Bytecode::new_raw(bytecode.0.clone().into());
                state_acc.info.code = Some(bytecode);
            }

            // Set the account's storage, if the `storage` field is present.
            if let Some(storage) = acc.storage.as_ref() {
                state_acc.storage = storage
                    .iter()
                    .map(|(slot, value)| {
                        let slot = U256::from_be_bytes(slot.0);
                        (
                            slot,
                            StorageSlot::new_changed(
                                state_acc
                                    .storage
                                    .get(&slot)
                                    .map(|s| s.present_value)
                                    .unwrap_or_default(),
                                U256::from_be_bytes(value.0),
                            ),
                        )
                    })
                    .collect();
            }
            // Set the account's nonce and balance.
            state_acc.info.nonce = acc.nonce.unwrap_or_default();
            state_acc.info.balance = acc.balance.to_alloy();

            // Touch the account to ensure the loaded information persists if called in `setUp`.
            journaled_state.touch(addr);
        }

        Ok(())
    }

    fn is_persistent(&self, acc: &Address) -> bool {
        self.inner.persistent_accounts.contains(acc)
    }

    fn remove_persistent_account(&mut self, account: &Address) -> bool {
        trace!(?account, "remove persistent account");
        self.inner.persistent_accounts.remove(account)
    }

    fn add_persistent_account(&mut self, account: Address) -> bool {
        trace!(?account, "add persistent account");
        self.inner.persistent_accounts.insert(account)
    }

    fn allow_cheatcode_access(&mut self, account: Address) -> bool {
        trace!(?account, "allow cheatcode access");
        self.inner.cheatcode_access_accounts.insert(account)
    }

    fn revoke_cheatcode_access(&mut self, account: Address) -> bool {
        trace!(?account, "revoke cheatcode access");
        self.inner.cheatcode_access_accounts.remove(&account)
    }

    fn has_cheatcode_access(&self, account: Address) -> bool {
        self.inner.cheatcode_access_accounts.contains(&account)
    }
}

impl DatabaseRef for Backend {
    type Error = DatabaseError;

    fn basic_ref(&self, address: Address) -> Result<Option<AccountInfo>, Self::Error> {
        if let Some(db) = self.active_fork_db() {
            db.basic_ref(address)
        } else {
            Ok(self.mem_db.basic_ref(address)?)
        }
    }

    fn code_by_hash_ref(&self, code_hash: B256) -> Result<Bytecode, Self::Error> {
        if let Some(db) = self.active_fork_db() {
            db.code_by_hash_ref(code_hash)
        } else {
            Ok(self.mem_db.code_by_hash_ref(code_hash)?)
        }
    }

    fn storage_ref(&self, address: Address, index: U256) -> Result<U256, Self::Error> {
        if let Some(db) = self.active_fork_db() {
            DatabaseRef::storage_ref(db, address, index)
        } else {
            Ok(DatabaseRef::storage_ref(&self.mem_db, address, index)?)
        }
    }

    fn block_hash_ref(&self, number: U256) -> Result<B256, Self::Error> {
        if let Some(db) = self.active_fork_db() {
            db.block_hash_ref(number)
        } else {
            Ok(self.mem_db.block_hash_ref(number)?)
        }
    }
}

impl DatabaseCommit for Backend {
    fn commit(&mut self, changes: Map<Address, Account>) {
        if let Some(db) = self.active_fork_db_mut() {
            db.commit(changes)
        } else {
            self.mem_db.commit(changes)
        }
    }
}

impl Database for Backend {
    type Error = DatabaseError;
    fn basic(&mut self, address: Address) -> Result<Option<AccountInfo>, Self::Error> {
        if let Some(db) = self.active_fork_db_mut() {
            db.basic(address)
        } else {
            Ok(self.mem_db.basic(address)?)
        }
    }

    fn code_by_hash(&mut self, code_hash: B256) -> Result<Bytecode, Self::Error> {
        if let Some(db) = self.active_fork_db_mut() {
            db.code_by_hash(code_hash)
        } else {
            Ok(self.mem_db.code_by_hash(code_hash)?)
        }
    }

    fn storage(&mut self, address: Address, index: U256) -> Result<U256, Self::Error> {
        if let Some(db) = self.active_fork_db_mut() {
            Database::storage(db, address, index)
        } else {
            Ok(Database::storage(&mut self.mem_db, address, index)?)
        }
    }

    fn block_hash(&mut self, number: U256) -> Result<B256, Self::Error> {
        if let Some(db) = self.active_fork_db_mut() {
            db.block_hash(number)
        } else {
            Ok(self.mem_db.block_hash(number)?)
        }
    }
}

/// Variants of a [revm::Database]
#[derive(Debug, Clone)]
pub enum BackendDatabaseSnapshot {
    /// Simple in-memory [revm::Database]
    InMemory(FoundryEvmInMemoryDB),
    /// Contains the entire forking mode database
    Forked(LocalForkId, ForkId, ForkLookupIndex, Box<Fork>),
}

/// Represents a fork
#[derive(Debug, Clone)]
pub struct Fork {
    db: ForkDB,
    journaled_state: JournaledState,
}

// === impl Fork ===

impl Fork {
    /// Returns true if the account is a contract
    pub fn is_contract(&self, acc: Address) -> bool {
        if let Ok(Some(acc)) = self.db.basic_ref(acc) {
            if acc.code_hash != KECCAK_EMPTY {
                return true;
            }
        }
        is_contract_in_state(&self.journaled_state, acc)
    }
}

/// Container type for various Backend related data
#[derive(Debug, Clone)]
pub struct BackendInner {
    /// Stores the `ForkId` of the fork the `Backend` launched with from the start.
    ///
    /// In other words if [`Backend::spawn()`] was called with a `CreateFork` command, to launch
    /// directly in fork mode, this holds the corresponding fork identifier of this fork.
    pub launched_with_fork: Option<(ForkId, LocalForkId, ForkLookupIndex)>,
    /// This tracks numeric fork ids and the `ForkId` used by the handler.
    ///
    /// This is necessary, because there can be multiple `Backends` associated with a single
    /// `ForkId` which is only a pair of endpoint + block. Since an existing fork can be
    /// modified (e.g. `roll_fork`), but this should only affect the fork that's unique for the
    /// test and not the `ForkId`
    ///
    /// This ensures we can treat forks as unique from the context of a test, so rolling to another
    /// is basically creating(or reusing) another `ForkId` that's then mapped to the previous
    /// issued _local_ numeric identifier, that remains constant, even if the underlying fork
    /// backend changes.
    pub issued_local_fork_ids: HashMap<LocalForkId, ForkId>,
    /// tracks all the created forks
    /// Contains the index of the corresponding `ForkDB` in the `forks` vec
    pub created_forks: HashMap<ForkId, ForkLookupIndex>,
    /// Holds all created fork databases
    // Note: data is stored in an `Option` so we can remove it without reshuffling
    pub forks: Vec<Option<Fork>>,
    /// Contains snapshots made at a certain point
    pub snapshots: Snapshots<BackendSnapshot<BackendDatabaseSnapshot>>,
    /// Tracks whether there was a failure in a snapshot that was reverted
    ///
    /// The Test contract contains a bool variable that is set to true when an `assert` function
    /// failed. When a snapshot is reverted, it reverts the state of the evm, but we still want
    /// to know if there was an `assert` that failed after the snapshot was taken so that we can
    /// check if the test function passed all asserts even across snapshots. When a snapshot is
    /// reverted we get the _current_ `revm::JournaledState` which contains the state that we can
    /// check if the `_failed` variable is set,
    /// additionally
    pub has_snapshot_failure: Arc<AtomicBool>,
    /// Tracks the address of a Test contract
    ///
    /// This address can be used to inspect the state of the contract when a test is being
    /// executed. E.g. the `_failed` variable of `DSTest`
    pub test_contract_address: Option<Address>,
    /// Tracks the caller of the test function
    pub caller: Option<Address>,
    /// Tracks numeric identifiers for forks
    pub next_fork_id: LocalForkId,
    /// All accounts that should be kept persistent when switching forks.
    /// This means all accounts stored here _don't_ use a separate storage section on each fork
    /// instead the use only one that's persistent across fork swaps.
    ///
    /// See also [`clone_data()`]
    pub persistent_accounts: HashSet<Address>,
    /// The configured precompile spec id
    pub precompile_id: revm::precompile::SpecId,
    /// All accounts that are allowed to execute cheatcodes
    pub cheatcode_access_accounts: HashSet<Address>,
}

// === impl BackendInner ===

impl BackendInner {
    pub fn ensure_fork_id(&self, id: LocalForkId) -> eyre::Result<&ForkId> {
        self.issued_local_fork_ids
            .get(&id)
            .ok_or_else(|| eyre::eyre!("No matching fork found for {}", id))
    }

    pub fn ensure_fork_index(&self, id: &ForkId) -> eyre::Result<ForkLookupIndex> {
        self.created_forks
            .get(id)
            .copied()
            .ok_or_else(|| eyre::eyre!("No matching fork found for {}", id))
    }

    pub fn ensure_fork_index_by_local_id(&self, id: LocalForkId) -> eyre::Result<ForkLookupIndex> {
        self.ensure_fork_index(self.ensure_fork_id(id)?)
    }

    /// Returns the underlying fork mapped to the index
    #[track_caller]
    fn get_fork(&self, idx: ForkLookupIndex) -> &Fork {
        debug_assert!(idx < self.forks.len(), "fork lookup index must exist");
        self.forks[idx].as_ref().unwrap()
    }

    /// Returns the underlying fork mapped to the index
    #[track_caller]
    fn get_fork_mut(&mut self, idx: ForkLookupIndex) -> &mut Fork {
        debug_assert!(idx < self.forks.len(), "fork lookup index must exist");
        self.forks[idx].as_mut().unwrap()
    }

    /// Returns the underlying fork corresponding to the id
    #[track_caller]
    fn get_fork_by_id_mut(&mut self, id: LocalForkId) -> eyre::Result<&mut Fork> {
        let idx = self.ensure_fork_index_by_local_id(id)?;
        Ok(self.get_fork_mut(idx))
    }

    /// Returns the underlying fork corresponding to the id
    #[track_caller]
    fn get_fork_by_id(&self, id: LocalForkId) -> eyre::Result<&Fork> {
        let idx = self.ensure_fork_index_by_local_id(id)?;
        Ok(self.get_fork(idx))
    }

    /// Removes the fork
    fn take_fork(&mut self, idx: ForkLookupIndex) -> Fork {
        debug_assert!(idx < self.forks.len(), "fork lookup index must exist");
        self.forks[idx].take().unwrap()
    }

    fn set_fork(&mut self, idx: ForkLookupIndex, fork: Fork) {
        self.forks[idx] = Some(fork)
    }

    /// Returns an iterator over Forks
    pub fn forks_iter(&self) -> impl Iterator<Item = (LocalForkId, &Fork)> + '_ {
        self.issued_local_fork_ids
            .iter()
            .map(|(id, fork_id)| (*id, self.get_fork(self.created_forks[fork_id])))
    }

    /// Returns a mutable iterator over all Forks
    pub fn forks_iter_mut(&mut self) -> impl Iterator<Item = &mut Fork> + '_ {
        self.forks.iter_mut().filter_map(|f| f.as_mut())
    }

    /// Reverts the entire fork database
    pub fn revert_snapshot(
        &mut self,
        id: LocalForkId,
        fork_id: ForkId,
        idx: ForkLookupIndex,
        fork: Fork,
    ) {
        self.created_forks.insert(fork_id.clone(), idx);
        self.issued_local_fork_ids.insert(id, fork_id);
        self.set_fork(idx, fork)
    }

    /// Updates the fork and the local mapping and returns the new index for the `fork_db`
    pub fn update_fork_mapping(
        &mut self,
        id: LocalForkId,
        fork_id: ForkId,
        db: ForkDB,
        journaled_state: JournaledState,
    ) -> ForkLookupIndex {
        let idx = self.forks.len();
        self.issued_local_fork_ids.insert(id, fork_id.clone());
        self.created_forks.insert(fork_id, idx);

        let fork = Fork { db, journaled_state };
        self.forks.push(Some(fork));
        idx
    }

    pub fn roll_fork(
        &mut self,
        id: LocalForkId,
        new_fork_id: ForkId,
        backend: SharedBackend,
    ) -> eyre::Result<ForkLookupIndex> {
        let fork_id = self.ensure_fork_id(id)?;
        let idx = self.ensure_fork_index(fork_id)?;

        if let Some(active) = self.forks[idx].as_mut() {
            // we initialize a _new_ `ForkDB` but keep the state of persistent accounts
            let mut new_db = ForkDB::new(backend);
            for addr in self.persistent_accounts.iter().copied() {
                merge_db_account_data(addr, &active.db, &mut new_db);
            }
            active.db = new_db;
        }
        // update mappings
        self.issued_local_fork_ids.insert(id, new_fork_id.clone());
        self.created_forks.insert(new_fork_id, idx);
        Ok(idx)
    }

    /// Inserts a _new_ `ForkDB` and issues a new local fork identifier
    ///
    /// Also returns the index where the `ForDB` is stored
    pub fn insert_new_fork(
        &mut self,
        fork_id: ForkId,
        db: ForkDB,
        journaled_state: JournaledState,
    ) -> (LocalForkId, ForkLookupIndex) {
        let idx = self.forks.len();
        self.created_forks.insert(fork_id.clone(), idx);
        let id = self.next_id();
        self.issued_local_fork_ids.insert(id, fork_id);
        let fork = Fork { db, journaled_state };
        self.forks.push(Some(fork));
        (id, idx)
    }

    fn next_id(&mut self) -> U256 {
        let id = self.next_fork_id;
        self.next_fork_id += U256::from(1);
        id
    }

    /// Returns the number of issued ids
    pub fn len(&self) -> usize {
        self.issued_local_fork_ids.len()
    }

    /// Returns true if no forks are issued
    pub fn is_empty(&self) -> bool {
        self.issued_local_fork_ids.is_empty()
    }

    pub fn precompiles(&self) -> &'static Precompiles {
        Precompiles::new(self.precompile_id)
    }

    /// Returns a new, empty, `JournaledState` with set precompiles
    pub fn new_journaled_state(&self) -> JournaledState {
        /// Helper function to convert from a `revm::precompile::SpecId` into a
        /// `revm::primitives::SpecId` This only matters if the spec is Cancun or later, or
        /// pre-Spurious Dragon.
        fn precompiles_spec_id_to_primitives_spec_id(spec: SpecId) -> revm::primitives::SpecId {
            match spec {
                SpecId::HOMESTEAD => revm::primitives::SpecId::HOMESTEAD,
                SpecId::BYZANTIUM => revm::primitives::SpecId::BYZANTIUM,
                SpecId::ISTANBUL => revm::primitives::ISTANBUL,
                SpecId::BERLIN => revm::primitives::BERLIN,
                SpecId::CANCUN => revm::primitives::CANCUN,
                // Point latest to berlin for now, as we don't wanna accidentally point to Cancun.
                SpecId::LATEST => revm::primitives::BERLIN,
            }
        }
        JournaledState::new(
            precompiles_spec_id_to_primitives_spec_id(self.precompile_id),
            self.precompiles().addresses().into_iter().copied().collect(),
        )
    }
}

impl Default for BackendInner {
    fn default() -> Self {
        Self {
            launched_with_fork: None,
            issued_local_fork_ids: Default::default(),
            created_forks: Default::default(),
            forks: vec![],
            snapshots: Default::default(),
            has_snapshot_failure: Arc::new(AtomicBool::new(false)),
            test_contract_address: None,
            caller: None,
            next_fork_id: Default::default(),
            persistent_accounts: Default::default(),
            precompile_id: revm::precompile::SpecId::LATEST,
            // grant the cheatcode,default test and caller address access to execute cheatcodes
            // itself
            cheatcode_access_accounts: HashSet::from([
                CHEATCODE_ADDRESS,
                TEST_CONTRACT_ADDRESS,
                CALLER,
            ]),
        }
    }
}

/// This updates the currently used env with the fork's environment
pub(crate) fn update_current_env_with_fork_env(current: &mut Env, fork: Env) {
    current.block = fork.block;
    current.cfg = fork.cfg;
}

/// Clones the data of the given `accounts` from the `active` database into the `fork_db`
/// This includes the data held in storage (`CacheDB`) and kept in the `JournaledState`.
pub(crate) fn merge_account_data<ExtDB: DatabaseRef>(
    accounts: impl IntoIterator<Item = Address>,
    active: &CacheDB<ExtDB>,
    active_journaled_state: &mut JournaledState,
    target_fork: &mut Fork,
) {
    for addr in accounts.into_iter() {
        merge_db_account_data(addr, active, &mut target_fork.db);
        merge_journaled_state_data(addr, active_journaled_state, &mut target_fork.journaled_state);
    }

    // need to mock empty journal entries in case the current checkpoint is higher than the existing
    // journal entries
    while active_journaled_state.journal.len() > target_fork.journaled_state.journal.len() {
        target_fork.journaled_state.journal.push(Default::default());
    }

    *active_journaled_state = target_fork.journaled_state.clone();
}

/// Clones the account data from the `active_journaled_state`  into the `fork_journaled_state`
fn merge_journaled_state_data(
    addr: Address,
    active_journaled_state: &JournaledState,
    fork_journaled_state: &mut JournaledState,
) {
    if let Some(mut acc) = active_journaled_state.state.get(&addr).cloned() {
        trace!(?addr, "updating journaled_state account data");
        if let Some(fork_account) = fork_journaled_state.state.get_mut(&addr) {
            // This will merge the fork's tracked storage with active storage and update values
            fork_account.storage.extend(std::mem::take(&mut acc.storage));
            // swap them so we can insert the account as whole in the next step
            std::mem::swap(&mut fork_account.storage, &mut acc.storage);
        }
        fork_journaled_state.state.insert(addr, acc);
    }
}

/// Clones the account data from the `active` db into the `ForkDB`
fn merge_db_account_data<ExtDB: DatabaseRef>(
    addr: Address,
    active: &CacheDB<ExtDB>,
    fork_db: &mut ForkDB,
) {
    trace!(?addr, "merging database data");

    let mut acc = if let Some(acc) = active.accounts.get(&addr).cloned() {
        acc
    } else {
        // Account does not exist
        return;
    };

    if let Some(code) = active.contracts.get(&acc.info.code_hash).cloned() {
        fork_db.contracts.insert(acc.info.code_hash, code);
    }

    if let Some(fork_account) = fork_db.accounts.get_mut(&addr) {
        // This will merge the fork's tracked storage with active storage and update values
        fork_account.storage.extend(std::mem::take(&mut acc.storage));
        // swap them so we can insert the account as whole in the next step
        std::mem::swap(&mut fork_account.storage, &mut acc.storage);
    }

    fork_db.accounts.insert(addr, acc);
}

/// Returns true of the address is a contract
fn is_contract_in_state(journaled_state: &JournaledState, acc: Address) -> bool {
    journaled_state
        .state
        .get(&acc)
        .map(|acc| acc.info.code_hash != KECCAK_EMPTY)
        .unwrap_or_default()
}

/// Executes the given transaction and commits state changes to the database _and_ the journaled
/// state, with an optional inspector
fn commit_transaction<I: Inspector<Backend>>(
    tx: Transaction,
    mut env: Env,
    journaled_state: &mut JournaledState,
    fork: &mut Fork,
    fork_id: &ForkId,
    inspector: I,
) -> eyre::Result<()> {
    configure_tx_env(&mut env, &tx);

    let state = {
        let mut evm = EVM::new();
        evm.env = env;

        let fork = fork.clone();
        let journaled_state = journaled_state.clone();
        let db = crate::utils::RuntimeOrHandle::new()
            .block_on(async move { Backend::new_with_fork(fork_id, fork, journaled_state).await });
        evm.database(db);

        match evm.inspect(inspector) {
            Ok(res) => res.state,
            Err(e) => eyre::bail!("backend: failed committing transaction: {e}"),
        }
    };

    apply_state_changeset(state, journaled_state, fork);
    Ok(())
}

/// Applies the changeset of a transaction to the active journaled state and also commits it in the
/// forked db
fn apply_state_changeset(
    state: Map<revm::primitives::Address, Account>,
    journaled_state: &mut JournaledState,
    fork: &mut Fork,
) {
    let changed_accounts = state.keys().copied().collect::<Vec<_>>();
    // commit the state and update the loaded accounts
    fork.db.commit(state);

    for addr in changed_accounts {
        // reload all changed accounts by removing them from the journaled state and reloading them
        // from the now updated database
        if journaled_state.state.remove(&addr).is_some() {
            let _ = journaled_state.load_account(addr, &mut fork.db);
        }
        if fork.journaled_state.state.remove(&addr).is_some() {
            let _ = fork.journaled_state.load_account(addr, &mut fork.db);
        }
    }
}<|MERGE_RESOLUTION|>--- conflicted
+++ resolved
@@ -7,22 +7,10 @@
     utils::configure_tx_env,
 };
 use alloy_primitives::{b256, keccak256, Address, B256, U256, U64};
-<<<<<<< HEAD
 use alloy_rpc_types::{Block, BlockNumberOrTag, BlockTransactions, Transaction};
 use ethers::utils::GenesisAccount;
 use foundry_common::{is_known_system_sender, SYSTEM_TRANSACTION_TYPE};
-use foundry_utils::types::ToAlloy;
-=======
-use ethers_core::{
-    types::{Block, BlockNumber, Transaction},
-    utils::GenesisAccount,
-};
-use foundry_common::{
-    is_known_system_sender,
-    types::{ToAlloy, ToEthers},
-    SYSTEM_TRANSACTION_TYPE,
-};
->>>>>>> f0166ccf
+use foundry_common::types::ToAlloy;
 use revm::{
     db::{CacheDB, DatabaseRef},
     inspectors::NoOpInspector,
@@ -879,10 +867,9 @@
                     continue;
                 }
 
-<<<<<<< HEAD
-                if tx.hash.eq(&tx_hash) {
+                if tx.hash == tx_hash {
                     // found the target transaction
-                    return Ok(Some(tx));
+                    return Ok(Some(tx))
                 }
                 trace!(tx=?tx.hash, "committing transaction");
 
@@ -894,11 +881,6 @@
                     &fork_id,
                     NoOpInspector,
                 )?;
-=======
-            if tx.hash == tx_hash.to_ethers() {
-                // found the target transaction
-                return Ok(Some(tx))
->>>>>>> f0166ccf
             }
         }
 
