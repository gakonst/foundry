//! # foundry-evm-traces
//!
//! EVM trace identifying and decoding.

#![cfg_attr(not(test), warn(unused_crate_dependencies))]
#![cfg_attr(docsrs, feature(doc_cfg, doc_auto_cfg))]

#[macro_use]
extern crate tracing;

use alloy_primitives::LogData;
use foundry_common::contracts::{ContractsByAddress, ContractsByArtifact};
use foundry_evm_core::constants::CHEATCODE_ADDRESS;
use futures::{future::BoxFuture, FutureExt};
use revm_inspectors::tracing::types::TraceMemberOrder;
use serde::{Deserialize, Serialize};
use std::fmt::Write;
use yansi::{Color, Paint};

pub use revm_inspectors::tracing::{
    types::{CallKind, CallTrace, CallTraceNode},
    CallTraceArena, GethTraceBuilder, ParityTraceBuilder, StackSnapshotType, TracingInspector,
    TracingInspectorConfig,
};

/// Call trace address identifiers.
///
/// Identifiers figure out what ABIs and labels belong to all the addresses of the trace.
pub mod identifier;
use identifier::{LocalTraceIdentifier, TraceIdentifier};

mod decoder;
pub use decoder::{CallTraceDecoder, CallTraceDecoderBuilder};

<<<<<<< HEAD
use revm_inspectors::tracing::types::TraceMemberOrder;
pub use revm_inspectors::tracing::{
    types::{CallKind, CallTrace, CallTraceNode},
    CallTraceArena, GethTraceBuilder, ParityTraceBuilder, StackSnapshotType, TracingInspector,
    TracingInspectorConfig,
};

=======
>>>>>>> 43eb061f
pub type Traces = Vec<(TraceKind, CallTraceArena)>;

#[derive(Default, Debug, Eq, PartialEq)]
pub struct DecodedCallData {
    pub signature: String,
    pub args: Vec<String>,
}

#[derive(Default, Debug)]
pub struct DecodedCallTrace {
    pub label: Option<String>,
    pub return_data: Option<String>,
    pub func: Option<DecodedCallData>,
    pub contract: Option<String>,
}

#[derive(Debug)]
pub enum DecodedCallLog<'a> {
    /// A raw log.
    Raw(&'a LogData),
    /// A decoded log.
    ///
    /// The first member of the tuple is the event name, and the second is a vector of decoded
    /// parameters.
    Decoded(String, Vec<(String, String)>),
}

#[derive(Debug, Clone)]
pub struct DecodedTraceStep {
    pub start_step_idx: usize,
    pub end_step_idx: usize,
    pub function_name: String,
    pub gas_used: i64,
}

const PIPE: &str = "  │ ";
const EDGE: &str = "  └─ ";
const BRANCH: &str = "  ├─ ";
const CALL: &str = "→ ";
const RETURN: &str = "← ";

pub async fn render_trace_arena_with_internals<'a>(
    arena: &CallTraceArena,
    decoder: &CallTraceDecoder,
    identified_internals: &'a [Vec<DecodedTraceStep>],
) -> Result<String, std::fmt::Error> {
    decoder.prefetch_signatures(arena.nodes()).await;

    fn render_items<'a>(
        arena: &'a [CallTraceNode],
        decoder: &'a CallTraceDecoder,
        identified_internals: &'a [Vec<DecodedTraceStep>],
        s: &'a mut String,
        node_idx: usize,
        mut ordering_idx: usize,
        internal_end_step_idx: Option<usize>,
        left: &'a str,
        right: &'a str,
    ) -> BoxFuture<'a, Result<usize, std::fmt::Error>> {
        async move {
            let node = &arena[node_idx];

            while ordering_idx < node.ordering.len() {
                let child = &node.ordering[ordering_idx];
                match child {
                    TraceMemberOrder::Log(index) => {
                        let log = render_trace_log(&node.logs[*index], decoder).await?;

                        // Prepend our tree structure symbols to each line of the displayed log
                        log.lines().enumerate().try_for_each(|(i, line)| {
                            writeln!(s, "{}{}", if i == 0 { left } else { right }, line)
                        })?;
                    }
                    TraceMemberOrder::Call(index) => {
                        inner(
                            arena,
                            decoder,
                            identified_internals,
                            s,
                            node.children[*index],
                            left,
                            right,
                        )
                        .await?;
                    }
<<<<<<< HEAD
                    TraceMemberOrder::Step(step_idx) => {
                        if let Some(internal_step_end_idx) = internal_end_step_idx {
                            if *step_idx >= internal_step_end_idx {
                                return Ok(ordering_idx);
                            }
                        }
                        if let Some(decoded) = identified_internals[node_idx]
                            .iter()
                            .find(|d| *step_idx == d.start_step_idx)
                        {
                            writeln!(s, "{left}[{}] {}", decoded.gas_used, decoded.function_name)?;
                            let left_prefix = format!("{right}{BRANCH}");
                            let right_prefix = format!("{right}{PIPE}");
                            ordering_idx = render_items(
                                arena,
                                decoder,
                                identified_internals,
                                s,
                                node_idx,
                                ordering_idx + 1,
                                Some(decoded.end_step_idx),
                                &left_prefix,
                                &right_prefix,
                            )
                            .await?;

                            writeln!(s, "{right}{EDGE}{RETURN}")?;
                        }
                    }
=======
                    TraceMemberOrder::Step(_) => {}
>>>>>>> 43eb061f
                }
                ordering_idx += 1;
            }

            Ok(ordering_idx)
        }
        .boxed()
    }

    fn inner<'a>(
        arena: &'a [CallTraceNode],
        decoder: &'a CallTraceDecoder,
        identified_internals: &'a [Vec<DecodedTraceStep>],
        s: &'a mut String,
        idx: usize,
        left: &'a str,
        child: &'a str,
    ) -> BoxFuture<'a, Result<(), std::fmt::Error>> {
        async move {
            let node = &arena[idx];

            // Display trace header
            let (trace, return_data) = render_trace(&node.trace, decoder).await?;
            writeln!(s, "{left}{trace}")?;

            // Display logs and subcalls
            render_items(
                arena,
                decoder,
                identified_internals,
                s,
                idx,
                0,
                None,
                &format!("{child}{BRANCH}"),
                &format!("{child}{PIPE}"),
            )
            .await?;

            // Display trace return data
            let color = trace_color(&node.trace);
            write!(
                s,
                "{child}{EDGE}{}{}",
                RETURN.fg(color),
                format!("[{:?}] ", node.trace.status).fg(color)
            )?;
            match return_data {
                Some(val) => write!(s, "{val}"),
                None if node.trace.kind.is_any_create() => {
                    write!(s, "{} bytes of code", node.trace.output.len())
                }
                None if node.trace.output.is_empty() => Ok(()),
                None => write!(s, "{}", node.trace.output),
            }?;
            writeln!(s)?;

            Ok(())
        }
        .boxed()
    }

    let mut s = String::new();
    inner(arena.nodes(), decoder, identified_internals, &mut s, 0, "  ", "  ").await?;
    Ok(s)
}

/// Render a collection of call traces.
///
/// The traces will be decoded using the given decoder, if possible.
pub async fn render_trace_arena(
    arena: &CallTraceArena,
    decoder: &CallTraceDecoder,
) -> Result<String, std::fmt::Error> {
    render_trace_arena_with_internals(
        arena,
        decoder,
        &std::iter::repeat(Vec::new()).take(arena.nodes().len()).collect::<Vec<_>>(),
    )
    .await
}

/// Render a call trace.
///
/// The trace will be decoded using the given decoder, if possible.
pub async fn render_trace(
    trace: &CallTrace,
    decoder: &CallTraceDecoder,
) -> Result<(String, Option<String>), std::fmt::Error> {
    let mut s = String::new();
    write!(&mut s, "[{}] ", trace.gas_used)?;
    let address = trace.address.to_checksum(None);

    let decoded = decoder.decode_function(trace).await;
    if trace.kind.is_any_create() {
        write!(
            &mut s,
            "{}{} {}@{}",
            CALL.yellow(),
            "new".yellow(),
            decoded.label.as_deref().unwrap_or("<unknown>"),
            address
        )?;
    } else {
        let (func_name, inputs) = match &decoded.func {
            Some(DecodedCallData { signature, args }) => {
                let name = signature.split('(').next().unwrap();
                (name.to_string(), args.join(", "))
            }
            None => {
                debug!(target: "evm::traces", trace=?trace, "unhandled raw calldata");
                if trace.data.len() < 4 {
                    ("fallback".to_string(), hex::encode(&trace.data))
                } else {
                    let (selector, data) = trace.data.split_at(4);
                    (hex::encode(selector), hex::encode(data))
                }
            }
        };

        let action = match trace.kind {
            CallKind::Call => "",
            CallKind::StaticCall => " [staticcall]",
            CallKind::CallCode => " [callcode]",
            CallKind::DelegateCall => " [delegatecall]",
            CallKind::Create | CallKind::Create2 => unreachable!(),
            CallKind::AuthCall => " [authcall]",
        };

        let color = trace_color(trace);
        write!(
            &mut s,
            "{addr}::{func_name}{opt_value}({inputs}){action}",
            addr = decoded.label.as_deref().unwrap_or(&address).fg(color),
            func_name = func_name.fg(color),
            opt_value = if trace.value.is_zero() {
                String::new()
            } else {
                format!("{{value: {}}}", trace.value)
            },
            action = action.yellow(),
        )?;
    }

    Ok((s, decoded.return_data))
}

/// Render a trace log.
async fn render_trace_log(
    log: &LogData,
    decoder: &CallTraceDecoder,
) -> Result<String, std::fmt::Error> {
    let mut s = String::new();
    let decoded = decoder.decode_event(log).await;

    match decoded {
        DecodedCallLog::Raw(log) => {
            for (i, topic) in log.topics().iter().enumerate() {
                writeln!(
                    s,
                    "{:>13}: {}",
                    if i == 0 { "emit topic 0".to_string() } else { format!("topic {i}") },
                    format!("{topic:?}").cyan()
                )?;
            }

            write!(s, "          data: {}", hex::encode_prefixed(&log.data).cyan())?;
        }
        DecodedCallLog::Decoded(name, params) => {
            let params = params
                .iter()
                .map(|(name, value)| format!("{name}: {value}"))
                .collect::<Vec<String>>()
                .join(", ");

            write!(s, "emit {}({params})", name.cyan())?;
        }
    }

    Ok(s)
}

/// Specifies the kind of trace.
#[derive(Clone, Copy, Debug, PartialEq, Eq, Serialize, Deserialize)]
pub enum TraceKind {
    Deployment,
    Setup,
    Execution,
}

impl TraceKind {
    /// Returns `true` if the trace kind is [`Deployment`].
    ///
    /// [`Deployment`]: TraceKind::Deployment
    #[must_use]
    pub fn is_deployment(self) -> bool {
        matches!(self, Self::Deployment)
    }

    /// Returns `true` if the trace kind is [`Setup`].
    ///
    /// [`Setup`]: TraceKind::Setup
    #[must_use]
    pub fn is_setup(self) -> bool {
        matches!(self, Self::Setup)
    }

    /// Returns `true` if the trace kind is [`Execution`].
    ///
    /// [`Execution`]: TraceKind::Execution
    #[must_use]
    pub fn is_execution(self) -> bool {
        matches!(self, Self::Execution)
    }
}

/// Chooses the color of the trace depending on the destination address and status of the call.
fn trace_color(trace: &CallTrace) -> Color {
    if trace.address == CHEATCODE_ADDRESS {
        Color::Blue
    } else if trace.success {
        Color::Green
    } else {
        Color::Red
    }
}

/// Given a list of traces and artifacts, it returns a map connecting address to abi
pub fn load_contracts<'a>(
    traces: impl IntoIterator<Item = &'a CallTraceArena>,
    known_contracts: &ContractsByArtifact,
) -> ContractsByAddress {
    let mut local_identifier = LocalTraceIdentifier::new(known_contracts);
    let decoder = CallTraceDecoder::new();
    let mut contracts = ContractsByAddress::new();
    for trace in traces {
        for address in local_identifier.identify_addresses(decoder.trace_addresses(trace)) {
            if let (Some(contract), Some(abi)) = (address.contract, address.abi) {
                contracts.insert(address.address, (contract, abi.into_owned()));
            }
        }
    }
    contracts
}<|MERGE_RESOLUTION|>--- conflicted
+++ resolved
@@ -32,7 +32,7 @@
 mod decoder;
 pub use decoder::{CallTraceDecoder, CallTraceDecoderBuilder};
 
-<<<<<<< HEAD
+
 use revm_inspectors::tracing::types::TraceMemberOrder;
 pub use revm_inspectors::tracing::{
     types::{CallKind, CallTrace, CallTraceNode},
@@ -40,8 +40,6 @@
     TracingInspectorConfig,
 };
 
-=======
->>>>>>> 43eb061f
 pub type Traces = Vec<(TraceKind, CallTraceArena)>;
 
 #[derive(Default, Debug, Eq, PartialEq)]
@@ -127,7 +125,6 @@
                         )
                         .await?;
                     }
-<<<<<<< HEAD
                     TraceMemberOrder::Step(step_idx) => {
                         if let Some(internal_step_end_idx) = internal_end_step_idx {
                             if *step_idx >= internal_step_end_idx {
@@ -157,9 +154,6 @@
                             writeln!(s, "{right}{EDGE}{RETURN}")?;
                         }
                     }
-=======
-                    TraceMemberOrder::Step(_) => {}
->>>>>>> 43eb061f
                 }
                 ordering_idx += 1;
             }
