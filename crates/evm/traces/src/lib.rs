--- conflicted
+++ resolved
@@ -6,24 +6,10 @@
 
 #[macro_use]
 extern crate tracing;
-
-<<<<<<< HEAD
 use alloy_primitives::{Log, U256};
 use foundry_common::contracts::{ContractsByAddress, ContractsByArtifact};
 use foundry_evm_core::constants::CHEATCODE_ADDRESS;
 use futures::{future::BoxFuture, FutureExt};
-=======
-use alloy_primitives::{Address, Bytes, Log as RawLog, B256, U256};
-use ethers_core::types::{DefaultFrame, GethDebugTracingOptions, StructLog};
-use foundry_common::{
-    contracts::{ContractsByAddress, ContractsByArtifact},
-    types::ToEthers,
-};
-use foundry_evm_core::{constants::CHEATCODE_ADDRESS, debug::Instruction, utils::CallKind};
-use hashbrown::HashMap;
-use itertools::Itertools;
-use revm::interpreter::{opcode, CallContext, InstructionResult, Stack};
->>>>>>> e8e926ee
 use serde::{Deserialize, Serialize};
 use std::{collections::BTreeMap, fmt::Write};
 use yansi::{Color, Paint};
@@ -60,7 +46,6 @@
     pub contract: Option<String>,
 }
 
-<<<<<<< HEAD
 pub enum DecodedCallLog<'a> {
     /// A raw log.
     Raw(&'a Log),
@@ -69,141 +54,6 @@
     /// The first member of the tuple is the event name, and the second is a vector of decoded
     /// parameters.
     Decoded(String, Vec<(String, String)>),
-=======
-impl CallTraceArena {
-    /// Pushes a new trace into the arena, returning the trace ID
-    pub fn push_trace(&mut self, entry: usize, new_trace: CallTrace) -> usize {
-        match new_trace.depth {
-            // The entry node, just update it
-            0 => {
-                self.arena[0].trace = new_trace;
-                0
-            }
-            // We found the parent node, add the new trace as a child
-            _ if self.arena[entry].trace.depth == new_trace.depth - 1 => {
-                let id = self.arena.len();
-
-                let trace_location = self.arena[entry].children.len();
-                self.arena[entry].ordering.push(LogCallOrder::Call(trace_location));
-                let node = CallTraceNode {
-                    parent: Some(entry),
-                    trace: new_trace,
-                    idx: id,
-                    ..Default::default()
-                };
-                self.arena.push(node);
-                self.arena[entry].children.push(id);
-
-                id
-            }
-            // We haven't found the parent node, go deeper
-            _ => self.push_trace(
-                *self.arena[entry].children.last().expect("Disconnected trace"),
-                new_trace,
-            ),
-        }
-    }
-
-    pub fn addresses(&self) -> HashSet<(&Address, Option<&[u8]>)> {
-        self.arena
-            .iter()
-            .map(|node| {
-                if node.trace.created() {
-                    if let TraceRetData::Raw(bytes) = &node.trace.output {
-                        return (&node.trace.address, Some(bytes.as_ref()))
-                    }
-                }
-
-                (&node.trace.address, None)
-            })
-            .collect()
-    }
-
-    // Recursively fill in the geth trace by going through the traces
-    fn add_to_geth_trace(
-        &self,
-        storage: &mut HashMap<Address, BTreeMap<B256, B256>>,
-        trace_node: &CallTraceNode,
-        struct_logs: &mut Vec<StructLog>,
-        opts: &GethDebugTracingOptions,
-    ) {
-        let mut child_id = 0;
-        // Iterate over the steps inside the given trace
-        for step in trace_node.trace.steps.iter() {
-            let mut log: StructLog = step.into();
-
-            // Fill in memory and storage depending on the options
-            if !opts.disable_storage.unwrap_or_default() {
-                let contract_storage = storage.entry(step.contract).or_default();
-                if let Some((key, value)) = step.state_diff {
-                    contract_storage.insert(B256::from(key), B256::from(value));
-                    log.storage = Some(
-                        contract_storage
-                            .iter_mut()
-                            .map(|t| (t.0.to_ethers(), t.1.to_ethers()))
-                            .collect(),
-                    );
-                }
-            }
-            if opts.disable_stack.unwrap_or_default() {
-                log.stack = None;
-            }
-            if !opts.enable_memory.unwrap_or_default() {
-                log.memory = None;
-            }
-
-            // Add step to geth trace
-            struct_logs.push(log);
-
-            // Descend into a child trace if the step was a call
-            if let Instruction::OpCode(
-                opcode::CREATE |
-                opcode::CREATE2 |
-                opcode::DELEGATECALL |
-                opcode::CALL |
-                opcode::STATICCALL |
-                opcode::CALLCODE,
-            ) = step.op
-            {
-                self.add_to_geth_trace(
-                    storage,
-                    &self.arena[trace_node.children[child_id]],
-                    struct_logs,
-                    opts,
-                );
-                child_id += 1;
-            }
-        }
-    }
-
-    /// Generate a geth-style trace e.g. for debug_traceTransaction
-    pub fn geth_trace(
-        &self,
-        receipt_gas_used: U256,
-        opts: GethDebugTracingOptions,
-    ) -> DefaultFrame {
-        if self.arena.is_empty() {
-            return Default::default()
-        }
-
-        let mut storage = HashMap::new();
-        // Fetch top-level trace
-        let main_trace_node = &self.arena[0];
-        let main_trace = &main_trace_node.trace;
-        // Start geth trace
-        let mut acc = DefaultFrame {
-            // If the top-level trace succeeded, then it was a success
-            failed: !main_trace.success,
-            gas: receipt_gas_used.to_ethers(),
-            return_value: main_trace.output.to_bytes().to_ethers(),
-            ..Default::default()
-        };
-
-        self.add_to_geth_trace(&mut storage, main_trace_node, &mut acc.struct_logs, &opts);
-
-        acc
-    }
->>>>>>> e8e926ee
 }
 
 const PIPE: &str = "  │ ";
@@ -330,7 +180,6 @@
             }
         };
 
-<<<<<<< HEAD
         let action = match trace.kind {
             CallKind::Call => "",
             CallKind::StaticCall => " [staticcall]",
@@ -347,49 +196,6 @@
             func_name = color.paint(func_name),
             opt_value = if trace.value == U256::ZERO {
                 String::new()
-=======
-#[derive(Clone, Debug, PartialEq, Eq, Deserialize, Serialize)]
-pub struct CallTraceStep {
-    // Fields filled in `step`
-    /// Call depth
-    pub depth: u64,
-    /// Program counter before step execution
-    pub pc: usize,
-    /// Opcode to be executed
-    pub op: Instruction,
-    /// Current contract address
-    pub contract: Address,
-    /// Stack before step execution
-    pub stack: Stack,
-    /// Memory before step execution
-    pub memory: Vec<u8>,
-    /// Remaining gas before step execution
-    pub gas: u64,
-    /// Gas refund counter before step execution
-    pub gas_refund_counter: u64,
-
-    // Fields filled in `step_end`
-    /// Gas cost of step execution
-    pub gas_cost: u64,
-    /// Change of the contract state after step execution (effect of the SLOAD/SSTORE instructions)
-    pub state_diff: Option<(U256, U256)>,
-    /// Error (if any) after step execution
-    pub error: Option<String>,
-}
-
-impl From<&CallTraceStep> for StructLog {
-    fn from(step: &CallTraceStep) -> Self {
-        StructLog {
-            depth: step.depth,
-            error: step.error.clone(),
-            gas: step.gas,
-            gas_cost: step.gas_cost,
-            memory: Some(convert_memory(&step.memory)),
-            op: step.op.to_string(),
-            pc: step.pc as u64,
-            refund_counter: if step.gas_refund_counter > 0 {
-                Some(step.gas_refund_counter)
->>>>>>> e8e926ee
             } else {
                 format!("{{value: {}}}", trace.value)
             },
