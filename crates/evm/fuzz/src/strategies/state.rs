use super::fuzz_param_from_state;
use crate::invariant::{ArtifactFilters, FuzzRunIdentifiedContracts};
use alloy_dyn_abi::{DynSolType, JsonAbiExt};
use alloy_json_abi::Function;
use alloy_primitives::{Address, Bytes, B256, U256};
<<<<<<< HEAD
use alloy_rpc_types::Log;
use foundry_common::{
    contracts::{ContractsByAddress, ContractsByArtifact},
    types::ToEthers,
};
=======
use ethers_core::types::Log;
use foundry_common::contracts::{ContractsByAddress, ContractsByArtifact};
>>>>>>> 68c3663e
use foundry_config::FuzzDictionaryConfig;
use foundry_evm_core::utils::StateChangeset;
use hashbrown::HashSet;
use parking_lot::RwLock;
use proptest::prelude::{BoxedStrategy, Strategy};
use revm::{
    db::{CacheDB, DatabaseRef},
    interpreter::opcode::{self, spec_opcode_gas},
    primitives::SpecId,
};
use std::{fmt, io::Write, str::FromStr, sync::Arc};

/// A set of arbitrary 32 byte data from the VM used to generate values for the strategy.
///
/// Wrapped in a shareable container.
pub type EvmFuzzState = Arc<RwLock<FuzzDictionary>>;

#[derive(Default)]
pub struct FuzzDictionary {
    /// Collected state values.
    state_values: HashSet<[u8; 32]>,
    /// Addresses that already had their PUSH bytes collected.
    addresses: HashSet<Address>,
}

impl fmt::Debug for FuzzDictionary {
    fn fmt(&self, f: &mut fmt::Formatter<'_>) -> fmt::Result {
        f.debug_struct("FuzzDictionary")
            .field("state_values", &self.state_values.len())
            .field("addresses", &self.addresses)
            .finish()
    }
}

impl FuzzDictionary {
    #[inline]
    pub fn values(&self) -> &HashSet<[u8; 32]> {
        &self.state_values
    }

    #[inline]
    pub fn values_mut(&mut self) -> &mut HashSet<[u8; 32]> {
        &mut self.state_values
    }

    #[inline]
    pub fn addresses(&mut self) -> &HashSet<Address> {
        &self.addresses
    }

    #[inline]
    pub fn addresses_mut(&mut self) -> &mut HashSet<Address> {
        &mut self.addresses
    }
}

/// Given a function and some state, it returns a strategy which generated valid calldata for the
/// given function's input types, based on state taken from the EVM.
pub fn fuzz_calldata_from_state(func: Function, state: EvmFuzzState) -> BoxedStrategy<Bytes> {
    let strats = func
        .inputs
        .iter()
        .map(|input| {
            fuzz_param_from_state(
                &DynSolType::from_str(&input.selector_type()).unwrap(),
                state.clone(),
            )
        })
        .collect::<Vec<_>>();

    strats
        .prop_map(move |tokens| {
            func.abi_encode_input(&tokens)
                .unwrap_or_else(|_| {
                    panic!(
                        "Fuzzer generated invalid tokens for function `{}` with inputs {:?}: {:?}",
                        func.name, func.inputs, tokens
                    )
                })
                .into()
        })
        .no_shrink()
        .boxed()
}

/// Builds the initial [EvmFuzzState] from a database.
pub fn build_initial_state<DB: DatabaseRef>(
    db: &CacheDB<DB>,
    config: &FuzzDictionaryConfig,
) -> EvmFuzzState {
    let mut state = FuzzDictionary::default();

    for (address, account) in db.accounts.iter() {
        let address: Address = *address;
        // Insert basic account information
        state.values_mut().insert(address.into_word().into());

        // Insert push bytes
        if config.include_push_bytes {
            if let Some(code) = &account.info.code {
                if state.addresses_mut().insert(address) {
                    for push_byte in collect_push_bytes(code.bytes()) {
                        state.values_mut().insert(push_byte);
                    }
                }
            }
        }

        if config.include_storage {
            // Insert storage
            for (slot, value) in &account.storage {
                state.values_mut().insert(B256::from(*slot).0);
                state.values_mut().insert(B256::from(*value).0);
                // also add the value below and above the storage value to the dictionary.
                if *value != U256::ZERO {
                    let below_value = value - U256::from(1);
                    state.values_mut().insert(B256::from(below_value).0);
                }
                if *value != U256::MAX {
                    let above_value = value + U256::from(1);
                    state.values_mut().insert(B256::from(above_value).0);
                }
            }
        }
    }

    // need at least some state data if db is empty otherwise we can't select random data for state
    // fuzzing
    if state.values().is_empty() {
        // prefill with a random addresses
        state.values_mut().insert(Address::random().into_word().into());
    }

    Arc::new(RwLock::new(state))
}

/// Collects state changes from a [StateChangeset] and logs into an [EvmFuzzState] according to the
/// given [FuzzDictionaryConfig].
pub fn collect_state_from_call(
    logs: &[Log],
    state_changeset: &StateChangeset,
    state: EvmFuzzState,
    config: &FuzzDictionaryConfig,
) {
    let mut state = state.write();

    for (address, account) in state_changeset {
        // Insert basic account information
        state.values_mut().insert(address.into_word().into());

        if config.include_push_bytes && state.addresses.len() < config.max_fuzz_dictionary_addresses
        {
            // Insert push bytes
            if let Some(code) = &account.info.code {
                if state.addresses_mut().insert(*address) {
                    for push_byte in collect_push_bytes(code.bytes()) {
                        state.values_mut().insert(push_byte);
                    }
                }
            }
        }

        if config.include_storage && state.state_values.len() < config.max_fuzz_dictionary_values {
            // Insert storage
            for (slot, value) in &account.storage {
                let value = value.present_value;
                state.values_mut().insert(B256::from(*slot).0);
                state.values_mut().insert(B256::from(value).0);
                // also add the value below and above the storage value to the dictionary.
                if value != U256::ZERO {
                    let below_value = value - U256::from(1);
                    state.values_mut().insert(B256::from(below_value).0);
                }
                if value != U256::MAX {
                    let above_value = value + U256::from(1);
                    state.values_mut().insert(B256::from(above_value).0);
                }
            }
        } else {
            return
        }

        // Insert log topics and data
        for log in logs {
            log.topics.iter().for_each(|topic| {
                state.values_mut().insert(topic.0);
            });
            log.data.0.chunks(32).for_each(|chunk| {
                let mut buffer: [u8; 32] = [0; 32];
                let _ = (&mut buffer[..])
                    .write(chunk)
                    .expect("log data chunk was larger than 32 bytes");
                state.values_mut().insert(buffer);
            });
        }
    }
}

/// The maximum number of bytes we will look at in bytecodes to find push bytes (24 KiB).
///
/// This is to limit the performance impact of fuzz tests that might deploy arbitrarily sized
/// bytecode (as is the case with Solmate).
const PUSH_BYTE_ANALYSIS_LIMIT: usize = 24 * 1024;

/// Collects all push bytes from the given bytecode.
fn collect_push_bytes(code: &[u8]) -> Vec<[u8; 32]> {
    let mut bytes: Vec<[u8; 32]> = Vec::new();
    // We use [SpecId::LATEST] since we do not really care what spec it is - we are not interested
    // in gas costs.
    let opcode_infos = spec_opcode_gas(SpecId::LATEST);
    let mut i = 0;
    while i < code.len().min(PUSH_BYTE_ANALYSIS_LIMIT) {
        let op = code[i];
        if opcode_infos[op as usize].is_push() {
            let push_size = (op - opcode::PUSH1 + 1) as usize;
            let push_start = i + 1;
            let push_end = push_start + push_size;
            // As a precaution, if a fuzz test deploys malformed bytecode (such as using `CREATE2`)
            // this will terminate the loop early.
            if push_start > code.len() || push_end > code.len() {
                return bytes
            }

            let push_value = U256::try_from_be_slice(&code[push_start..push_end]).unwrap();
            bytes.push(push_value.to_be_bytes());
            // also add the value below and above the push value to the dictionary.
            if push_value != U256::ZERO {
                bytes.push((push_value - U256::from(1)).to_be_bytes());
            }
            if push_value != U256::MAX {
                bytes.push((push_value + U256::from(1)).to_be_bytes());
            }

            i += push_size;
        }
        i += 1;
    }
    bytes
}

/// Collects all created contracts from a StateChangeset which haven't been discovered yet. Stores
/// them at `targeted_contracts` and `created_contracts`.
pub fn collect_created_contracts(
    state_changeset: &StateChangeset,
    project_contracts: &ContractsByArtifact,
    setup_contracts: &ContractsByAddress,
    artifact_filters: &ArtifactFilters,
    targeted_contracts: FuzzRunIdentifiedContracts,
    created_contracts: &mut Vec<Address>,
) -> eyre::Result<()> {
    let mut writable_targeted = targeted_contracts.lock();
    for (address, account) in state_changeset {
        if !setup_contracts.contains_key(address) {
            if let (true, Some(code)) = (&account.is_touched(), &account.info.code) {
                if !code.is_empty() {
                    if let Some((artifact, (abi, _))) = project_contracts.find_by_code(code.bytes())
                    {
                        if let Some(functions) =
                            artifact_filters.get_targeted_functions(artifact, abi)?
                        {
                            created_contracts.push(*address);
                            writable_targeted
                                .insert(*address, (artifact.name.clone(), abi.clone(), functions));
                        }
                    }
                }
            }
        }
    }
    Ok(())
}<|MERGE_RESOLUTION|>--- conflicted
+++ resolved
@@ -3,16 +3,8 @@
 use alloy_dyn_abi::{DynSolType, JsonAbiExt};
 use alloy_json_abi::Function;
 use alloy_primitives::{Address, Bytes, B256, U256};
-<<<<<<< HEAD
 use alloy_rpc_types::Log;
-use foundry_common::{
-    contracts::{ContractsByAddress, ContractsByArtifact},
-    types::ToEthers,
-};
-=======
-use ethers_core::types::Log;
 use foundry_common::contracts::{ContractsByAddress, ContractsByArtifact};
->>>>>>> 68c3663e
 use foundry_config::FuzzDictionaryConfig;
 use foundry_evm_core::utils::StateChangeset;
 use hashbrown::HashSet;
@@ -192,7 +184,7 @@
                 }
             }
         } else {
-            return
+            return;
         }
 
         // Insert log topics and data
@@ -233,7 +225,7 @@
             // As a precaution, if a fuzz test deploys malformed bytecode (such as using `CREATE2`)
             // this will terminate the loop early.
             if push_start > code.len() || push_end > code.len() {
-                return bytes
+                return bytes;
             }
 
             let push_value = U256::try_from_be_slice(&code[push_start..push_end]).unwrap();
