use crate::{strategies::fuzz_param, FuzzFixtures};
use alloy_dyn_abi::JsonAbiExt;
use alloy_json_abi::Function;
<<<<<<< HEAD
use alloy_primitives::Bytes;
use proptest::prelude::{BoxedStrategy, Strategy};

/// Given a function, it returns a strategy which generates valid calldata
/// for that function's input types, following declared test fixtures.
pub fn fuzz_calldata(func: Function, fuzz_fixtures: FuzzFixtures) -> BoxedStrategy<Bytes> {
=======
use alloy_primitives::{Address, Bytes};
use foundry_config::FuzzDictionaryConfig;
use hashbrown::HashSet;
use proptest::prelude::Strategy;
use std::sync::Arc;

/// Clonable wrapper around [CalldataFuzzDictionary].
#[derive(Clone, Debug)]
pub struct CalldataFuzzDictionary {
    pub inner: Arc<CalldataFuzzDictionaryConfig>,
}

impl CalldataFuzzDictionary {
    pub fn new(config: &FuzzDictionaryConfig, state: &EvmFuzzState) -> Self {
        Self { inner: Arc::new(CalldataFuzzDictionaryConfig::new(config, state)) }
    }
}

#[derive(Clone, Debug)]
pub struct CalldataFuzzDictionaryConfig {
    /// Addresses that can be used for fuzzing calldata.
    pub addresses: Vec<Address>,
}

/// Represents custom configuration for invariant fuzzed calldata strategies.
///
/// At the moment only the dictionary of addresses to be used for a fuzzed `function(address)` can
/// be configured, but support for other types can be added.
impl CalldataFuzzDictionaryConfig {
    /// Creates config with the set of addresses that can be used for fuzzing invariant calldata (if
    /// `max_calldata_fuzz_dictionary_addresses` configured).
    /// The set of addresses contains a number of `max_calldata_fuzz_dictionary_addresses` random
    /// addresses plus all addresses that already had their PUSH bytes collected (retrieved from
    /// `EvmFuzzState`, if `include_push_bytes` config enabled).
    pub fn new(config: &FuzzDictionaryConfig, state: &EvmFuzzState) -> Self {
        let mut addresses = HashSet::<Address>::new();

        let dict_size = config.max_calldata_fuzz_dictionary_addresses;
        if dict_size > 0 {
            addresses.extend(std::iter::repeat_with(Address::random).take(dict_size));
            // Add all addresses that already had their PUSH bytes collected.
            addresses.extend(state.read().addresses());
        }

        Self { addresses: addresses.into_iter().collect() }
    }
}

/// Given a function, it returns a strategy which generates valid calldata
/// for that function's input types.
pub fn fuzz_calldata(func: Function) -> impl Strategy<Value = Bytes> {
    fuzz_calldata_with_config(func, None)
}

/// Given a function, it returns a strategy which generates valid calldata
/// for that function's input types, following custom configuration rules.
pub fn fuzz_calldata_with_config(
    func: Function,
    config: Option<&CalldataFuzzDictionary>,
) -> impl Strategy<Value = Bytes> {
>>>>>>> 00264887
    // We need to compose all the strategies generated for each parameter in all
    // possible combinations
    let strats = func
        .inputs
        .iter()
<<<<<<< HEAD
        .map(|input| {
            fuzz_param(
                &input.selector_type().parse().unwrap(),
                fuzz_fixtures.param_fixtures(&input.name),
            )
        })
=======
        .map(|input| fuzz_param(&input.selector_type().parse().unwrap(), config))
>>>>>>> 00264887
        .collect::<Vec<_>>();
    strats.prop_map(move |values| {
        func.abi_encode_input(&values)
            .unwrap_or_else(|_| {
                panic!(
                    "Fuzzer generated invalid arguments for function `{}` with inputs {:?}: {:?}",
                    func.name, func.inputs, values
                )
            })
            .into()
    })
}<|MERGE_RESOLUTION|>--- conflicted
+++ resolved
@@ -1,90 +1,23 @@
 use crate::{strategies::fuzz_param, FuzzFixtures};
 use alloy_dyn_abi::JsonAbiExt;
 use alloy_json_abi::Function;
-<<<<<<< HEAD
 use alloy_primitives::Bytes;
-use proptest::prelude::{BoxedStrategy, Strategy};
+use proptest::prelude::Strategy;
 
 /// Given a function, it returns a strategy which generates valid calldata
 /// for that function's input types, following declared test fixtures.
-pub fn fuzz_calldata(func: Function, fuzz_fixtures: FuzzFixtures) -> BoxedStrategy<Bytes> {
-=======
-use alloy_primitives::{Address, Bytes};
-use foundry_config::FuzzDictionaryConfig;
-use hashbrown::HashSet;
-use proptest::prelude::Strategy;
-use std::sync::Arc;
-
-/// Clonable wrapper around [CalldataFuzzDictionary].
-#[derive(Clone, Debug)]
-pub struct CalldataFuzzDictionary {
-    pub inner: Arc<CalldataFuzzDictionaryConfig>,
-}
-
-impl CalldataFuzzDictionary {
-    pub fn new(config: &FuzzDictionaryConfig, state: &EvmFuzzState) -> Self {
-        Self { inner: Arc::new(CalldataFuzzDictionaryConfig::new(config, state)) }
-    }
-}
-
-#[derive(Clone, Debug)]
-pub struct CalldataFuzzDictionaryConfig {
-    /// Addresses that can be used for fuzzing calldata.
-    pub addresses: Vec<Address>,
-}
-
-/// Represents custom configuration for invariant fuzzed calldata strategies.
-///
-/// At the moment only the dictionary of addresses to be used for a fuzzed `function(address)` can
-/// be configured, but support for other types can be added.
-impl CalldataFuzzDictionaryConfig {
-    /// Creates config with the set of addresses that can be used for fuzzing invariant calldata (if
-    /// `max_calldata_fuzz_dictionary_addresses` configured).
-    /// The set of addresses contains a number of `max_calldata_fuzz_dictionary_addresses` random
-    /// addresses plus all addresses that already had their PUSH bytes collected (retrieved from
-    /// `EvmFuzzState`, if `include_push_bytes` config enabled).
-    pub fn new(config: &FuzzDictionaryConfig, state: &EvmFuzzState) -> Self {
-        let mut addresses = HashSet::<Address>::new();
-
-        let dict_size = config.max_calldata_fuzz_dictionary_addresses;
-        if dict_size > 0 {
-            addresses.extend(std::iter::repeat_with(Address::random).take(dict_size));
-            // Add all addresses that already had their PUSH bytes collected.
-            addresses.extend(state.read().addresses());
-        }
-
-        Self { addresses: addresses.into_iter().collect() }
-    }
-}
-
-/// Given a function, it returns a strategy which generates valid calldata
-/// for that function's input types.
-pub fn fuzz_calldata(func: Function) -> impl Strategy<Value = Bytes> {
-    fuzz_calldata_with_config(func, None)
-}
-
-/// Given a function, it returns a strategy which generates valid calldata
-/// for that function's input types, following custom configuration rules.
-pub fn fuzz_calldata_with_config(
-    func: Function,
-    config: Option<&CalldataFuzzDictionary>,
-) -> impl Strategy<Value = Bytes> {
->>>>>>> 00264887
+pub fn fuzz_calldata(func: Function, fuzz_fixtures: &FuzzFixtures) -> impl Strategy<Value = Bytes> {
     // We need to compose all the strategies generated for each parameter in all
-    // possible combinations
+    // possible combinations, accounting any parameter declared fixture
     let strats = func
         .inputs
         .iter()
-<<<<<<< HEAD
         .map(|input| {
             fuzz_param(
                 &input.selector_type().parse().unwrap(),
                 fuzz_fixtures.param_fixtures(&input.name),
             )
         })
-=======
-        .map(|input| fuzz_param(&input.selector_type().parse().unwrap(), config))
->>>>>>> 00264887
         .collect::<Vec<_>>();
     strats.prop_map(move |values| {
         func.abi_encode_input(&values)
