--- conflicted
+++ resolved
@@ -4,12 +4,7 @@
     Cheatcodes, CheatsConfig, ChiselState, CoverageCollector, Debugger, Fuzzer, LogCollector,
     StackSnapshotType, TracePrinter, TracingInspector, TracingInspectorConfig,
 };
-<<<<<<< HEAD
-use alloy_primitives::{Address, Log, U256};
-use alloy_signer::LocalWallet;
-=======
 use alloy_primitives::{Address, Bytes, Log, B256, U256};
->>>>>>> 7b2315c9
 use foundry_evm_core::{backend::DatabaseExt, debug::DebugArena};
 use foundry_evm_coverage::HitMaps;
 use foundry_evm_traces::CallTraceArena;
@@ -194,12 +189,7 @@
     pub debug: Option<DebugArena>,
     pub coverage: Option<HitMaps>,
     pub cheatcodes: Option<Cheatcodes>,
-<<<<<<< HEAD
-    pub script_wallets: Vec<LocalWallet>,
-    pub chisel_state: Option<(Vec<U256>, Vec<u8>, InstructionResult)>,
-=======
-    pub chisel_state: Option<(Stack, Vec<u8>, InstructionResult)>,
->>>>>>> 7b2315c9
+    pub chisel_state: Option<(Vec<U256>,, Vec<u8>, InstructionResult)>,
 }
 
 /// An inspector that calls multiple inspectors in sequence.
