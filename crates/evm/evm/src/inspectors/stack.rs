use super::{
    Cheatcodes, CheatsConfig, ChiselState, CoverageCollector, Fuzzer, LogCollector,
    TracingInspector,
};
use alloy_primitives::{Address, Bytes, Log, TxKind, U256};
use foundry_cheatcodes::CheatcodesExecutor;
use foundry_evm_core::{
    backend::{update_state, DatabaseExt},
    InspectorExt,
};
use foundry_evm_coverage::HitMaps;
use foundry_evm_traces::{CallTraceArena, TraceMode};
use revm::{
    inspectors::CustomPrintTracer,
    interpreter::{
        CallInputs, CallOutcome, CallScheme, CreateInputs, CreateOutcome, EOFCreateInputs,
        EOFCreateKind, Gas, InstructionResult, Interpreter, InterpreterResult,
    },
    primitives::{
        BlockEnv, CreateScheme, Env, EnvWithHandlerCfg, ExecutionResult, Output, TransactTo,
    },
    EvmContext, Inspector,
};
use std::{
    collections::HashMap,
    ops::{Deref, DerefMut},
    sync::Arc,
};

#[derive(Clone, Debug, Default)]
#[must_use = "builders do nothing unless you call `build` on them"]
pub struct InspectorStackBuilder {
    /// The block environment.
    ///
    /// Used in the cheatcode handler to overwrite the block environment separately from the
    /// execution block environment.
    pub block: Option<BlockEnv>,
    /// The gas price.
    ///
    /// Used in the cheatcode handler to overwrite the gas price separately from the gas price
    /// in the execution environment.
    pub gas_price: Option<U256>,
    /// The cheatcodes config.
    pub cheatcodes: Option<Arc<CheatsConfig>>,
    /// The fuzzer inspector and its state, if it exists.
    pub fuzzer: Option<Fuzzer>,
    /// Whether to enable tracing.
    pub trace_mode: TraceMode,
    /// Whether logs should be collected.
    pub logs: Option<bool>,
    /// Whether coverage info should be collected.
    pub coverage: Option<bool>,
    /// Whether to print all opcode traces into the console. Useful for debugging the EVM.
    pub print: Option<bool>,
    /// The chisel state inspector.
    pub chisel_state: Option<usize>,
    /// Whether to enable call isolation.
    /// In isolation mode all top-level calls are executed as a separate transaction in a separate
    /// EVM context, enabling more precise gas accounting and transaction state changes.
    pub enable_isolation: bool,
}

impl InspectorStackBuilder {
    /// Create a new inspector stack builder.
    #[inline]
    pub fn new() -> Self {
        Self::default()
    }

    /// Set the block environment.
    #[inline]
    pub fn block(mut self, block: BlockEnv) -> Self {
        self.block = Some(block);
        self
    }

    /// Set the gas price.
    #[inline]
    pub fn gas_price(mut self, gas_price: U256) -> Self {
        self.gas_price = Some(gas_price);
        self
    }

    /// Enable cheatcodes with the given config.
    #[inline]
    pub fn cheatcodes(mut self, config: Arc<CheatsConfig>) -> Self {
        self.cheatcodes = Some(config);
        self
    }

    /// Set the fuzzer inspector.
    #[inline]
    pub fn fuzzer(mut self, fuzzer: Fuzzer) -> Self {
        self.fuzzer = Some(fuzzer);
        self
    }

    /// Set the Chisel inspector.
    #[inline]
    pub fn chisel_state(mut self, final_pc: usize) -> Self {
        self.chisel_state = Some(final_pc);
        self
    }

    /// Set whether to collect logs.
    #[inline]
    pub fn logs(mut self, yes: bool) -> Self {
        self.logs = Some(yes);
        self
    }

    /// Set whether to collect coverage information.
    #[inline]
    pub fn coverage(mut self, yes: bool) -> Self {
        self.coverage = Some(yes);
        self
    }

    /// Set whether to enable the trace printer.
    #[inline]
    pub fn print(mut self, yes: bool) -> Self {
        self.print = Some(yes);
        self
    }

    /// Set whether to enable the tracer.
    #[inline]
    pub fn trace_mode(mut self, mode: TraceMode) -> Self {
        if self.trace_mode < mode {
            self.trace_mode = mode
        }
        self
    }

    /// Set whether to enable the call isolation.
    /// For description of call isolation, see [`InspectorStack::enable_isolation`].
    #[inline]
    pub fn enable_isolation(mut self, yes: bool) -> Self {
        self.enable_isolation = yes;
        self
    }

    /// Builds the stack of inspectors to use when transacting/committing on the EVM.
    pub fn build(self) -> InspectorStack {
        let Self {
            block,
            gas_price,
            cheatcodes,
            fuzzer,
            trace_mode,
            logs,
            coverage,
            print,
            chisel_state,
            enable_isolation,
        } = self;
        let mut stack = InspectorStack::new();

        // inspectors
        if let Some(config) = cheatcodes {
            stack.set_cheatcodes(Cheatcodes::new(config));
        }
        if let Some(fuzzer) = fuzzer {
            stack.set_fuzzer(fuzzer);
        }
        if let Some(chisel_state) = chisel_state {
            stack.set_chisel(chisel_state);
        }
        stack.collect_coverage(coverage.unwrap_or(false));
        stack.collect_logs(logs.unwrap_or(true));
        stack.print(print.unwrap_or(false));
        stack.tracing(trace_mode);

        stack.enable_isolation(enable_isolation);

        // environment, must come after all of the inspectors
        if let Some(block) = block {
            stack.set_block(&block);
        }
        if let Some(gas_price) = gas_price {
            stack.set_gas_price(gas_price);
        }

        stack
    }
}

/// Helper macro to call the same method on multiple inspectors without resorting to dynamic
/// dispatch.
#[macro_export]
macro_rules! call_inspectors {
    ([$($inspector:expr),+ $(,)?], |$id:ident $(,)?| $call:expr $(,)?) => {
        $(
            if let Some($id) = $inspector {
                ({ #[inline(always)] #[cold] || $call })();
            }
        )+
    };
    (#[ret] [$($inspector:expr),+ $(,)?], |$id:ident $(,)?| $call:expr $(,)?) => {
        $(
            if let Some($id) = $inspector {
                if let Some(result) = ({ #[inline(always)] #[cold] || $call })() {
                    return result;
                }
            }
        )+
    };
}

/// Same as [`call_inspectors!`], but with depth adjustment for isolated execution.
macro_rules! call_inspectors_adjust_depth {
    ([$($inspector:expr),+ $(,)?], |$id:ident $(,)?| $call:expr, $self:ident, $data:ident $(,)?) => {
        $data.journaled_state.depth += $self.in_inner_context as usize;
        call_inspectors!([$($inspector),+], |$id| $call);
        $data.journaled_state.depth -= $self.in_inner_context as usize;
    };
    (#[ret] [$($inspector:expr),+ $(,)?], |$id:ident $(,)?| $call:expr, $self:ident, $data:ident $(,)?) => {
        $data.journaled_state.depth += $self.in_inner_context as usize;
        $(
            if let Some($id) = $inspector {
                if let Some(result) = ({ #[inline(always)] #[cold] || $call })() {
                    $data.journaled_state.depth -= $self.in_inner_context as usize;
                    return result;
                }
            }
        )+
        $data.journaled_state.depth -= $self.in_inner_context as usize;
    };
}

/// The collected results of [`InspectorStack`].
pub struct InspectorData {
    pub logs: Vec<Log>,
    pub labels: HashMap<Address, String>,
    pub traces: Option<CallTraceArena>,
    pub coverage: Option<HitMaps>,
    pub cheatcodes: Option<Cheatcodes>,
    pub chisel_state: Option<(Vec<U256>, Vec<u8>, InstructionResult)>,
}

/// Contains data about the state of outer/main EVM which created and invoked the inner EVM context.
/// Used to adjust EVM state while in inner context.
///
/// We need this to avoid breaking changes due to EVM behavior differences in isolated vs
/// non-isolated mode. For descriptions and workarounds for those changes see: <https://github.com/foundry-rs/foundry/pull/7186#issuecomment-1959102195>
#[derive(Debug, Clone)]
pub struct InnerContextData {
    /// The sender of the inner EVM context.
    /// It is also an origin of the transaction that created the inner EVM context.
    sender: Address,
    /// Nonce of the sender before invocation of the inner EVM context.
    original_sender_nonce: u64,
    /// Origin of the transaction in the outer EVM context.
    original_origin: Address,
    /// Whether the inner context was created by a CREATE transaction.
    is_create: bool,
}

/// An inspector that calls multiple inspectors in sequence.
///
/// If a call to an inspector returns a value other than [InstructionResult::Continue] (or
/// equivalent) the remaining inspectors are not called.
///
/// Stack is divided into [Cheatcodes] and `InspectorStackInner`. This is done to allow assembling
/// `InspectorStackRefMut` inside [Cheatcodes] to allow usage of it as [revm::Inspector]. This gives
/// us ability to create and execute separate EVM frames from inside cheatcodes while still having
/// access to entire stack of inspectors and correctly handling traces, logs, debugging info
/// collection, etc.
#[derive(Clone, Debug, Default)]
pub struct InspectorStack {
    pub cheatcodes: Option<Cheatcodes>,
    pub inner: InspectorStackInner,
}

/// All used inpectors besides [Cheatcodes].
///
/// See [`InspectorStack`].
#[derive(Default, Clone, Debug)]
pub struct InspectorStackInner {
    pub chisel_state: Option<ChiselState>,
    pub coverage: Option<CoverageCollector>,
    pub fuzzer: Option<Fuzzer>,
    pub log_collector: Option<LogCollector>,
    pub printer: Option<CustomPrintTracer>,
    pub tracer: Option<TracingInspector>,
    pub enable_isolation: bool,

    /// Flag marking if we are in the inner EVM context.
    pub in_inner_context: bool,
    pub inner_context_data: Option<InnerContextData>,
}

/// Struct keeping mutable references to both parts of [InspectorStack] and implementing
/// [revm::Inspector]. This struct can be obtained via [InspectorStack::as_mut] or via
/// [CheatcodesExecutor::get_inspector] method implemented for [InspectorStackInner].
pub struct InspectorStackRefMut<'a> {
    pub cheatcodes: Option<&'a mut Cheatcodes>,
    pub inner: &'a mut InspectorStackInner,
}

impl CheatcodesExecutor for InspectorStackInner {
    fn get_inspector<'a, DB: DatabaseExt>(
        &'a mut self,
        cheats: &'a mut Cheatcodes,
    ) -> impl InspectorExt<DB> + 'a {
        InspectorStackRefMut { cheatcodes: Some(cheats), inner: self }
    }
}

impl InspectorStack {
    /// Creates a new inspector stack.
    ///
    /// Note that the stack is empty by default, and you must add inspectors to it.
    /// This is done by calling the `set_*` methods on the stack directly, or by building the stack
    /// with [`InspectorStack`].
    #[inline]
    pub fn new() -> Self {
        Self::default()
    }

    /// Logs the status of the inspectors.
    pub fn log_status(&self) {
        trace!(enabled=%{
            let mut enabled = Vec::with_capacity(16);
            macro_rules! push {
                ($($id:ident),* $(,)?) => {
                    $(
                        if self.$id.is_some() {
                            enabled.push(stringify!($id));
                        }
                    )*
                };
            }
            push!(cheatcodes, chisel_state, coverage, fuzzer, log_collector, printer, tracer);
            if self.enable_isolation {
                enabled.push("isolation");
            }
            format!("[{}]", enabled.join(", "))
        });
    }

    /// Set variables from an environment for the relevant inspectors.
    #[inline]
    pub fn set_env(&mut self, env: &Env) {
        self.set_block(&env.block);
        self.set_gas_price(env.tx.gas_price);
    }

    /// Sets the block for the relevant inspectors.
    #[inline]
    pub fn set_block(&mut self, block: &BlockEnv) {
        if let Some(cheatcodes) = &mut self.cheatcodes {
            cheatcodes.block = Some(block.clone());
        }
    }

    /// Sets the gas price for the relevant inspectors.
    #[inline]
    pub fn set_gas_price(&mut self, gas_price: U256) {
        if let Some(cheatcodes) = &mut self.cheatcodes {
            cheatcodes.gas_price = Some(gas_price);
        }
    }

    /// Set the cheatcodes inspector.
    #[inline]
    pub fn set_cheatcodes(&mut self, cheatcodes: Cheatcodes) {
        self.cheatcodes = Some(cheatcodes);
    }

    /// Set the fuzzer inspector.
    #[inline]
    pub fn set_fuzzer(&mut self, fuzzer: Fuzzer) {
        self.fuzzer = Some(fuzzer);
    }

    /// Set the Chisel inspector.
    #[inline]
    pub fn set_chisel(&mut self, final_pc: usize) {
        self.chisel_state = Some(ChiselState::new(final_pc));
    }

    /// Set whether to enable the coverage collector.
    #[inline]
    pub fn collect_coverage(&mut self, yes: bool) {
        self.coverage = yes.then(Default::default);
    }

    /// Set whether to enable call isolation.
    #[inline]
    pub fn enable_isolation(&mut self, yes: bool) {
        self.enable_isolation = yes;
    }

    /// Set whether to enable the log collector.
    #[inline]
    pub fn collect_logs(&mut self, yes: bool) {
        self.log_collector = yes.then(Default::default);
    }

    /// Set whether to enable the trace printer.
    #[inline]
    pub fn print(&mut self, yes: bool) {
        self.printer = yes.then(Default::default);
    }

    /// Set whether to enable the tracer.
    #[inline]
<<<<<<< HEAD
    pub fn tracing(&mut self, mode: TraceMode) {
        self.tracer = mode.into_config().map(TracingInspector::new);
=======
    pub fn tracing(&mut self, yes: bool, debug: bool) {
        if !yes {
            self.tracer = None;
            return;
        }
        *self.tracer.get_or_insert_with(Default::default).config_mut() = TracingInspectorConfig {
            record_steps: debug,
            record_memory_snapshots: debug,
            record_stack_snapshots: if debug {
                StackSnapshotType::Full
            } else {
                StackSnapshotType::None
            },
            record_state_diff: false,
            exclude_precompile_calls: false,
            record_logs: true,
            record_opcodes_filter: None,
            record_returndata_snapshots: debug,
        };
>>>>>>> 539742eb
    }

    /// Collects all the data gathered during inspection into a single struct.
    #[inline]
    pub fn collect(self) -> InspectorData {
        let Self {
            cheatcodes,
            inner: InspectorStackInner { chisel_state, coverage, log_collector, tracer, .. },
        } = self;

        InspectorData {
            logs: log_collector.map(|logs| logs.logs).unwrap_or_default(),
            labels: cheatcodes
                .as_ref()
                .map(|cheatcodes| cheatcodes.labels.clone())
                .unwrap_or_default(),
            traces: tracer.map(|tracer| tracer.into_traces()),
            coverage: coverage.map(|coverage| coverage.maps),
            cheatcodes,
            chisel_state: chisel_state.and_then(|state| state.state),
        }
    }

    #[inline(always)]
    fn as_mut(&mut self) -> InspectorStackRefMut<'_> {
        InspectorStackRefMut { cheatcodes: self.cheatcodes.as_mut(), inner: &mut self.inner }
    }
}

impl<'a> InspectorStackRefMut<'a> {
    /// Adjusts the EVM data for the inner EVM context.
    /// Should be called on the top-level call of inner context (depth == 0 &&
    /// self.in_inner_context) Decreases sender nonce for CALLs to keep backwards compatibility
    /// Updates tx.origin to the value before entering inner context
    fn adjust_evm_data_for_inner_context<DB: DatabaseExt>(&mut self, ecx: &mut EvmContext<DB>) {
        let inner_context_data =
            self.inner_context_data.as_ref().expect("should be called in inner context");
        let sender_acc = ecx
            .journaled_state
            .state
            .get_mut(&inner_context_data.sender)
            .expect("failed to load sender");
        if !inner_context_data.is_create {
            sender_acc.info.nonce = inner_context_data.original_sender_nonce;
        }
        ecx.env.tx.caller = inner_context_data.original_origin;
    }

    fn do_call_end<DB: DatabaseExt>(
        &mut self,
        ecx: &mut EvmContext<DB>,
        inputs: &CallInputs,
        outcome: CallOutcome,
    ) -> CallOutcome {
        let result = outcome.result.result;
        call_inspectors_adjust_depth!(
            #[ret]
            [&mut self.fuzzer, &mut self.tracer, &mut self.cheatcodes, &mut self.printer,],
            |inspector| {
                let new_outcome = inspector.call_end(ecx, inputs, outcome.clone());

                // If the inspector returns a different status or a revert with a non-empty message,
                // we assume it wants to tell us something
                let different = new_outcome.result.result != result ||
                    (new_outcome.result.result == InstructionResult::Revert &&
                        new_outcome.output() != outcome.output());
                different.then_some(new_outcome)
            },
            self,
            ecx
        );

        outcome
    }

    fn transact_inner<DB: DatabaseExt>(
        &mut self,
        ecx: &mut EvmContext<DB>,
        transact_to: TransactTo,
        caller: Address,
        input: Bytes,
        gas_limit: u64,
        value: U256,
    ) -> (InterpreterResult, Option<Address>) {
        let ecx = &mut ecx.inner;

        ecx.db.commit(ecx.journaled_state.state.clone());

        let nonce = ecx
            .journaled_state
            .load_account(caller, &mut ecx.db)
            .expect("failed to load caller")
            .0
            .info
            .nonce;

        let cached_env = ecx.env.clone();

        ecx.env.block.basefee = U256::ZERO;
        ecx.env.tx.caller = caller;
        ecx.env.tx.transact_to = transact_to;
        ecx.env.tx.data = input;
        ecx.env.tx.value = value;
        ecx.env.tx.nonce = Some(nonce);
        // Add 21000 to the gas limit to account for the base cost of transaction.
        ecx.env.tx.gas_limit = gas_limit + 21000;
        // If we haven't disabled gas limit checks, ensure that transaction gas limit will not
        // exceed block gas limit.
        if !ecx.env.cfg.disable_block_gas_limit {
            ecx.env.tx.gas_limit =
                std::cmp::min(ecx.env.tx.gas_limit, ecx.env.block.gas_limit.to());
        }
        ecx.env.tx.gas_price = U256::ZERO;

        self.inner_context_data = Some(InnerContextData {
            sender: ecx.env.tx.caller,
            original_origin: cached_env.tx.caller,
            original_sender_nonce: nonce,
            is_create: matches!(transact_to, TxKind::Create),
        });
        self.in_inner_context = true;

        let env = EnvWithHandlerCfg::new_with_spec_id(ecx.env.clone(), ecx.spec_id());
        let res = {
            let mut evm = crate::utils::new_evm_with_inspector(
                &mut ecx.db as &mut dyn DatabaseExt,
                env,
                &mut *self,
            );
            let res = evm.transact();

            // need to reset the env in case it was modified via cheatcodes during execution
            ecx.env = evm.context.evm.inner.env;
            res
        };

        self.in_inner_context = false;
        self.inner_context_data = None;

        ecx.env.tx = cached_env.tx;
        ecx.env.block.basefee = cached_env.block.basefee;

        let mut gas = Gas::new(gas_limit);

        let Ok(mut res) = res else {
            // Should we match, encode and propagate error as a revert reason?
            let result =
                InterpreterResult { result: InstructionResult::Revert, output: Bytes::new(), gas };
            return (result, None)
        };

        // Commit changes after transaction
        ecx.db.commit(res.state.clone());

        // Update both states with new DB data after commit.
        if let Err(e) = update_state(&mut ecx.journaled_state.state, &mut ecx.db, None) {
            let res = InterpreterResult {
                result: InstructionResult::Revert,
                output: Bytes::from(e.to_string()),
                gas,
            };
            return (res, None)
        }
        if let Err(e) = update_state(&mut res.state, &mut ecx.db, None) {
            let res = InterpreterResult {
                result: InstructionResult::Revert,
                output: Bytes::from(e.to_string()),
                gas,
            };
            return (res, None)
        }

        // Merge transaction journal into the active journal.
        for (addr, acc) in res.state {
            if let Some(acc_mut) = ecx.journaled_state.state.get_mut(&addr) {
                acc_mut.status |= acc.status;
                for (key, val) in acc.storage {
                    acc_mut.storage.entry(key).or_insert(val);
                }
            } else {
                ecx.journaled_state.state.insert(addr, acc);
            }
        }

        let (result, address, output) = match res.result {
            ExecutionResult::Success { reason, gas_used, gas_refunded, logs: _, output } => {
                gas.set_refund(gas_refunded as i64);
                let _ = gas.record_cost(gas_used);
                let address = match output {
                    Output::Create(_, address) => address,
                    Output::Call(_) => None,
                };
                (reason.into(), address, output.into_data())
            }
            ExecutionResult::Halt { reason, gas_used } => {
                let _ = gas.record_cost(gas_used);
                (reason.into(), None, Bytes::new())
            }
            ExecutionResult::Revert { gas_used, output } => {
                let _ = gas.record_cost(gas_used);
                (InstructionResult::Revert, None, output)
            }
        };
        (InterpreterResult { result, output, gas }, address)
    }
}

impl<'a, DB: DatabaseExt> Inspector<DB> for InspectorStackRefMut<'a> {
    fn initialize_interp(&mut self, interpreter: &mut Interpreter, ecx: &mut EvmContext<DB>) {
        call_inspectors_adjust_depth!(
            [&mut self.coverage, &mut self.tracer, &mut self.cheatcodes, &mut self.printer],
            |inspector| inspector.initialize_interp(interpreter, ecx),
            self,
            ecx
        );
    }

    fn step(&mut self, interpreter: &mut Interpreter, ecx: &mut EvmContext<DB>) {
        call_inspectors_adjust_depth!(
            [
                &mut self.fuzzer,
                &mut self.tracer,
                &mut self.coverage,
                &mut self.cheatcodes,
                &mut self.printer,
            ],
            |inspector| inspector.step(interpreter, ecx),
            self,
            ecx
        );
    }

    fn step_end(&mut self, interpreter: &mut Interpreter, ecx: &mut EvmContext<DB>) {
        call_inspectors_adjust_depth!(
            [&mut self.tracer, &mut self.chisel_state, &mut self.printer],
            |inspector| inspector.step_end(interpreter, ecx),
            self,
            ecx
        );
    }

    fn log(&mut self, ecx: &mut EvmContext<DB>, log: &Log) {
        call_inspectors_adjust_depth!(
            [&mut self.tracer, &mut self.log_collector, &mut self.cheatcodes, &mut self.printer],
            |inspector| inspector.log(ecx, log),
            self,
            ecx
        );
    }

    fn call(&mut self, ecx: &mut EvmContext<DB>, call: &mut CallInputs) -> Option<CallOutcome> {
        if self.in_inner_context && ecx.journaled_state.depth == 0 {
            self.adjust_evm_data_for_inner_context(ecx);
            return None;
        }

        call_inspectors_adjust_depth!(
            #[ret]
            [&mut self.fuzzer, &mut self.tracer, &mut self.log_collector, &mut self.printer,],
            |inspector| {
                let mut out = None;
                if let Some(output) = inspector.call(ecx, call) {
                    if output.result.result != InstructionResult::Continue {
                        out = Some(Some(output));
                    }
                }
                out
            },
            self,
            ecx
        );

        ecx.journaled_state.depth += self.in_inner_context as usize;
        if let Some(cheatcodes) = self.cheatcodes.as_deref_mut() {
            if let Some(output) = cheatcodes.call_with_executor(ecx, call, self.inner) {
                if output.result.result != InstructionResult::Continue {
                    ecx.journaled_state.depth -= self.in_inner_context as usize;
                    return Some(output)
                }
            }
        }
        ecx.journaled_state.depth -= self.in_inner_context as usize;

        if self.enable_isolation &&
            call.scheme == CallScheme::Call &&
            !self.in_inner_context &&
            ecx.journaled_state.depth == 1
        {
            let (result, _) = self.transact_inner(
                ecx,
                TxKind::Call(call.target_address),
                call.caller,
                call.input.clone(),
                call.gas_limit,
                call.value.get(),
            );
            return Some(CallOutcome { result, memory_offset: call.return_memory_offset.clone() })
        }

        None
    }

    fn call_end(
        &mut self,
        ecx: &mut EvmContext<DB>,
        inputs: &CallInputs,
        outcome: CallOutcome,
    ) -> CallOutcome {
        // Inner context calls with depth 0 are being dispatched as top-level calls with depth 1.
        // Avoid processing twice.
        if self.in_inner_context && ecx.journaled_state.depth == 0 {
            return outcome
        }

        let outcome = self.do_call_end(ecx, inputs, outcome);
        if outcome.result.is_revert() {
            // Encountered a revert, since cheatcodes may have altered the evm state in such a way
            // that violates some constraints, e.g. `deal`, we need to manually roll back on revert
            // before revm reverts the state itself
            if let Some(cheats) = self.cheatcodes.as_mut() {
                cheats.on_revert(ecx);
            }
        }

        outcome
    }

    fn create(
        &mut self,
        ecx: &mut EvmContext<DB>,
        create: &mut CreateInputs,
    ) -> Option<CreateOutcome> {
        if self.in_inner_context && ecx.journaled_state.depth == 0 {
            self.adjust_evm_data_for_inner_context(ecx);
            return None;
        }

        call_inspectors_adjust_depth!(
            #[ret]
            [&mut self.tracer, &mut self.coverage, &mut self.cheatcodes],
            |inspector| inspector.create(ecx, create).map(Some),
            self,
            ecx
        );

        if !matches!(create.scheme, CreateScheme::Create2 { .. }) &&
            self.enable_isolation &&
            !self.in_inner_context &&
            ecx.journaled_state.depth == 1
        {
            let (result, address) = self.transact_inner(
                ecx,
                TxKind::Create,
                create.caller,
                create.init_code.clone(),
                create.gas_limit,
                create.value,
            );
            return Some(CreateOutcome { result, address })
        }

        None
    }

    fn create_end(
        &mut self,
        ecx: &mut EvmContext<DB>,
        call: &CreateInputs,
        outcome: CreateOutcome,
    ) -> CreateOutcome {
        // Inner context calls with depth 0 are being dispatched as top-level calls with depth 1.
        // Avoid processing twice.
        if self.in_inner_context && ecx.journaled_state.depth == 0 {
            return outcome
        }

        let result = outcome.result.result;

        call_inspectors_adjust_depth!(
            #[ret]
            [&mut self.tracer, &mut self.cheatcodes, &mut self.printer],
            |inspector| {
                let new_outcome = inspector.create_end(ecx, call, outcome.clone());

                // If the inspector returns a different status or a revert with a non-empty message,
                // we assume it wants to tell us something
                let different = new_outcome.result.result != result ||
                    (new_outcome.result.result == InstructionResult::Revert &&
                        new_outcome.output() != outcome.output());
                different.then_some(new_outcome)
            },
            self,
            ecx
        );

        outcome
    }

    fn eofcreate(
        &mut self,
        ecx: &mut EvmContext<DB>,
        create: &mut EOFCreateInputs,
    ) -> Option<CreateOutcome> {
        if self.in_inner_context && ecx.journaled_state.depth == 0 {
            self.adjust_evm_data_for_inner_context(ecx);
            return None;
        }

        call_inspectors_adjust_depth!(
            #[ret]
            [&mut self.tracer, &mut self.coverage, &mut self.cheatcodes],
            |inspector| inspector.eofcreate(ecx, create).map(Some),
            self,
            ecx
        );

        if self.enable_isolation && !self.in_inner_context && ecx.journaled_state.depth == 1 {
            let init_code = match &create.kind {
                EOFCreateKind::Tx { initdata } => initdata.clone(),
                EOFCreateKind::Opcode { initcode, .. } => initcode.raw.clone(),
            };

            let (result, address) = self.transact_inner(
                ecx,
                TxKind::Create,
                create.caller,
                init_code,
                create.gas_limit,
                create.value,
            );
            return Some(CreateOutcome { result, address })
        }

        None
    }

    fn eofcreate_end(
        &mut self,
        ecx: &mut EvmContext<DB>,
        call: &EOFCreateInputs,
        outcome: CreateOutcome,
    ) -> CreateOutcome {
        // Inner context calls with depth 0 are being dispatched as top-level calls with depth 1.
        // Avoid processing twice.
        if self.in_inner_context && ecx.journaled_state.depth == 0 {
            return outcome
        }

        let result = outcome.result.result;

        call_inspectors_adjust_depth!(
            #[ret]
            [&mut self.tracer, &mut self.cheatcodes, &mut self.printer],
            |inspector| {
                let new_outcome = inspector.eofcreate_end(ecx, call, outcome.clone());

                // If the inspector returns a different status or a revert with a non-empty message,
                // we assume it wants to tell us something
                let different = new_outcome.result.result != result ||
                    (new_outcome.result.result == InstructionResult::Revert &&
                        new_outcome.output() != outcome.output());
                different.then_some(new_outcome)
            },
            self,
            ecx
        );

        outcome
    }

    fn selfdestruct(&mut self, contract: Address, target: Address, value: U256) {
        call_inspectors!([&mut self.tracer, &mut self.printer], |inspector| {
            Inspector::<DB>::selfdestruct(inspector, contract, target, value)
        });
    }
}

impl<'a, DB: DatabaseExt> InspectorExt<DB> for InspectorStackRefMut<'a> {
    fn should_use_create2_factory(
        &mut self,
        ecx: &mut EvmContext<DB>,
        inputs: &mut CreateInputs,
    ) -> bool {
        call_inspectors_adjust_depth!(
            #[ret]
            [&mut self.cheatcodes],
            |inspector| { inspector.should_use_create2_factory(ecx, inputs).then_some(true) },
            self,
            ecx
        );

        false
    }
}

impl<DB: DatabaseExt> Inspector<DB> for InspectorStack {
    #[inline]
    fn step(&mut self, interpreter: &mut Interpreter, ecx: &mut EvmContext<DB>) {
        self.as_mut().step(interpreter, ecx)
    }

    #[inline]
    fn step_end(&mut self, interpreter: &mut Interpreter, ecx: &mut EvmContext<DB>) {
        self.as_mut().step_end(interpreter, ecx)
    }

    fn call(
        &mut self,
        context: &mut EvmContext<DB>,
        inputs: &mut CallInputs,
    ) -> Option<CallOutcome> {
        self.as_mut().call(context, inputs)
    }

    fn call_end(
        &mut self,
        context: &mut EvmContext<DB>,
        inputs: &CallInputs,
        outcome: CallOutcome,
    ) -> CallOutcome {
        self.as_mut().call_end(context, inputs, outcome)
    }

    fn create(
        &mut self,
        context: &mut EvmContext<DB>,
        create: &mut CreateInputs,
    ) -> Option<CreateOutcome> {
        self.as_mut().create(context, create)
    }

    fn create_end(
        &mut self,
        context: &mut EvmContext<DB>,
        call: &CreateInputs,
        outcome: CreateOutcome,
    ) -> CreateOutcome {
        self.as_mut().create_end(context, call, outcome)
    }

    fn initialize_interp(&mut self, interpreter: &mut Interpreter, ecx: &mut EvmContext<DB>) {
        self.as_mut().initialize_interp(interpreter, ecx)
    }

    fn log(&mut self, ecx: &mut EvmContext<DB>, log: &Log) {
        self.as_mut().log(ecx, log)
    }

    fn selfdestruct(&mut self, contract: Address, target: Address, value: U256) {
        Inspector::<DB>::selfdestruct(&mut self.as_mut(), contract, target, value)
    }
}

impl<DB: DatabaseExt> InspectorExt<DB> for InspectorStack {
    fn should_use_create2_factory(
        &mut self,
        ecx: &mut EvmContext<DB>,
        inputs: &mut CreateInputs,
    ) -> bool {
        self.as_mut().should_use_create2_factory(ecx, inputs)
    }
}

impl<'a> Deref for InspectorStackRefMut<'a> {
    type Target = &'a mut InspectorStackInner;

    fn deref(&self) -> &Self::Target {
        &self.inner
    }
}

impl DerefMut for InspectorStackRefMut<'_> {
    fn deref_mut(&mut self) -> &mut Self::Target {
        &mut self.inner
    }
}

impl Deref for InspectorStack {
    type Target = InspectorStackInner;

    fn deref(&self) -> &Self::Target {
        &self.inner
    }
}

impl DerefMut for InspectorStack {
    fn deref_mut(&mut self) -> &mut Self::Target {
        &mut self.inner
    }
}<|MERGE_RESOLUTION|>--- conflicted
+++ resolved
@@ -406,30 +406,12 @@
 
     /// Set whether to enable the tracer.
     #[inline]
-<<<<<<< HEAD
     pub fn tracing(&mut self, mode: TraceMode) {
-        self.tracer = mode.into_config().map(TracingInspector::new);
-=======
-    pub fn tracing(&mut self, yes: bool, debug: bool) {
-        if !yes {
+        if let Some(config) = mode.into_config() {
+            *self.tracer.get_or_insert_with(Default::default).config_mut() = config;
+        } else {
             self.tracer = None;
-            return;
-        }
-        *self.tracer.get_or_insert_with(Default::default).config_mut() = TracingInspectorConfig {
-            record_steps: debug,
-            record_memory_snapshots: debug,
-            record_stack_snapshots: if debug {
-                StackSnapshotType::Full
-            } else {
-                StackSnapshotType::None
-            },
-            record_state_diff: false,
-            exclude_precompile_calls: false,
-            record_logs: true,
-            record_opcodes_filter: None,
-            record_returndata_snapshots: debug,
-        };
->>>>>>> 539742eb
+        }
     }
 
     /// Collects all the data gathered during inspection into a single struct.
