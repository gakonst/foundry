use super::{
    Cheatcodes, CheatsConfig, ChiselState, CoverageCollector, Debugger, Fuzzer, LogCollector,
    StackSnapshotType, TracingInspector, TracingInspectorConfig,
};
use alloy_primitives::{Address, Bytes, Log, U256};
use foundry_cheatcodes::CheatcodesExecutor;
use foundry_evm_core::{
    backend::{update_state, DatabaseExt},
    debug::DebugArena,
    InspectorExt,
};
use foundry_evm_coverage::HitMaps;
use foundry_evm_traces::CallTraceArena;
use revm::{
    inspectors::CustomPrintTracer,
    interpreter::{
        CallInputs, CallOutcome, CallScheme, CreateInputs, CreateOutcome, Gas, InstructionResult,
        Interpreter, InterpreterResult,
    },
<<<<<<< HEAD
    primitives::{BlockEnv, Env, EnvWithHandlerCfg, ExecutionResult, Output, TransactTo},
    EvmContext, Inspector,
};
use std::{
    collections::HashMap,
    ops::{Deref, DerefMut},
    sync::Arc,
=======
    primitives::{
        BlockEnv, CreateScheme, Env, EnvWithHandlerCfg, ExecutionResult, Output, TransactTo,
    },
    DatabaseCommit, EvmContext, Inspector,
>>>>>>> ffb1e03e
};

#[derive(Clone, Debug, Default)]
#[must_use = "builders do nothing unless you call `build` on them"]
pub struct InspectorStackBuilder {
    /// The block environment.
    ///
    /// Used in the cheatcode handler to overwrite the block environment separately from the
    /// execution block environment.
    pub block: Option<BlockEnv>,
    /// The gas price.
    ///
    /// Used in the cheatcode handler to overwrite the gas price separately from the gas price
    /// in the execution environment.
    pub gas_price: Option<U256>,
    /// The cheatcodes config.
    pub cheatcodes: Option<Arc<CheatsConfig>>,
    /// The fuzzer inspector and its state, if it exists.
    pub fuzzer: Option<Fuzzer>,
    /// Whether to enable tracing.
    pub trace: Option<bool>,
    /// Whether to enable the debugger.
    pub debug: Option<bool>,
    /// Whether logs should be collected.
    pub logs: Option<bool>,
    /// Whether coverage info should be collected.
    pub coverage: Option<bool>,
    /// Whether to print all opcode traces into the console. Useful for debugging the EVM.
    pub print: Option<bool>,
    /// The chisel state inspector.
    pub chisel_state: Option<usize>,
    /// Whether to enable call isolation.
    /// In isolation mode all top-level calls are executed as a separate transaction in a separate
    /// EVM context, enabling more precise gas accounting and transaction state changes.
    pub enable_isolation: bool,
}

impl InspectorStackBuilder {
    /// Create a new inspector stack builder.
    #[inline]
    pub fn new() -> Self {
        Self::default()
    }

    /// Set the block environment.
    #[inline]
    pub fn block(mut self, block: BlockEnv) -> Self {
        self.block = Some(block);
        self
    }

    /// Set the gas price.
    #[inline]
    pub fn gas_price(mut self, gas_price: U256) -> Self {
        self.gas_price = Some(gas_price);
        self
    }

    /// Enable cheatcodes with the given config.
    #[inline]
    pub fn cheatcodes(mut self, config: Arc<CheatsConfig>) -> Self {
        self.cheatcodes = Some(config);
        self
    }

    /// Set the fuzzer inspector.
    #[inline]
    pub fn fuzzer(mut self, fuzzer: Fuzzer) -> Self {
        self.fuzzer = Some(fuzzer);
        self
    }

    /// Set the Chisel inspector.
    #[inline]
    pub fn chisel_state(mut self, final_pc: usize) -> Self {
        self.chisel_state = Some(final_pc);
        self
    }

    /// Set whether to collect logs.
    #[inline]
    pub fn logs(mut self, yes: bool) -> Self {
        self.logs = Some(yes);
        self
    }

    /// Set whether to collect coverage information.
    #[inline]
    pub fn coverage(mut self, yes: bool) -> Self {
        self.coverage = Some(yes);
        self
    }

    /// Set whether to enable the debugger.
    #[inline]
    pub fn debug(mut self, yes: bool) -> Self {
        self.debug = Some(yes);
        self
    }

    /// Set whether to enable the trace printer.
    #[inline]
    pub fn print(mut self, yes: bool) -> Self {
        self.print = Some(yes);
        self
    }

    /// Set whether to enable the tracer.
    #[inline]
    pub fn trace(mut self, yes: bool) -> Self {
        self.trace = Some(yes);
        self
    }

    /// Set whether to enable the call isolation.
    /// For description of call isolation, see [`InspectorStack::enable_isolation`].
    #[inline]
    pub fn enable_isolation(mut self, yes: bool) -> Self {
        self.enable_isolation = yes;
        self
    }

    /// Builds the stack of inspectors to use when transacting/committing on the EVM.
    pub fn build(self) -> InspectorStack {
        let Self {
            block,
            gas_price,
            cheatcodes,
            fuzzer,
            trace,
            debug,
            logs,
            coverage,
            print,
            chisel_state,
            enable_isolation,
        } = self;
        let mut stack = InspectorStack::new();

        // inspectors
        if let Some(config) = cheatcodes {
            stack.set_cheatcodes(Cheatcodes::new(config));
        }
        if let Some(fuzzer) = fuzzer {
            stack.set_fuzzer(fuzzer);
        }
        if let Some(chisel_state) = chisel_state {
            stack.set_chisel(chisel_state);
        }
        stack.collect_coverage(coverage.unwrap_or(false));
        stack.collect_logs(logs.unwrap_or(true));
        stack.enable_debugger(debug.unwrap_or(false));
        stack.print(print.unwrap_or(false));
        stack.tracing(trace.unwrap_or(false));

        stack.enable_isolation(enable_isolation);

        // environment, must come after all of the inspectors
        if let Some(block) = block {
            stack.set_block(&block);
        }
        if let Some(gas_price) = gas_price {
            stack.set_gas_price(gas_price);
        }

        stack
    }
}

/// Helper macro to call the same method on multiple inspectors without resorting to dynamic
/// dispatch.
#[macro_export]
macro_rules! call_inspectors {
    ([$($inspector:expr),+ $(,)?], |$id:ident $(,)?| $call:expr $(,)?) => {
        $(
            if let Some($id) = $inspector {
                $call
            }
        )+
    }
}

/// Same as [call_inspectors] macro, but with depth adjustment for isolated execution.
macro_rules! call_inspectors_adjust_depth {
    (#[no_ret] [$($inspector:expr),+ $(,)?], |$id:ident $(,)?| $call:expr, $self:ident, $data:ident $(,)?) => {
        $data.journaled_state.depth += $self.in_inner_context as usize;
        $(
            if let Some($id) = $inspector {
                $call
            }
        )+
        $data.journaled_state.depth -= $self.in_inner_context as usize;
    };
    ([$($inspector:expr),+ $(,)?], |$id:ident $(,)?| $call:expr, $self:ident, $data:ident $(,)?) => {
        if $self.in_inner_context {
            $data.journaled_state.depth += 1;
            $(
                if let Some($id) = $inspector {
                    if let Some(result) = $call {
                        $data.journaled_state.depth -= 1;
                        return result;
                    }
                }
            )+
            $data.journaled_state.depth -= 1;
        } else {
            $(
                if let Some($id) = $inspector {
                    if let Some(result) = $call {
                        return result;
                    }
                }
            )+
        }
    };
}

/// The collected results of [`InspectorStack`].
pub struct InspectorData {
    pub logs: Vec<Log>,
    pub labels: HashMap<Address, String>,
    pub traces: Option<CallTraceArena>,
    pub debug: Option<DebugArena>,
    pub coverage: Option<HitMaps>,
    pub cheatcodes: Option<Cheatcodes>,
    pub chisel_state: Option<(Vec<U256>, Vec<u8>, InstructionResult)>,
}

/// Contains data about the state of outer/main EVM which created and invoked the inner EVM context.
/// Used to adjust EVM state while in inner context.
///
/// We need this to avoid breaking changes due to EVM behavior differences in isolated vs
/// non-isolated mode. For descriptions and workarounds for those changes see: <https://github.com/foundry-rs/foundry/pull/7186#issuecomment-1959102195>
#[derive(Debug, Clone)]
pub struct InnerContextData {
    /// The sender of the inner EVM context.
    /// It is also an origin of the transaction that created the inner EVM context.
    sender: Address,
    /// Nonce of the sender before invocation of the inner EVM context.
    original_sender_nonce: u64,
    /// Origin of the transaction in the outer EVM context.
    original_origin: Address,
    /// Whether the inner context was created by a CREATE transaction.
    is_create: bool,
}

/// An inspector that calls multiple inspectors in sequence.
///
/// If a call to an inspector returns a value other than [InstructionResult::Continue] (or
/// equivalent) the remaining inspectors are not called.
///
/// Stack is divided into [Cheatcodes] and [InspectorStackInner]. This is done to allow passing
/// mutable reference to [InspectorStackInner] into [Cheatcodes] functions to reassemble them into
/// [InspectorStackRefMut] and allow usage of it as [revm::Inspector].
#[derive(Clone, Debug, Default)]
pub struct InspectorStack {
    pub cheatcodes: Option<Cheatcodes>,
    pub inner: InspectorStackInner,
}

/// All used inpectors besides [Cheatcodes].
#[derive(Default, Clone, Debug)]
pub struct InspectorStackInner {
    pub chisel_state: Option<ChiselState>,
    pub coverage: Option<CoverageCollector>,
    pub debugger: Option<Debugger>,
    pub fuzzer: Option<Fuzzer>,
    pub log_collector: Option<LogCollector>,
    pub printer: Option<CustomPrintTracer>,
    pub tracer: Option<TracingInspector>,
    pub enable_isolation: bool,

    /// Flag marking if we are in the inner EVM context.
    pub in_inner_context: bool,
    pub inner_context_data: Option<InnerContextData>,
}

/// Struct keeping mutable references to both parts of [InspectorStack] and implementing
/// [revm::Inspector]. This struct can be obtained via [InspectorStack::as_stack_ref] or via
/// [CheatcodesExecutor::get_inspector] method implemented for [InspectorStackInner].
struct InspectorStackRefMut<'a> {
    pub cheatcodes: Option<&'a mut Cheatcodes>,
    pub inner: &'a mut InspectorStackInner,
}

impl CheatcodesExecutor for InspectorStackInner {
    fn get_inspector<'a, DB: DatabaseExt>(
        &'a mut self,
        cheats: &'a mut Cheatcodes,
    ) -> impl InspectorExt<DB> + 'a {
        InspectorStackRefMut { cheatcodes: Some(cheats), inner: self }
    }
}

impl InspectorStack {
    /// Creates a new inspector stack.
    ///
    /// Note that the stack is empty by default, and you must add inspectors to it.
    /// This is done by calling the `set_*` methods on the stack directly, or by building the stack
    /// with [`InspectorStack`].
    #[inline]
    pub fn new() -> Self {
        Self::default()
    }

    /// Logs the status of the inspectors.
    pub fn log_status(&self) {
        trace!(enabled=%{
            let mut enabled = Vec::with_capacity(16);
            macro_rules! push {
                ($($id:ident),* $(,)?) => {
                    $(
                        if self.$id.is_some() {
                            enabled.push(stringify!($id));
                        }
                    )*
                };
            }
            push!(cheatcodes, chisel_state, coverage, debugger, fuzzer, log_collector, printer, tracer);
            if self.enable_isolation {
                enabled.push("isolation");
            }
            format!("[{}]", enabled.join(", "))
        });
    }

    /// Set variables from an environment for the relevant inspectors.
    #[inline]
    pub fn set_env(&mut self, env: &Env) {
        self.set_block(&env.block);
        self.set_gas_price(env.tx.gas_price);
    }

    /// Sets the block for the relevant inspectors.
    #[inline]
    pub fn set_block(&mut self, block: &BlockEnv) {
        if let Some(cheatcodes) = &mut self.cheatcodes {
            cheatcodes.block = Some(block.clone());
        }
    }

    /// Sets the gas price for the relevant inspectors.
    #[inline]
    pub fn set_gas_price(&mut self, gas_price: U256) {
        if let Some(cheatcodes) = &mut self.cheatcodes {
            cheatcodes.gas_price = Some(gas_price);
        }
    }

    /// Set the cheatcodes inspector.
    #[inline]
    pub fn set_cheatcodes(&mut self, cheatcodes: Cheatcodes) {
        self.cheatcodes = Some(cheatcodes);
    }

    /// Set the fuzzer inspector.
    #[inline]
    pub fn set_fuzzer(&mut self, fuzzer: Fuzzer) {
        self.fuzzer = Some(fuzzer);
    }

    /// Set the Chisel inspector.
    #[inline]
    pub fn set_chisel(&mut self, final_pc: usize) {
        self.chisel_state = Some(ChiselState::new(final_pc));
    }

    /// Set whether to enable the coverage collector.
    #[inline]
    pub fn collect_coverage(&mut self, yes: bool) {
        self.coverage = yes.then(Default::default);
    }

    /// Set whether to enable the debugger.
    #[inline]
    pub fn enable_debugger(&mut self, yes: bool) {
        self.debugger = yes.then(Default::default);
    }

    /// Set whether to enable call isolation.
    #[inline]
    pub fn enable_isolation(&mut self, yes: bool) {
        self.enable_isolation = yes;
    }

    /// Set whether to enable the log collector.
    #[inline]
    pub fn collect_logs(&mut self, yes: bool) {
        self.log_collector = yes.then(Default::default);
    }

    /// Set whether to enable the trace printer.
    #[inline]
    pub fn print(&mut self, yes: bool) {
        self.printer = yes.then(Default::default);
    }

    /// Set whether to enable the tracer.
    #[inline]
    pub fn tracing(&mut self, yes: bool) {
        self.tracer = yes.then(|| {
            TracingInspector::new(TracingInspectorConfig {
                record_steps: false,
                record_memory_snapshots: false,
                record_stack_snapshots: StackSnapshotType::None,
                record_state_diff: false,
                exclude_precompile_calls: false,
                record_logs: true,
            })
        });
    }

    /// Collects all the data gathered during inspection into a single struct.
    #[inline]
    pub fn collect(self) -> InspectorData {
        let Self {
            cheatcodes,
            inner:
                InspectorStackInner { chisel_state, coverage, debugger, log_collector, tracer, .. },
        } = self;

        InspectorData {
            logs: log_collector.map(|logs| logs.logs).unwrap_or_default(),
            labels: cheatcodes
                .as_ref()
                .map(|cheatcodes| cheatcodes.labels.clone())
                .unwrap_or_default(),
            traces: tracer.map(|tracer| tracer.get_traces().clone()),
            debug: debugger.map(|debugger| debugger.arena),
            coverage: coverage.map(|coverage| coverage.maps),
            cheatcodes,
            chisel_state: chisel_state.and_then(|state| state.state),
        }
    }

    fn as_stack_ref<'a>(&'a mut self) -> InspectorStackRefMut<'a> {
        InspectorStackRefMut { cheatcodes: self.cheatcodes.as_mut(), inner: &mut self.inner }
    }
}

impl<'a> InspectorStackRefMut<'a> {
    /// Adjusts the EVM data for the inner EVM context.
    /// Should be called on the top-level call of inner context (depth == 0 &&
    /// self.in_inner_context) Decreases sender nonce for CALLs to keep backwards compatibility
    /// Updates tx.origin to the value before entering inner context
    fn adjust_evm_data_for_inner_context<DB: DatabaseExt>(&mut self, ecx: &mut EvmContext<DB>) {
        let inner_context_data =
            self.inner_context_data.as_ref().expect("should be called in inner context");
        let sender_acc = ecx
            .journaled_state
            .state
            .get_mut(&inner_context_data.sender)
            .expect("failed to load sender");
        if !inner_context_data.is_create {
            sender_acc.info.nonce = inner_context_data.original_sender_nonce;
        }
        ecx.env.tx.caller = inner_context_data.original_origin;
    }

    fn do_call_end<DB: DatabaseExt>(
        &mut self,
        ecx: &mut EvmContext<DB>,
        inputs: &CallInputs,
        outcome: CallOutcome,
    ) -> CallOutcome {
        let result = outcome.result.result;
        call_inspectors_adjust_depth!(
            [
                &mut self.fuzzer,
                &mut self.debugger,
                &mut self.tracer,
                &mut self.cheatcodes,
                &mut self.printer,
            ],
            |inspector| {
                let new_outcome = inspector.call_end(ecx, inputs, outcome.clone());

                // If the inspector returns a different status or a revert with a non-empty message,
                // we assume it wants to tell us something
                let different = new_outcome.result.result != result ||
                    (new_outcome.result.result == InstructionResult::Revert &&
                        new_outcome.output() != outcome.output());
                different.then_some(new_outcome)
            },
            self,
            ecx
        );

        outcome
    }

    fn transact_inner<DB: DatabaseExt>(
        &mut self,
        ecx: &mut EvmContext<DB>,
        transact_to: TransactTo,
        caller: Address,
        input: Bytes,
        gas_limit: u64,
        value: U256,
    ) -> (InterpreterResult, Option<Address>) {
        let ecx = &mut ecx.inner;

        ecx.db.commit(ecx.journaled_state.state.clone());

        let nonce = ecx
            .journaled_state
            .load_account(caller, &mut ecx.db)
            .expect("failed to load caller")
            .0
            .info
            .nonce;

        let cached_env = ecx.env.clone();

        ecx.env.block.basefee = U256::ZERO;
        ecx.env.tx.caller = caller;
        ecx.env.tx.transact_to = transact_to.clone();
        ecx.env.tx.data = input;
        ecx.env.tx.value = value;
        ecx.env.tx.nonce = Some(nonce);
        // Add 21000 to the gas limit to account for the base cost of transaction.
        ecx.env.tx.gas_limit = gas_limit + 21000;
        // If we haven't disabled gas limit checks, ensure that transaction gas limit will not
        // exceed block gas limit.
        if !ecx.env.cfg.disable_block_gas_limit {
            ecx.env.tx.gas_limit =
                std::cmp::min(ecx.env.tx.gas_limit, ecx.env.block.gas_limit.to());
        }
        ecx.env.tx.gas_price = U256::ZERO;

        self.inner_context_data = Some(InnerContextData {
            sender: ecx.env.tx.caller,
            original_origin: cached_env.tx.caller,
            original_sender_nonce: nonce,
            is_create: matches!(transact_to, TransactTo::Create),
        });
        self.in_inner_context = true;

        let env = EnvWithHandlerCfg::new_with_spec_id(ecx.env.clone(), ecx.spec_id());
        let res = {
            let mut evm = crate::utils::new_evm_with_inspector(
                &mut ecx.db as &mut dyn DatabaseExt,
                env,
                &mut *self,
            );
            let res = evm.transact();

            // need to reset the env in case it was modified via cheatcodes during execution
            ecx.env = evm.context.evm.inner.env;
            res
        };

        self.in_inner_context = false;
        self.inner_context_data = None;

        ecx.env.tx = cached_env.tx;
        ecx.env.block.basefee = cached_env.block.basefee;

        let mut gas = Gas::new(gas_limit);

        let Ok(mut res) = res else {
            // Should we match, encode and propagate error as a revert reason?
            let result =
                InterpreterResult { result: InstructionResult::Revert, output: Bytes::new(), gas };
            return (result, None)
        };

        // Commit changes after transaction
        ecx.db.commit(res.state.clone());

        // Update both states with new DB data after commit.
        if let Err(e) = update_state(&mut ecx.journaled_state.state, &mut ecx.db, None) {
            let res = InterpreterResult {
                result: InstructionResult::Revert,
                output: Bytes::from(e.to_string()),
                gas,
            };
            return (res, None)
        }
        if let Err(e) = update_state(&mut res.state, &mut ecx.db, None) {
            let res = InterpreterResult {
                result: InstructionResult::Revert,
                output: Bytes::from(e.to_string()),
                gas,
            };
            return (res, None)
        }

        // Merge transaction journal into the active journal.
        for (addr, acc) in res.state {
            if let Some(acc_mut) = ecx.journaled_state.state.get_mut(&addr) {
                acc_mut.status |= acc.status;
                for (key, val) in acc.storage {
                    acc_mut.storage.entry(key).or_insert(val);
                }
            } else {
                ecx.journaled_state.state.insert(addr, acc);
            }
        }

        let (result, address, output) = match res.result {
            ExecutionResult::Success { reason, gas_used, gas_refunded, logs: _, output } => {
                gas.set_refund(gas_refunded as i64);
                let _ = gas.record_cost(gas_used);
                let address = match output {
                    Output::Create(_, address) => address,
                    Output::Call(_) => None,
                };
                (reason.into(), address, output.into_data())
            }
            ExecutionResult::Halt { reason, gas_used } => {
                let _ = gas.record_cost(gas_used);
                (reason.into(), None, Bytes::new())
            }
            ExecutionResult::Revert { gas_used, output } => {
                let _ = gas.record_cost(gas_used);
                (InstructionResult::Revert, None, output)
            }
        };
        (InterpreterResult { result, output, gas }, address)
    }
}

// NOTE: `&mut DB` is required because we recurse inside of `transact_inner` and we need to use the
// same reference to the DB, otherwise there's infinite recursion and Rust fails to instatiate this
// implementation. This currently works because internally we only use `&mut DB` anyways, but if
// this ever needs to be changed, this can be reverted back to using just `DB`, and instead using
// dynamic dispatch (`&mut dyn ...`) in `transact_inner`.
impl<'a, DB: DatabaseExt> Inspector<DB> for InspectorStackRefMut<'a> {
    fn initialize_interp(&mut self, interpreter: &mut Interpreter, ecx: &mut EvmContext<DB>) {
        call_inspectors_adjust_depth!(
            #[no_ret]
            [&mut self.coverage, &mut self.tracer, &mut self.cheatcodes, &mut self.printer],
            |inspector| inspector.initialize_interp(interpreter, ecx),
            self,
            ecx
        );
    }

    fn step(&mut self, interpreter: &mut Interpreter, ecx: &mut EvmContext<DB>) {
        call_inspectors_adjust_depth!(
            #[no_ret]
            [
                &mut self.fuzzer,
                &mut self.debugger,
                &mut self.tracer,
                &mut self.coverage,
                &mut self.cheatcodes,
                &mut self.printer,
            ],
            |inspector| inspector.step(interpreter, ecx),
            self,
            ecx
        );
    }

    fn step_end(&mut self, interpreter: &mut Interpreter, ecx: &mut EvmContext<DB>) {
        call_inspectors_adjust_depth!(
            #[no_ret]
            [&mut self.tracer, &mut self.chisel_state, &mut self.printer],
            |inspector| inspector.step_end(interpreter, ecx),
            self,
            ecx
        );
    }

    fn log(&mut self, ecx: &mut EvmContext<DB>, log: &Log) {
        call_inspectors_adjust_depth!(
            #[no_ret]
            [&mut self.tracer, &mut self.log_collector, &mut self.cheatcodes, &mut self.printer],
            |inspector| inspector.log(ecx, log),
            self,
            ecx
        );
    }

    fn call(&mut self, ecx: &mut EvmContext<DB>, call: &mut CallInputs) -> Option<CallOutcome> {
        if self.in_inner_context && ecx.journaled_state.depth == 0 {
            self.adjust_evm_data_for_inner_context(ecx);
            return None;
        }

        call_inspectors_adjust_depth!(
            [
                &mut self.fuzzer,
                &mut self.debugger,
                &mut self.tracer,
                &mut self.log_collector,
                &mut self.printer,
            ],
            |inspector| {
                let mut out = None;
                if let Some(output) = inspector.call(ecx, call) {
                    if output.result.result != InstructionResult::Continue {
                        out = Some(Some(output));
                    }
                }
                out
            },
            self,
            ecx
        );

        if let Some(cheatcodes) = self.cheatcodes.as_deref_mut() {
            if let Some(output) = cheatcodes.call(ecx, call, self.inner) {
                if output.result.result != InstructionResult::Continue {
                    return Some(output)
                }
            }
        }

        if self.enable_isolation &&
            call.scheme == CallScheme::Call &&
            !self.in_inner_context &&
            ecx.journaled_state.depth == 1
        {
            let (result, _) = self.transact_inner(
                ecx,
                TransactTo::Call(call.target_address),
                call.caller,
                call.input.clone(),
                call.gas_limit,
                call.value.get(),
            );
            return Some(CallOutcome { result, memory_offset: call.return_memory_offset.clone() })
        }

        None
    }

    fn call_end(
        &mut self,
        ecx: &mut EvmContext<DB>,
        inputs: &CallInputs,
        outcome: CallOutcome,
    ) -> CallOutcome {
        // Inner context calls with depth 0 are being dispatched as top-level calls with depth 1.
        // Avoid processing twice.
        if self.in_inner_context && ecx.journaled_state.depth == 0 {
            return outcome
        }

        let outcome = self.do_call_end(ecx, inputs, outcome);
        if outcome.result.is_revert() {
            // Encountered a revert, since cheatcodes may have altered the evm state in such a way
            // that violates some constraints, e.g. `deal`, we need to manually roll back on revert
            // before revm reverts the state itself
            if let Some(cheats) = self.cheatcodes.as_mut() {
                cheats.on_revert(ecx);
            }
        }

        outcome
    }

    fn create(
        &mut self,
        ecx: &mut EvmContext<DB>,
        create: &mut CreateInputs,
    ) -> Option<CreateOutcome> {
        if self.in_inner_context && ecx.journaled_state.depth == 0 {
            self.adjust_evm_data_for_inner_context(ecx);
            return None;
        }

        call_inspectors_adjust_depth!(
            [&mut self.debugger, &mut self.tracer, &mut self.coverage, &mut self.cheatcodes],
            |inspector| inspector.create(ecx, create).map(Some),
            self,
            ecx
        );

        if !matches!(create.scheme, CreateScheme::Create2 { .. }) &&
            self.enable_isolation &&
            !self.in_inner_context &&
            ecx.journaled_state.depth == 1
        {
            let (result, address) = self.transact_inner(
                ecx,
                TransactTo::Create,
                create.caller,
                create.init_code.clone(),
                create.gas_limit,
                create.value,
            );
            return Some(CreateOutcome { result, address })
        }

        None
    }

    fn create_end(
        &mut self,
        ecx: &mut EvmContext<DB>,
        call: &CreateInputs,
        outcome: CreateOutcome,
    ) -> CreateOutcome {
        // Inner context calls with depth 0 are being dispatched as top-level calls with depth 1.
        // Avoid processing twice.
        if self.in_inner_context && ecx.journaled_state.depth == 0 {
            return outcome
        }

        let result = outcome.result.result;

        call_inspectors_adjust_depth!(
            [&mut self.debugger, &mut self.tracer, &mut self.cheatcodes, &mut self.printer],
            |inspector| {
                let new_outcome = inspector.create_end(ecx, call, outcome.clone());

                // If the inspector returns a different status or a revert with a non-empty message,
                // we assume it wants to tell us something
                let different = new_outcome.result.result != result ||
                    (new_outcome.result.result == InstructionResult::Revert &&
                        new_outcome.output() != outcome.output());
                different.then_some(new_outcome)
            },
            self,
            ecx
        );

        outcome
    }

    fn selfdestruct(&mut self, contract: Address, target: Address, value: U256) {
        call_inspectors!([&mut self.tracer, &mut self.printer], |inspector| {
            Inspector::<DB>::selfdestruct(inspector, contract, target, value)
        });
    }
}

impl<'a, DB: DatabaseExt> InspectorExt<DB> for InspectorStackRefMut<'a> {
    fn should_use_create2_factory(
        &mut self,
        ecx: &mut EvmContext<DB>,
        inputs: &mut CreateInputs,
    ) -> bool {
        call_inspectors_adjust_depth!(
            [&mut self.cheatcodes],
            |inspector| { inspector.should_use_create2_factory(ecx, inputs).then_some(true) },
            self,
            ecx
        );

        false
    }
}

impl<'a, DB: DatabaseExt> Inspector<&'a mut DB> for InspectorStack {
    fn call(
        &mut self,
        context: &mut EvmContext<&'a mut DB>,
        inputs: &mut CallInputs,
    ) -> Option<CallOutcome> {
        self.as_stack_ref().call(context, inputs)
    }

    fn call_end(
        &mut self,
        context: &mut EvmContext<&'a mut DB>,
        inputs: &CallInputs,
        outcome: CallOutcome,
    ) -> CallOutcome {
        self.as_stack_ref().call_end(context, inputs, outcome)
    }

    fn create(
        &mut self,
        context: &mut EvmContext<&'a mut DB>,
        create: &mut CreateInputs,
    ) -> Option<CreateOutcome> {
        self.as_stack_ref().create(context, create)
    }

    fn create_end(
        &mut self,
        context: &mut EvmContext<&'a mut DB>,
        call: &CreateInputs,
        outcome: CreateOutcome,
    ) -> CreateOutcome {
        self.as_stack_ref().create_end(context, call, outcome)
    }

    fn initialize_interp(
        &mut self,
        interpreter: &mut Interpreter,
        ecx: &mut EvmContext<&'a mut DB>,
    ) {
        self.as_stack_ref().initialize_interp(interpreter, ecx)
    }

    fn log(&mut self, ecx: &mut EvmContext<&'a mut DB>, log: &Log) {
        self.as_stack_ref().log(ecx, log)
    }

    fn selfdestruct(&mut self, contract: Address, target: Address, value: U256) {
        Inspector::<&mut DB>::selfdestruct(&mut self.as_stack_ref(), contract, target, value)
    }

    fn step(&mut self, interpreter: &mut Interpreter, ecx: &mut EvmContext<&'a mut DB>) {
        self.as_stack_ref().step(interpreter, ecx)
    }

    fn step_end(&mut self, interpreter: &mut Interpreter, ecx: &mut EvmContext<&'a mut DB>) {
        self.as_stack_ref().step_end(interpreter, ecx)
    }
}

impl<'a, DB: DatabaseExt> InspectorExt<&'a mut DB> for InspectorStack {
    fn should_use_create2_factory(
        &mut self,
        ecx: &mut EvmContext<&'a mut DB>,
        inputs: &mut CreateInputs,
    ) -> bool {
        self.as_stack_ref().should_use_create2_factory(ecx, inputs)
    }
}

impl<'a> Deref for InspectorStackRefMut<'a> {
    type Target = &'a mut InspectorStackInner;

    fn deref(&self) -> &Self::Target {
        &self.inner
    }
}

impl DerefMut for InspectorStackRefMut<'_> {
    fn deref_mut(&mut self) -> &mut Self::Target {
        &mut self.inner
    }
}

impl Deref for InspectorStack {
    type Target = InspectorStackInner;

    fn deref(&self) -> &Self::Target {
        &self.inner
    }
}

impl DerefMut for InspectorStack {
    fn deref_mut(&mut self) -> &mut Self::Target {
        &mut self.inner
    }
}<|MERGE_RESOLUTION|>--- conflicted
+++ resolved
@@ -17,20 +17,15 @@
         CallInputs, CallOutcome, CallScheme, CreateInputs, CreateOutcome, Gas, InstructionResult,
         Interpreter, InterpreterResult,
     },
-<<<<<<< HEAD
-    primitives::{BlockEnv, Env, EnvWithHandlerCfg, ExecutionResult, Output, TransactTo},
+    primitives::{
+        BlockEnv, CreateScheme, Env, EnvWithHandlerCfg, ExecutionResult, Output, TransactTo,
+    },
     EvmContext, Inspector,
 };
 use std::{
     collections::HashMap,
     ops::{Deref, DerefMut},
     sync::Arc,
-=======
-    primitives::{
-        BlockEnv, CreateScheme, Env, EnvWithHandlerCfg, ExecutionResult, Output, TransactTo,
-    },
-    DatabaseCommit, EvmContext, Inspector,
->>>>>>> ffb1e03e
 };
 
 #[derive(Clone, Debug, Default)]
