use super::{
    Cheatcodes, CheatsConfig, ChiselState, CoverageCollector, Debugger, Fuzzer, LogCollector,
    StackSnapshotType, TracingInspector, TracingInspectorConfig,
};
use alloy_primitives::{Address, Bytes, Log, U256};
use foundry_cheatcodes::CheatcodesExecutor;
use foundry_evm_core::{
    backend::{update_state, DatabaseExt},
    debug::DebugArena,
    InspectorExt,
};
use foundry_evm_coverage::HitMaps;
use foundry_evm_traces::CallTraceArena;
use revm::{
    inspectors::CustomPrintTracer,
    interpreter::{
        CallInputs, CallOutcome, CallScheme, CreateInputs, CreateOutcome, Gas, InstructionResult,
        Interpreter, InterpreterResult,
    },
<<<<<<< HEAD
    primitives::{
        BlockEnv, CreateScheme, Env, EnvWithHandlerCfg, ExecutionResult, Output, TransactTo,
    },
    EvmContext, Inspector,
};
use std::{
    collections::HashMap,
    ops::{Deref, DerefMut},
    sync::Arc,
=======
    primitives::{BlockEnv, CreateScheme, Env, EnvWithHandlerCfg, ExecutionResult, Output, TxKind},
    DatabaseCommit, EvmContext, Inspector,
>>>>>>> 43eb061f
};

#[derive(Clone, Debug, Default)]
#[must_use = "builders do nothing unless you call `build` on them"]
pub struct InspectorStackBuilder {
    /// The block environment.
    ///
    /// Used in the cheatcode handler to overwrite the block environment separately from the
    /// execution block environment.
    pub block: Option<BlockEnv>,
    /// The gas price.
    ///
    /// Used in the cheatcode handler to overwrite the gas price separately from the gas price
    /// in the execution environment.
    pub gas_price: Option<U256>,
    /// The cheatcodes config.
    pub cheatcodes: Option<Arc<CheatsConfig>>,
    /// The fuzzer inspector and its state, if it exists.
    pub fuzzer: Option<Fuzzer>,
    /// Whether to enable tracing.
    pub trace: Option<bool>,
    /// Whether to enable the debugger.
    pub debug: Option<bool>,
    /// Whether logs should be collected.
    pub logs: Option<bool>,
    /// Whether coverage info should be collected.
    pub coverage: Option<bool>,
    /// Whether to print all opcode traces into the console. Useful for debugging the EVM.
    pub print: Option<bool>,
    /// The chisel state inspector.
    pub chisel_state: Option<usize>,
    /// Whether to enable call isolation.
    /// In isolation mode all top-level calls are executed as a separate transaction in a separate
    /// EVM context, enabling more precise gas accounting and transaction state changes.
    pub enable_isolation: bool,
}

impl InspectorStackBuilder {
    /// Create a new inspector stack builder.
    #[inline]
    pub fn new() -> Self {
        Self::default()
    }

    /// Set the block environment.
    #[inline]
    pub fn block(mut self, block: BlockEnv) -> Self {
        self.block = Some(block);
        self
    }

    /// Set the gas price.
    #[inline]
    pub fn gas_price(mut self, gas_price: U256) -> Self {
        self.gas_price = Some(gas_price);
        self
    }

    /// Enable cheatcodes with the given config.
    #[inline]
    pub fn cheatcodes(mut self, config: Arc<CheatsConfig>) -> Self {
        self.cheatcodes = Some(config);
        self
    }

    /// Set the fuzzer inspector.
    #[inline]
    pub fn fuzzer(mut self, fuzzer: Fuzzer) -> Self {
        self.fuzzer = Some(fuzzer);
        self
    }

    /// Set the Chisel inspector.
    #[inline]
    pub fn chisel_state(mut self, final_pc: usize) -> Self {
        self.chisel_state = Some(final_pc);
        self
    }

    /// Set whether to collect logs.
    #[inline]
    pub fn logs(mut self, yes: bool) -> Self {
        self.logs = Some(yes);
        self
    }

    /// Set whether to collect coverage information.
    #[inline]
    pub fn coverage(mut self, yes: bool) -> Self {
        self.coverage = Some(yes);
        self
    }

    /// Set whether to enable the debugger.
    #[inline]
    pub fn debug(mut self, yes: bool) -> Self {
        self.debug = Some(yes);
        self
    }

    /// Set whether to enable the trace printer.
    #[inline]
    pub fn print(mut self, yes: bool) -> Self {
        self.print = Some(yes);
        self
    }

    /// Set whether to enable the tracer.
    #[inline]
    pub fn trace(mut self, yes: bool) -> Self {
        self.trace = Some(yes);
        self
    }

    /// Set whether to enable the call isolation.
    /// For description of call isolation, see [`InspectorStack::enable_isolation`].
    #[inline]
    pub fn enable_isolation(mut self, yes: bool) -> Self {
        self.enable_isolation = yes;
        self
    }

    /// Builds the stack of inspectors to use when transacting/committing on the EVM.
    pub fn build(self) -> InspectorStack {
        let Self {
            block,
            gas_price,
            cheatcodes,
            fuzzer,
            trace,
            debug,
            logs,
            coverage,
            print,
            chisel_state,
            enable_isolation,
        } = self;
        let mut stack = InspectorStack::new();

        // inspectors
        if let Some(config) = cheatcodes {
            stack.set_cheatcodes(Cheatcodes::new(config));
        }
        if let Some(fuzzer) = fuzzer {
            stack.set_fuzzer(fuzzer);
        }
        if let Some(chisel_state) = chisel_state {
            stack.set_chisel(chisel_state);
        }
        stack.collect_coverage(coverage.unwrap_or(false));
        stack.collect_logs(logs.unwrap_or(true));
        stack.enable_debugger(debug.unwrap_or(false));
        stack.print(print.unwrap_or(false));
        stack.tracing(trace.unwrap_or(false));

        stack.enable_isolation(enable_isolation);

        // environment, must come after all of the inspectors
        if let Some(block) = block {
            stack.set_block(&block);
        }
        if let Some(gas_price) = gas_price {
            stack.set_gas_price(gas_price);
        }

        stack
    }
}

/// Helper macro to call the same method on multiple inspectors without resorting to dynamic
/// dispatch.
#[macro_export]
macro_rules! call_inspectors {
    ([$($inspector:expr),+ $(,)?], |$id:ident $(,)?| $call:expr $(,)?) => {
        $(
            if let Some($id) = $inspector {
                ({ #[inline(always)] #[cold] || $call })();
            }
        )+
    };
    (#[ret] [$($inspector:expr),+ $(,)?], |$id:ident $(,)?| $call:expr $(,)?) => {
        $(
            if let Some($id) = $inspector {
                if let Some(result) = ({ #[inline(always)] #[cold] || $call })() {
                    return result;
                }
            }
        )+
    };
}

/// Same as [`call_inspectors!`], but with depth adjustment for isolated execution.
macro_rules! call_inspectors_adjust_depth {
    ([$($inspector:expr),+ $(,)?], |$id:ident $(,)?| $call:expr, $self:ident, $data:ident $(,)?) => {
        $data.journaled_state.depth += $self.in_inner_context as usize;
        call_inspectors!([$($inspector),+], |$id| $call);
        $data.journaled_state.depth -= $self.in_inner_context as usize;
    };
    (#[ret] [$($inspector:expr),+ $(,)?], |$id:ident $(,)?| $call:expr, $self:ident, $data:ident $(,)?) => {
        $data.journaled_state.depth += $self.in_inner_context as usize;
        $(
            if let Some($id) = $inspector {
                if let Some(result) = ({ #[inline(always)] #[cold] || $call })() {
                    $data.journaled_state.depth -= $self.in_inner_context as usize;
                    return result;
                }
            }
        )+
        $data.journaled_state.depth -= $self.in_inner_context as usize;
    };
}

/// The collected results of [`InspectorStack`].
pub struct InspectorData {
    pub logs: Vec<Log>,
    pub labels: HashMap<Address, String>,
    pub traces: Option<CallTraceArena>,
    pub debug: Option<DebugArena>,
    pub coverage: Option<HitMaps>,
    pub cheatcodes: Option<Cheatcodes>,
    pub chisel_state: Option<(Vec<U256>, Vec<u8>, InstructionResult)>,
}

/// Contains data about the state of outer/main EVM which created and invoked the inner EVM context.
/// Used to adjust EVM state while in inner context.
///
/// We need this to avoid breaking changes due to EVM behavior differences in isolated vs
/// non-isolated mode. For descriptions and workarounds for those changes see: <https://github.com/foundry-rs/foundry/pull/7186#issuecomment-1959102195>
#[derive(Debug, Clone)]
pub struct InnerContextData {
    /// The sender of the inner EVM context.
    /// It is also an origin of the transaction that created the inner EVM context.
    sender: Address,
    /// Nonce of the sender before invocation of the inner EVM context.
    original_sender_nonce: u64,
    /// Origin of the transaction in the outer EVM context.
    original_origin: Address,
    /// Whether the inner context was created by a CREATE transaction.
    is_create: bool,
}

/// An inspector that calls multiple inspectors in sequence.
///
/// If a call to an inspector returns a value other than [InstructionResult::Continue] (or
/// equivalent) the remaining inspectors are not called.
///
/// Stack is divided into [Cheatcodes] and [InspectorStackInner]. This is done to allow passing
/// mutable reference to [InspectorStackInner] into [Cheatcodes] functions to reassemble them into
/// [InspectorStackRefMut] and allow usage of it as [revm::Inspector].
#[derive(Clone, Debug, Default)]
pub struct InspectorStack {
    pub cheatcodes: Option<Cheatcodes>,
    pub inner: InspectorStackInner,
}

/// All used inpectors besides [Cheatcodes].
///
/// See [`InspectorStack`].
#[derive(Default, Clone, Debug)]
pub struct InspectorStackInner {
    pub chisel_state: Option<ChiselState>,
    pub coverage: Option<CoverageCollector>,
    pub debugger: Option<Debugger>,
    pub fuzzer: Option<Fuzzer>,
    pub log_collector: Option<LogCollector>,
    pub printer: Option<CustomPrintTracer>,
    pub tracer: Option<TracingInspector>,
    pub enable_isolation: bool,

    /// Flag marking if we are in the inner EVM context.
    pub in_inner_context: bool,
    pub inner_context_data: Option<InnerContextData>,
}

/// Struct keeping mutable references to both parts of [InspectorStack] and implementing
/// [revm::Inspector]. This struct can be obtained via [InspectorStack::as_mut] or via
/// [CheatcodesExecutor::get_inspector] method implemented for [InspectorStackInner].
struct InspectorStackRefMut<'a> {
    pub cheatcodes: Option<&'a mut Cheatcodes>,
    pub inner: &'a mut InspectorStackInner,
}

impl CheatcodesExecutor for InspectorStackInner {
    fn get_inspector<'a, DB: DatabaseExt>(
        &'a mut self,
        cheats: &'a mut Cheatcodes,
    ) -> impl InspectorExt<DB> + 'a {
        InspectorStackRefMut { cheatcodes: Some(cheats), inner: self }
    }
}

impl InspectorStack {
    /// Creates a new inspector stack.
    ///
    /// Note that the stack is empty by default, and you must add inspectors to it.
    /// This is done by calling the `set_*` methods on the stack directly, or by building the stack
    /// with [`InspectorStack`].
    #[inline]
    pub fn new() -> Self {
        Self::default()
    }

    /// Logs the status of the inspectors.
    pub fn log_status(&self) {
        trace!(enabled=%{
            let mut enabled = Vec::with_capacity(16);
            macro_rules! push {
                ($($id:ident),* $(,)?) => {
                    $(
                        if self.$id.is_some() {
                            enabled.push(stringify!($id));
                        }
                    )*
                };
            }
            push!(cheatcodes, chisel_state, coverage, debugger, fuzzer, log_collector, printer, tracer);
            if self.enable_isolation {
                enabled.push("isolation");
            }
            format!("[{}]", enabled.join(", "))
        });
    }

    /// Set variables from an environment for the relevant inspectors.
    #[inline]
    pub fn set_env(&mut self, env: &Env) {
        self.set_block(&env.block);
        self.set_gas_price(env.tx.gas_price);
    }

    /// Sets the block for the relevant inspectors.
    #[inline]
    pub fn set_block(&mut self, block: &BlockEnv) {
        if let Some(cheatcodes) = &mut self.cheatcodes {
            cheatcodes.block = Some(block.clone());
        }
    }

    /// Sets the gas price for the relevant inspectors.
    #[inline]
    pub fn set_gas_price(&mut self, gas_price: U256) {
        if let Some(cheatcodes) = &mut self.cheatcodes {
            cheatcodes.gas_price = Some(gas_price);
        }
    }

    /// Set the cheatcodes inspector.
    #[inline]
    pub fn set_cheatcodes(&mut self, cheatcodes: Cheatcodes) {
        self.cheatcodes = Some(cheatcodes);
    }

    /// Set the fuzzer inspector.
    #[inline]
    pub fn set_fuzzer(&mut self, fuzzer: Fuzzer) {
        self.fuzzer = Some(fuzzer);
    }

    /// Set the Chisel inspector.
    #[inline]
    pub fn set_chisel(&mut self, final_pc: usize) {
        self.chisel_state = Some(ChiselState::new(final_pc));
    }

    /// Set whether to enable the coverage collector.
    #[inline]
    pub fn collect_coverage(&mut self, yes: bool) {
        self.coverage = yes.then(Default::default);
    }

    /// Set whether to enable the debugger.
    #[inline]
    pub fn enable_debugger(&mut self, yes: bool) {
        self.debugger = yes.then(Default::default);
    }

    /// Set whether to enable call isolation.
    #[inline]
    pub fn enable_isolation(&mut self, yes: bool) {
        self.enable_isolation = yes;
    }

    /// Set whether to enable the log collector.
    #[inline]
    pub fn collect_logs(&mut self, yes: bool) {
        self.log_collector = yes.then(Default::default);
    }

    /// Set whether to enable the trace printer.
    #[inline]
    pub fn print(&mut self, yes: bool) {
        self.printer = yes.then(Default::default);
    }

    /// Set whether to enable the tracer.
    #[inline]
    pub fn tracing(&mut self, yes: bool) {
        self.tracer = yes.then(|| {
            TracingInspector::new(TracingInspectorConfig {
                record_steps: false,
                record_memory_snapshots: false,
                record_stack_snapshots: StackSnapshotType::None,
                record_state_diff: false,
                exclude_precompile_calls: false,
                record_logs: true,
            })
        });
    }

    /// Collects all the data gathered during inspection into a single struct.
    #[inline]
    pub fn collect(self) -> InspectorData {
        let Self {
            cheatcodes,
            inner:
                InspectorStackInner { chisel_state, coverage, debugger, log_collector, tracer, .. },
        } = self;

        InspectorData {
            logs: log_collector.map(|logs| logs.logs).unwrap_or_default(),
            labels: cheatcodes
                .as_ref()
                .map(|cheatcodes| cheatcodes.labels.clone())
                .unwrap_or_default(),
            traces: tracer.map(|tracer| tracer.get_traces().clone()),
            debug: debugger.map(|debugger| debugger.arena),
            coverage: coverage.map(|coverage| coverage.maps),
            cheatcodes,
            chisel_state: chisel_state.and_then(|state| state.state),
        }
    }

    fn as_mut(&mut self) -> InspectorStackRefMut<'_> {
        InspectorStackRefMut { cheatcodes: self.cheatcodes.as_mut(), inner: &mut self.inner }
    }
}

impl<'a> InspectorStackRefMut<'a> {
    /// Adjusts the EVM data for the inner EVM context.
    /// Should be called on the top-level call of inner context (depth == 0 &&
    /// self.in_inner_context) Decreases sender nonce for CALLs to keep backwards compatibility
    /// Updates tx.origin to the value before entering inner context
    fn adjust_evm_data_for_inner_context<DB: DatabaseExt>(&mut self, ecx: &mut EvmContext<DB>) {
        let inner_context_data =
            self.inner_context_data.as_ref().expect("should be called in inner context");
        let sender_acc = ecx
            .journaled_state
            .state
            .get_mut(&inner_context_data.sender)
            .expect("failed to load sender");
        if !inner_context_data.is_create {
            sender_acc.info.nonce = inner_context_data.original_sender_nonce;
        }
        ecx.env.tx.caller = inner_context_data.original_origin;
    }

    fn do_call_end<DB: DatabaseExt>(
        &mut self,
        ecx: &mut EvmContext<DB>,
        inputs: &CallInputs,
        outcome: CallOutcome,
    ) -> CallOutcome {
        let result = outcome.result.result;
        call_inspectors_adjust_depth!(
            #[ret]
            [
                &mut self.fuzzer,
                &mut self.debugger,
                &mut self.tracer,
                &mut self.cheatcodes,
                &mut self.printer,
            ],
            |inspector| {
                let new_outcome = inspector.call_end(ecx, inputs, outcome.clone());

                // If the inspector returns a different status or a revert with a non-empty message,
                // we assume it wants to tell us something
                let different = new_outcome.result.result != result ||
                    (new_outcome.result.result == InstructionResult::Revert &&
                        new_outcome.output() != outcome.output());
                different.then_some(new_outcome)
            },
            self,
            ecx
        );

        outcome
    }

    fn transact_inner<DB: DatabaseExt>(
        &mut self,
<<<<<<< HEAD
        ecx: &mut EvmContext<DB>,
        transact_to: TransactTo,
=======
        ecx: &mut EvmContext<&mut DB>,
        transact_to: TxKind,
>>>>>>> 43eb061f
        caller: Address,
        input: Bytes,
        gas_limit: u64,
        value: U256,
    ) -> (InterpreterResult, Option<Address>) {
        let ecx = &mut ecx.inner;

        ecx.db.commit(ecx.journaled_state.state.clone());

        let nonce = ecx
            .journaled_state
            .load_account(caller, &mut ecx.db)
            .expect("failed to load caller")
            .0
            .info
            .nonce;

        let cached_env = ecx.env.clone();

        ecx.env.block.basefee = U256::ZERO;
        ecx.env.tx.caller = caller;
        ecx.env.tx.transact_to = transact_to;
        ecx.env.tx.data = input;
        ecx.env.tx.value = value;
        ecx.env.tx.nonce = Some(nonce);
        // Add 21000 to the gas limit to account for the base cost of transaction.
        ecx.env.tx.gas_limit = gas_limit + 21000;
        // If we haven't disabled gas limit checks, ensure that transaction gas limit will not
        // exceed block gas limit.
        if !ecx.env.cfg.disable_block_gas_limit {
            ecx.env.tx.gas_limit =
                std::cmp::min(ecx.env.tx.gas_limit, ecx.env.block.gas_limit.to());
        }
        ecx.env.tx.gas_price = U256::ZERO;

        self.inner_context_data = Some(InnerContextData {
            sender: ecx.env.tx.caller,
            original_origin: cached_env.tx.caller,
            original_sender_nonce: nonce,
            is_create: matches!(transact_to, TxKind::Create),
        });
        self.in_inner_context = true;

        let env = EnvWithHandlerCfg::new_with_spec_id(ecx.env.clone(), ecx.spec_id());
        let res = {
            let mut evm = crate::utils::new_evm_with_inspector(
                &mut ecx.db as &mut dyn DatabaseExt,
                env,
                &mut *self,
            );
            let res = evm.transact();

            // need to reset the env in case it was modified via cheatcodes during execution
            ecx.env = evm.context.evm.inner.env;
            res
        };

        self.in_inner_context = false;
        self.inner_context_data = None;

        ecx.env.tx = cached_env.tx;
        ecx.env.block.basefee = cached_env.block.basefee;

        let mut gas = Gas::new(gas_limit);

        let Ok(mut res) = res else {
            // Should we match, encode and propagate error as a revert reason?
            let result =
                InterpreterResult { result: InstructionResult::Revert, output: Bytes::new(), gas };
            return (result, None)
        };

        // Commit changes after transaction
        ecx.db.commit(res.state.clone());

        // Update both states with new DB data after commit.
        if let Err(e) = update_state(&mut ecx.journaled_state.state, &mut ecx.db, None) {
            let res = InterpreterResult {
                result: InstructionResult::Revert,
                output: Bytes::from(e.to_string()),
                gas,
            };
            return (res, None)
        }
        if let Err(e) = update_state(&mut res.state, &mut ecx.db, None) {
            let res = InterpreterResult {
                result: InstructionResult::Revert,
                output: Bytes::from(e.to_string()),
                gas,
            };
            return (res, None)
        }

        // Merge transaction journal into the active journal.
        for (addr, acc) in res.state {
            if let Some(acc_mut) = ecx.journaled_state.state.get_mut(&addr) {
                acc_mut.status |= acc.status;
                for (key, val) in acc.storage {
                    acc_mut.storage.entry(key).or_insert(val);
                }
            } else {
                ecx.journaled_state.state.insert(addr, acc);
            }
        }

        let (result, address, output) = match res.result {
            ExecutionResult::Success { reason, gas_used, gas_refunded, logs: _, output } => {
                gas.set_refund(gas_refunded as i64);
                let _ = gas.record_cost(gas_used);
                let address = match output {
                    Output::Create(_, address) => address,
                    Output::Call(_) => None,
                };
                (reason.into(), address, output.into_data())
            }
            ExecutionResult::Halt { reason, gas_used } => {
                let _ = gas.record_cost(gas_used);
                (reason.into(), None, Bytes::new())
            }
            ExecutionResult::Revert { gas_used, output } => {
                let _ = gas.record_cost(gas_used);
                (InstructionResult::Revert, None, output)
            }
        };
        (InterpreterResult { result, output, gas }, address)
    }
}

impl<'a, DB: DatabaseExt> Inspector<DB> for InspectorStackRefMut<'a> {
    fn initialize_interp(&mut self, interpreter: &mut Interpreter, ecx: &mut EvmContext<DB>) {
        call_inspectors_adjust_depth!(
            [&mut self.coverage, &mut self.tracer, &mut self.cheatcodes, &mut self.printer],
            |inspector| inspector.initialize_interp(interpreter, ecx),
            self,
            ecx
        );
    }

    fn step(&mut self, interpreter: &mut Interpreter, ecx: &mut EvmContext<DB>) {
        call_inspectors_adjust_depth!(
            [
                &mut self.fuzzer,
                &mut self.debugger,
                &mut self.tracer,
                &mut self.coverage,
                &mut self.cheatcodes,
                &mut self.printer,
            ],
            |inspector| inspector.step(interpreter, ecx),
            self,
            ecx
        );
    }

    fn step_end(&mut self, interpreter: &mut Interpreter, ecx: &mut EvmContext<DB>) {
        call_inspectors_adjust_depth!(
            [&mut self.tracer, &mut self.chisel_state, &mut self.printer],
            |inspector| inspector.step_end(interpreter, ecx),
            self,
            ecx
        );
    }

    fn log(&mut self, ecx: &mut EvmContext<DB>, log: &Log) {
        call_inspectors_adjust_depth!(
            [&mut self.tracer, &mut self.log_collector, &mut self.cheatcodes, &mut self.printer],
            |inspector| inspector.log(ecx, log),
            self,
            ecx
        );
    }

    fn call(&mut self, ecx: &mut EvmContext<DB>, call: &mut CallInputs) -> Option<CallOutcome> {
        if self.in_inner_context && ecx.journaled_state.depth == 0 {
            self.adjust_evm_data_for_inner_context(ecx);
            return None;
        }

        call_inspectors_adjust_depth!(
            #[ret]
            [
                &mut self.fuzzer,
                &mut self.debugger,
                &mut self.tracer,
                &mut self.log_collector,
                &mut self.printer,
            ],
            |inspector| {
                let mut out = None;
                if let Some(output) = inspector.call(ecx, call) {
                    if output.result.result != InstructionResult::Continue {
                        out = Some(Some(output));
                    }
                }
                out
            },
            self,
            ecx
        );

        if let Some(cheatcodes) = self.cheatcodes.as_deref_mut() {
            if let Some(output) = cheatcodes.call(ecx, call, self.inner) {
                if output.result.result != InstructionResult::Continue {
                    return Some(output)
                }
            }
        }

        if self.enable_isolation &&
            call.scheme == CallScheme::Call &&
            !self.in_inner_context &&
            ecx.journaled_state.depth == 1
        {
            let (result, _) = self.transact_inner(
                ecx,
                TxKind::Call(call.target_address),
                call.caller,
                call.input.clone(),
                call.gas_limit,
                call.value.get(),
            );
            return Some(CallOutcome { result, memory_offset: call.return_memory_offset.clone() })
        }

        None
    }

    fn call_end(
        &mut self,
        ecx: &mut EvmContext<DB>,
        inputs: &CallInputs,
        outcome: CallOutcome,
    ) -> CallOutcome {
        // Inner context calls with depth 0 are being dispatched as top-level calls with depth 1.
        // Avoid processing twice.
        if self.in_inner_context && ecx.journaled_state.depth == 0 {
            return outcome
        }

        let outcome = self.do_call_end(ecx, inputs, outcome);
        if outcome.result.is_revert() {
            // Encountered a revert, since cheatcodes may have altered the evm state in such a way
            // that violates some constraints, e.g. `deal`, we need to manually roll back on revert
            // before revm reverts the state itself
            if let Some(cheats) = self.cheatcodes.as_mut() {
                cheats.on_revert(ecx);
            }
        }

        outcome
    }

    fn create(
        &mut self,
        ecx: &mut EvmContext<DB>,
        create: &mut CreateInputs,
    ) -> Option<CreateOutcome> {
        if self.in_inner_context && ecx.journaled_state.depth == 0 {
            self.adjust_evm_data_for_inner_context(ecx);
            return None;
        }

        call_inspectors_adjust_depth!(
            #[ret]
            [&mut self.debugger, &mut self.tracer, &mut self.coverage, &mut self.cheatcodes],
            |inspector| inspector.create(ecx, create).map(Some),
            self,
            ecx
        );

        if !matches!(create.scheme, CreateScheme::Create2 { .. }) &&
            self.enable_isolation &&
            !self.in_inner_context &&
            ecx.journaled_state.depth == 1
        {
            let (result, address) = self.transact_inner(
                ecx,
                TxKind::Create,
                create.caller,
                create.init_code.clone(),
                create.gas_limit,
                create.value,
            );
            return Some(CreateOutcome { result, address })
        }

        None
    }

    fn create_end(
        &mut self,
        ecx: &mut EvmContext<DB>,
        call: &CreateInputs,
        outcome: CreateOutcome,
    ) -> CreateOutcome {
        // Inner context calls with depth 0 are being dispatched as top-level calls with depth 1.
        // Avoid processing twice.
        if self.in_inner_context && ecx.journaled_state.depth == 0 {
            return outcome
        }

        let result = outcome.result.result;

        call_inspectors_adjust_depth!(
            #[ret]
            [&mut self.debugger, &mut self.tracer, &mut self.cheatcodes, &mut self.printer],
            |inspector| {
                let new_outcome = inspector.create_end(ecx, call, outcome.clone());

                // If the inspector returns a different status or a revert with a non-empty message,
                // we assume it wants to tell us something
                let different = new_outcome.result.result != result ||
                    (new_outcome.result.result == InstructionResult::Revert &&
                        new_outcome.output() != outcome.output());
                different.then_some(new_outcome)
            },
            self,
            ecx
        );

        outcome
    }

    fn selfdestruct(&mut self, contract: Address, target: Address, value: U256) {
        call_inspectors!([&mut self.tracer, &mut self.printer], |inspector| {
            Inspector::<DB>::selfdestruct(inspector, contract, target, value)
        });
    }
}

impl<'a, DB: DatabaseExt> InspectorExt<DB> for InspectorStackRefMut<'a> {
    fn should_use_create2_factory(
        &mut self,
        ecx: &mut EvmContext<DB>,
        inputs: &mut CreateInputs,
    ) -> bool {
        call_inspectors_adjust_depth!(
            #[ret]
            [&mut self.cheatcodes],
            |inspector| { inspector.should_use_create2_factory(ecx, inputs).then_some(true) },
            self,
            ecx
        );

        false
    }
}

impl<DB: DatabaseExt> Inspector<DB> for InspectorStack {
    fn call(
        &mut self,
        context: &mut EvmContext<DB>,
        inputs: &mut CallInputs,
    ) -> Option<CallOutcome> {
        self.as_mut().call(context, inputs)
    }

    fn call_end(
        &mut self,
        context: &mut EvmContext<DB>,
        inputs: &CallInputs,
        outcome: CallOutcome,
    ) -> CallOutcome {
        self.as_mut().call_end(context, inputs, outcome)
    }

    fn create(
        &mut self,
        context: &mut EvmContext<DB>,
        create: &mut CreateInputs,
    ) -> Option<CreateOutcome> {
        self.as_mut().create(context, create)
    }

    fn create_end(
        &mut self,
        context: &mut EvmContext<DB>,
        call: &CreateInputs,
        outcome: CreateOutcome,
    ) -> CreateOutcome {
        self.as_mut().create_end(context, call, outcome)
    }

    fn initialize_interp(&mut self, interpreter: &mut Interpreter, ecx: &mut EvmContext<DB>) {
        self.as_mut().initialize_interp(interpreter, ecx)
    }

    fn log(&mut self, ecx: &mut EvmContext<DB>, log: &Log) {
        self.as_mut().log(ecx, log)
    }

    fn selfdestruct(&mut self, contract: Address, target: Address, value: U256) {
        Inspector::<DB>::selfdestruct(&mut self.as_mut(), contract, target, value)
    }

    fn step(&mut self, interpreter: &mut Interpreter, ecx: &mut EvmContext<DB>) {
        self.as_mut().step(interpreter, ecx)
    }

    fn step_end(&mut self, interpreter: &mut Interpreter, ecx: &mut EvmContext<DB>) {
        self.as_mut().step_end(interpreter, ecx)
    }
}

impl<DB: DatabaseExt> InspectorExt<DB> for InspectorStack {
    fn should_use_create2_factory(
        &mut self,
        ecx: &mut EvmContext<DB>,
        inputs: &mut CreateInputs,
    ) -> bool {
        self.as_mut().should_use_create2_factory(ecx, inputs)
    }
}

impl<'a> Deref for InspectorStackRefMut<'a> {
    type Target = &'a mut InspectorStackInner;

    fn deref(&self) -> &Self::Target {
        &self.inner
    }
}

impl DerefMut for InspectorStackRefMut<'_> {
    fn deref_mut(&mut self) -> &mut Self::Target {
        &mut self.inner
    }
}

impl Deref for InspectorStack {
    type Target = InspectorStackInner;

    fn deref(&self) -> &Self::Target {
        &self.inner
    }
}

impl DerefMut for InspectorStack {
    fn deref_mut(&mut self) -> &mut Self::Target {
        &mut self.inner
    }
}<|MERGE_RESOLUTION|>--- conflicted
+++ resolved
@@ -17,20 +17,15 @@
         CallInputs, CallOutcome, CallScheme, CreateInputs, CreateOutcome, Gas, InstructionResult,
         Interpreter, InterpreterResult,
     },
-<<<<<<< HEAD
     primitives::{
         BlockEnv, CreateScheme, Env, EnvWithHandlerCfg, ExecutionResult, Output, TransactTo,
     },
     EvmContext, Inspector,
-};
+    DatabaseCommit, EvmContext, Inspector,
 use std::{
     collections::HashMap,
     ops::{Deref, DerefMut},
     sync::Arc,
-=======
-    primitives::{BlockEnv, CreateScheme, Env, EnvWithHandlerCfg, ExecutionResult, Output, TxKind},
-    DatabaseCommit, EvmContext, Inspector,
->>>>>>> 43eb061f
 };
 
 #[derive(Clone, Debug, Default)]
@@ -522,13 +517,8 @@
 
     fn transact_inner<DB: DatabaseExt>(
         &mut self,
-<<<<<<< HEAD
         ecx: &mut EvmContext<DB>,
         transact_to: TransactTo,
-=======
-        ecx: &mut EvmContext<&mut DB>,
-        transact_to: TxKind,
->>>>>>> 43eb061f
         caller: Address,
         input: Bytes,
         gas_limit: u64,
