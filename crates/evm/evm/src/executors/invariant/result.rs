--- conflicted
+++ resolved
@@ -1,6 +1,6 @@
 use super::{
-    call_after_invariant, call_invariant, error::FailedInvariantCaseData, InvariantFailures,
-    InvariantFuzzError,
+    call_after_invariant_function, call_invariant_function, error::FailedInvariantCaseData,
+    InvariantFailures, InvariantFuzzError,
 };
 use crate::executors::{Executor, RawCallResult};
 use alloy_dyn_abi::JsonAbiExt;
@@ -62,17 +62,11 @@
         }
     }
 
-    let (call_result, success) = call_invariant(
+    let (call_result, success) = call_invariant_function(
         executor,
         invariant_contract.address,
         invariant_contract.invariant_function.abi_encode_input(&[])?.into(),
     )?;
-<<<<<<< HEAD
-=======
-
-    let success =
-        executor.is_raw_call_mut_success(invariant_contract.address, &mut call_result, false);
->>>>>>> b7dcf466
     if !success {
         // We only care about invariants which we haven't broken yet.
         if invariant_failures.error.is_none() {
@@ -165,7 +159,8 @@
     invariant_failures: &mut InvariantFailures,
     inputs: &[BasicTxDetails],
 ) -> Result<bool> {
-    let (call_result, success) = call_after_invariant(executor, invariant_contract.address)?;
+    let (call_result, success) =
+        call_after_invariant_function(executor, invariant_contract.address)?;
     // Fail the test case if `afterInvariant` doesn't succeed.
     if !success {
         let case_data = FailedInvariantCaseData::new(
