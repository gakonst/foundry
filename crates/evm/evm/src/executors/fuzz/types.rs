--- conflicted
+++ resolved
@@ -20,17 +20,12 @@
     pub coverage: Option<HitMaps>,
     /// Breakpoints char pc map.
     pub breakpoints: Breakpoints,
-<<<<<<< HEAD
-    /// Logs of a single fuzz test case
+    /// logs of a single fuzz test case.
     pub logs: Vec<Log>,
     /// Gas snapshots of a single fuzz test case
     pub gas_snapshots: BTreeMap<String, BTreeMap<String, String>>,
-=======
-    /// logs of a single fuzz test case.
-    pub logs: Vec<Log>,
     // Deprecated cheatcodes mapped to their replacements.
     pub deprecated_cheatcodes: HashMap<&'static str, Option<&'static str>>,
->>>>>>> 5725bcc6
 }
 
 /// Returned by a single fuzz when a counterexample has been discovered
