--- conflicted
+++ resolved
@@ -3,11 +3,8 @@
 use alloy_json_abi::Function;
 use alloy_primitives::{Address, Bytes, U256};
 use eyre::Result;
-<<<<<<< HEAD
 use foundry_cheatcodes::is_coverage_context;
-=======
 use foundry_common::evm::Breakpoints;
->>>>>>> 52c20864
 use foundry_config::FuzzConfig;
 use foundry_evm_core::{
     constants::MAGIC_ASSUME,
@@ -37,6 +34,8 @@
     pub counterexample: (Bytes, RawCallResult),
     // Stores up to `max_traces_to_collect` traces.
     pub traces: Vec<CallTraceArena>,
+    // Stores breakpoints for the last fuzz case.
+    pub breakpoints: Option<Breakpoints>,
     // Stores coverage information for all fuzz cases.
     pub coverage: Option<HitMaps>,
 }
@@ -82,39 +81,14 @@
         rd: &RevertDecoder,
         progress: Option<&ProgressBar>,
     ) -> FuzzTestResult {
-<<<<<<< HEAD
+        // Stores the fuzz test execution data.
         let execution_data = RefCell::new(FuzzTestData::default());
-=======
-        // Stores the first Fuzzcase
-        let first_case: RefCell<Option<FuzzCase>> = RefCell::default();
-
-        // gas usage per case
-        let gas_by_case: RefCell<Vec<(u64, u64)>> = RefCell::default();
-
-        // Stores the result and calldata of the last failed call, if any.
-        let counterexample: RefCell<(Bytes, RawCallResult)> = RefCell::default();
-
-        // We want to collect at least one trace which will be displayed to user.
-        let max_traces_to_collect = std::cmp::max(1, self.config.gas_report_samples) as usize;
-
-        // Stores up to `max_traces_to_collect` traces.
-        let traces: RefCell<Vec<CallTraceArena>> = RefCell::default();
-
-        // Stores coverage information for all fuzz cases
-        let coverage: RefCell<Option<HitMaps>> = RefCell::default();
-
-        // Stores breakpoints for the last fuzz case.
-        let breakpoints: RefCell<Option<Breakpoints>> = RefCell::default();
-
->>>>>>> 52c20864
         let state = self.build_fuzz_state();
-
         let dictionary_weight = self.config.dictionary.dictionary_weight.min(100);
         let strat = proptest::prop_oneof![
             100 - dictionary_weight => fuzz_calldata(func.clone(), fuzz_fixtures),
             dictionary_weight => fuzz_calldata_from_state(func.clone(), &state),
         ];
-
         // We want to collect at least one trace which will be displayed to user.
         let max_traces_to_collect = std::cmp::max(1, self.config.gas_report_samples) as usize;
 
@@ -138,12 +112,8 @@
                         if data.traces.len() == max_traces_to_collect {
                             data.traces.pop();
                         }
-<<<<<<< HEAD
                         data.traces.push(call_traces);
-=======
-                        traces.borrow_mut().push(call_traces);
-                        breakpoints.borrow_mut().replace(case.breakpoints);
->>>>>>> 52c20864
+                        data.breakpoints.replace(case.breakpoints);
                     }
 
                     // Collect and merge coverage if `forge snapshot` context.
@@ -174,21 +144,15 @@
             }
         });
 
-<<<<<<< HEAD
         let fuzz_result = execution_data.into_inner();
         let (calldata, call) = fuzz_result.counterexample;
+
         let mut traces = fuzz_result.traces;
-        let last_run_traces = if run_result.is_ok() { traces.pop() } else { call.traces.clone() };
-=======
-        let (calldata, call) = counterexample.into_inner();
-
-        let mut traces = traces.into_inner();
         let (last_run_traces, last_run_breakpoints) = if run_result.is_ok() {
-            (traces.pop(), breakpoints.into_inner())
+            (traces.pop(), fuzz_result.breakpoints)
         } else {
             (call.traces.clone(), call.cheatcodes.map(|c| c.breakpoints))
         };
->>>>>>> 52c20864
 
         let mut result = FuzzTestResult {
             first_case: fuzz_result.first_case.unwrap_or_default(),
