--- conflicted
+++ resolved
@@ -17,11 +17,10 @@
 use foundry_evm_traces::SparsedTraceArena;
 use indicatif::ProgressBar;
 use proptest::test_runner::{TestCaseError, TestError, TestRunner};
-<<<<<<< HEAD
-use std::{cell::RefCell, collections::BTreeMap};
-=======
-use std::{cell::RefCell, collections::HashMap};
->>>>>>> 5725bcc6
+use std::{
+    cell::RefCell,
+    collections::{BTreeMap, HashMap},
+};
 
 mod types;
 pub use types::{CaseOutcome, CounterExampleOutcome, FuzzOutcome};
@@ -43,13 +42,10 @@
     pub coverage: Option<HitMaps>,
     // Stores logs for all fuzz cases
     pub logs: Vec<Log>,
-<<<<<<< HEAD
     // Stores gas snapshots for all fuzz cases
     pub gas_snapshots: BTreeMap<String, BTreeMap<String, String>>,
-=======
     // Deprecated cheatcodes mapped to their replacements.
     pub deprecated_cheatcodes: HashMap<&'static str, Option<&'static str>>,
->>>>>>> 5725bcc6
 }
 
 /// Wrapper around an [`Executor`] which provides fuzzing support using [`proptest`].
@@ -191,11 +187,8 @@
             breakpoints: last_run_breakpoints,
             gas_report_traces: traces.into_iter().map(|a| a.arena).collect(),
             coverage: fuzz_result.coverage,
-<<<<<<< HEAD
             gas_snapshots,
-=======
             deprecated_cheatcodes: fuzz_result.deprecated_cheatcodes,
->>>>>>> 5725bcc6
         };
 
         match run_result {
@@ -276,11 +269,8 @@
                 coverage: call.coverage,
                 breakpoints,
                 logs: call.logs,
-<<<<<<< HEAD
                 gas_snapshots,
-=======
                 deprecated_cheatcodes,
->>>>>>> 5725bcc6
             }))
         } else {
             Ok(FuzzOutcome::CounterExample(CounterExampleOutcome {
