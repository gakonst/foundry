--- conflicted
+++ resolved
@@ -10,19 +10,11 @@
 repository.workspace = true
 
 [dependencies]
-<<<<<<< HEAD
-forge = { path = "../forge" }
-foundry-common = { path = "../common" }
-cast = { path = "../cast" }
-
-ethers = { workspace = true }
-ethers-solc = { workspace = true }
-=======
 forge.workspace = true
 foundry-common.workspace = true
-
+cast.workspace = true
 ethers.workspace = true
->>>>>>> 31580284
+ethers-solc.workspace = true
 
 crossterm = "0.26"
 eyre = "0.6"
