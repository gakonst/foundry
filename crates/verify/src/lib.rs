#![cfg_attr(not(test), warn(unused_crate_dependencies))]

#[macro_use]
extern crate tracing;

use alloy_primitives::Address;
use clap::{Parser, ValueHint};
use eyre::Result;
use foundry_cli::{
    opts::{EtherscanOpts, RpcOpts},
    utils,
    utils::LoadConfig,
};
use foundry_compilers::{info::ContractInfo, EvmVersion};
use foundry_config::{figment, impl_figment_convert, impl_figment_convert_cast, Config};
use provider::VerificationProviderType;
use reqwest::Url;
use std::path::PathBuf;

mod etherscan;
use etherscan::EtherscanVerificationProvider;

pub mod provider;
use provider::VerificationProvider;

<<<<<<< HEAD
mod oklink;
=======
pub mod bytecode;
>>>>>>> 440ec525
pub mod retry;
mod sourcify;

pub use retry::RetryArgs;

/// Verification provider arguments
#[derive(Clone, Debug, Parser)]
pub struct VerifierArgs {
    /// The contract verification provider to use.
    #[arg(long, help_heading = "Verifier options", default_value = "etherscan", value_enum)]
    pub verifier: VerificationProviderType,

    /// The verifier URL, if using a custom provider
    #[arg(long, help_heading = "Verifier options", env = "VERIFIER_URL")]
    pub verifier_url: Option<String>,
}

impl Default for VerifierArgs {
    fn default() -> Self {
        VerifierArgs { verifier: VerificationProviderType::Etherscan, verifier_url: None }
    }
}

/// CLI arguments for `forge verify`.
#[derive(Clone, Debug, Parser)]
pub struct VerifyArgs {
    /// The address of the contract to verify.
    pub address: Address,

    /// The contract identifier in the form `<path>:<contractname>`.
    pub contract: ContractInfo,

    /// The ABI-encoded constructor arguments.
    #[arg(
        long,
        conflicts_with = "constructor_args_path",
        value_name = "ARGS",
        visible_alias = "encoded-constructor-args"
    )]
    pub constructor_args: Option<String>,

    /// The path to a file containing the constructor arguments.
    #[arg(long, value_hint = ValueHint::FilePath, value_name = "PATH")]
    pub constructor_args_path: Option<PathBuf>,

    /// Try to extract constructor arguments from on-chain creation code.
    #[arg(long)]
    pub guess_constructor_args: bool,

    /// The `solc` version to use to build the smart contract.
    #[arg(long, value_name = "VERSION")]
    pub compiler_version: Option<String>,

    /// The number of optimization runs used to build the smart contract.
    #[arg(long, visible_alias = "optimizer-runs", value_name = "NUM")]
    pub num_of_optimizations: Option<usize>,

    /// Flatten the source code before verifying.
    #[arg(long)]
    pub flatten: bool,

    /// Do not compile the flattened smart contract before verifying (if --flatten is passed).
    #[arg(short, long)]
    pub force: bool,

    /// Do not check if the contract is already verified before verifying.
    #[arg(long)]
    pub skip_is_verified_check: bool,

    /// Wait for verification result after submission.
    #[arg(long)]
    pub watch: bool,

    /// Set pre-linked libraries.
    #[arg(long, help_heading = "Linker options", env = "DAPP_LIBRARIES")]
    pub libraries: Vec<String>,

    /// The project's root path.
    ///
    /// By default root of the Git repository, if in one,
    /// or the current working directory.
    #[arg(long, value_hint = ValueHint::DirPath, value_name = "PATH")]
    pub root: Option<PathBuf>,

    /// Prints the standard json compiler input.
    ///
    /// The standard json compiler input can be used to manually submit contract verification in
    /// the browser.
    #[arg(long, conflicts_with = "flatten")]
    pub show_standard_json_input: bool,

    /// Use the Yul intermediate representation compilation pipeline.
    #[arg(long)]
    pub via_ir: bool,

    /// The EVM version to use.
    ///
    /// Overrides the version specified in the config.
    #[arg(long)]
    pub evm_version: Option<EvmVersion>,

    #[command(flatten)]
    pub etherscan: EtherscanOpts,

    #[command(flatten)]
    pub rpc: RpcOpts,

    #[command(flatten)]
    pub retry: RetryArgs,

    #[command(flatten)]
    pub verifier: VerifierArgs,
}

impl_figment_convert!(VerifyArgs);

impl figment::Provider for VerifyArgs {
    fn metadata(&self) -> figment::Metadata {
        figment::Metadata::named("Verify Provider")
    }

    fn data(
        &self,
    ) -> Result<figment::value::Map<figment::Profile, figment::value::Dict>, figment::Error> {
        let mut dict = self.etherscan.dict();
        dict.extend(self.rpc.dict());

        if let Some(root) = self.root.as_ref() {
            dict.insert("root".to_string(), figment::value::Value::serialize(root)?);
        }
        if let Some(optimizer_runs) = self.num_of_optimizations {
            dict.insert("optimizer".to_string(), figment::value::Value::serialize(true)?);
            dict.insert(
                "optimizer_runs".to_string(),
                figment::value::Value::serialize(optimizer_runs)?,
            );
        }
        if let Some(evm_version) = self.evm_version {
            dict.insert("evm_version".to_string(), figment::value::Value::serialize(evm_version)?);
        }
        if self.via_ir {
            dict.insert("via_ir".to_string(), figment::value::Value::serialize(self.via_ir)?);
        }
        Ok(figment::value::Map::from([(Config::selected_profile(), dict)]))
    }
}

impl VerifyArgs {
    /// Run the verify command to submit the contract's source code for verification on etherscan
    pub async fn run(mut self) -> Result<()> {
        let config = self.load_config_emit_warnings();

        if self.guess_constructor_args && config.get_rpc_url().is_none() {
            eyre::bail!(
                "You have to provide a valid RPC URL to use --guess-constructor-args feature"
            )
        }

        // If chain is not set, we try to get it from the RPC
        // If RPC is not set, the default chain is used
        let chain = match config.get_rpc_url() {
            Some(_) => {
                let provider = utils::get_provider(&config)?;
                utils::get_chain(config.chain, provider).await?
            }
            None => config.chain.unwrap_or_default(),
        };

        self.etherscan.chain = Some(chain);
        self.etherscan.key = config.get_etherscan_config_with_chain(Some(chain))?.map(|c| c.key);

        if self.show_standard_json_input {
            let args =
                EtherscanVerificationProvider::default().create_verify_request(&self, None).await?;
            println!("{}", args.source);
            return Ok(())
        }

        let verifier_url = self.verifier.verifier_url.clone();
        println!("Start verifying contract `{}` deployed on {chain}", self.address);
        self.verifier.verifier.client(&self.etherscan.key())?.verify(self).await.map_err(|err| {
            if let Some(verifier_url) = verifier_url {
                 match Url::parse(&verifier_url) {
                    Ok(url) => {
                        if is_host_only(&url) {
                            return err.wrap_err(format!(
                                "Provided URL `{verifier_url}` is host only.\n Did you mean to use the API endpoint`{verifier_url}/api` ?"
                            ))
                        }
                    }
                    Err(url_err) => {
                        return err.wrap_err(format!(
                            "Invalid URL {verifier_url} provided: {url_err}"
                        ))
                    }
                }
            }

            err
        })
    }

    /// Returns the configured verification provider
    pub fn verification_provider(&self) -> Result<Box<dyn VerificationProvider>> {
        self.verifier.verifier.client(&self.etherscan.key())
    }
}

/// Check verification status arguments
#[derive(Clone, Debug, Parser)]
pub struct VerifyCheckArgs {
    /// The verification ID.
    ///
    /// For Etherscan - Submission GUID.
    /// For Oklink - Submission GUID
    /// For Sourcify - Contract Address.
    id: String,

    #[command(flatten)]
    retry: RetryArgs,

    #[command(flatten)]
    etherscan: EtherscanOpts,

    #[command(flatten)]
    verifier: VerifierArgs,
}

impl_figment_convert_cast!(VerifyCheckArgs);

impl VerifyCheckArgs {
    /// Run the verify command to submit the contract's source code for verification on etherscan
    pub async fn run(self) -> Result<()> {
        println!("Checking verification status on {}", self.etherscan.chain.unwrap_or_default());
        self.verifier.verifier.client(&self.etherscan.key())?.check(self).await
    }
}

impl figment::Provider for VerifyCheckArgs {
    fn metadata(&self) -> figment::Metadata {
        figment::Metadata::named("Verify Check Provider")
    }

    fn data(
        &self,
    ) -> Result<figment::value::Map<figment::Profile, figment::value::Dict>, figment::Error> {
        self.etherscan.data()
    }
}

/// Returns `true` if the URL only consists of host.
///
/// This is used to check user input url for missing /api path
#[inline]
fn is_host_only(url: &Url) -> bool {
    matches!(url.path(), "/" | "")
}

#[cfg(test)]
mod tests {
    use super::*;

    #[test]
    fn test_host_only() {
        assert!(!is_host_only(&Url::parse("https://blockscout.net/api").unwrap()));
        assert!(is_host_only(&Url::parse("https://blockscout.net/").unwrap()));
        assert!(is_host_only(&Url::parse("https://blockscout.net").unwrap()));
    }

    #[test]
    fn can_parse_verify_contract() {
        let args: VerifyArgs = VerifyArgs::parse_from([
            "foundry-cli",
            "0x0000000000000000000000000000000000000000",
            "src/Domains.sol:Domains",
            "--via-ir",
        ]);
        assert!(args.via_ir);
    }
}<|MERGE_RESOLUTION|>--- conflicted
+++ resolved
@@ -23,11 +23,9 @@
 pub mod provider;
 use provider::VerificationProvider;
 
-<<<<<<< HEAD
+
 mod oklink;
-=======
 pub mod bytecode;
->>>>>>> 440ec525
 pub mod retry;
 mod sourcify;
 
