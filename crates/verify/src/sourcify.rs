use crate::{
    provider::{VerificationContext, VerificationProvider},
    verify::{VerifyArgs, VerifyCheckArgs},
};
use alloy_primitives::map::{DefaultHashBuilder, HashMap};
use async_trait::async_trait;
use eyre::Result;
use foundry_common::{fs, retry::Retry};
use futures::FutureExt;
use reqwest::Url;
use serde::{Deserialize, Serialize};
use std::str::FromStr;

pub static SOURCIFY_URL: &str = "https://sourcify.dev/server/";

/// The type that can verify a contract on `sourcify`
#[derive(Clone, Debug, Default)]
#[non_exhaustive]
pub struct SourcifyVerificationProvider;

#[async_trait]
impl VerificationProvider for SourcifyVerificationProvider {
    async fn preflight_verify_check(
        &mut self,
        args: VerifyArgs,
        context: VerificationContext,
    ) -> Result<()> {
        let _ = self.prepare_request(&args, &context)?;
        Ok(())
    }

    async fn verify(&mut self, args: VerifyArgs, context: VerificationContext) -> Result<()> {
        let body = self.prepare_request(&args, &context)?;

        trace!("submitting verification request {:?}", body);

        let client = reqwest::Client::new();

        let retry: Retry = args.retry.into();
        let resp = retry
            .run_async(|| {
                async {
                    println!(
                        "\nSubmitting verification for [{}] {:?}.",
                        context.target_name,
                        args.address.to_string()
                    );
                    let response = client
                        .post(args.verifier.verifier_url.as_deref().unwrap_or(SOURCIFY_URL))
                        .header("Content-Type", "application/json")
                        .body(serde_json::to_string(&body)?)
                        .send()
                        .await?;

                    let status = response.status();
                    if !status.is_success() {
                        let error: serde_json::Value = response.json().await?;
                        eyre::bail!(
                            "Sourcify verification request for address ({}) failed with status code {status}\nDetails: {error:#}",
                            args.address,
                        );
                    }

                    let text = response.text().await?;
                    Ok(Some(serde_json::from_str::<SourcifyVerificationResponse>(&text)?))
                }
                .boxed()
            })
            .await?;

        self.process_sourcify_response(resp.map(|r| r.result))
    }

    async fn check(&self, args: VerifyCheckArgs) -> Result<()> {
        let retry: Retry = args.retry.into();
        let resp = retry
            .run_async(|| {
                async {
                    let url = Url::from_str(
                        args.verifier.verifier_url.as_deref().unwrap_or(SOURCIFY_URL),
                    )?;
                    let query = format!(
                        "check-by-addresses?addresses={}&chainIds={}",
                        args.id,
                        args.etherscan.chain.unwrap_or_default().id(),
                    );
                    let url = url.join(&query)?;
                    let response = reqwest::get(url).await?;
                    if !response.status().is_success() {
                        eyre::bail!(
                            "Failed to request verification status with status code {}",
                            response.status()
                        );
                    };

                    Ok(Some(response.json::<Vec<SourcifyResponseElement>>().await?))
                }
                .boxed()
            })
            .await?;

        self.process_sourcify_response(resp)
    }
}

impl SourcifyVerificationProvider {
    /// Configures the API request to the sourcify API using the given [`VerifyArgs`].
    fn prepare_request(
        &self,
        args: &VerifyArgs,
        context: &VerificationContext,
    ) -> Result<SourcifyVerifyRequest> {
        let metadata = context.get_target_metadata()?;
        let imports = context.get_target_imports()?;

<<<<<<< HEAD
        let mut files =
            HashMap::with_capacity_and_hasher(2 + imports.len(), DefaultHashBuilder::default());
=======
        let mut files = HashMap::with_capacity_and_hasher(2 + imports.len(), Default::default());
>>>>>>> 3b2e9997

        let metadata = serde_json::to_string_pretty(&metadata)?;
        files.insert("metadata.json".to_string(), metadata);

        let contract_path = context.target_path.clone();
        let filename = contract_path.file_name().unwrap().to_string_lossy().to_string();
        files.insert(filename, fs::read_to_string(&contract_path)?);

        for import in imports {
            let import_entry = format!("{}", import.display());
            files.insert(import_entry, fs::read_to_string(&import)?);
        }

        let req = SourcifyVerifyRequest {
            address: args.address.to_string(),
            chain: args.etherscan.chain.unwrap_or_default().id().to_string(),
            files,
            chosen_contract: None,
        };

        Ok(req)
    }

    fn process_sourcify_response(
        &self,
        response: Option<Vec<SourcifyResponseElement>>,
    ) -> Result<()> {
        let Some([response, ..]) = response.as_deref() else { return Ok(()) };
        match response.status.as_str() {
            "perfect" => {
                if let Some(ts) = &response.storage_timestamp {
                    println!("Contract source code already verified. Storage Timestamp: {ts}");
                } else {
                    println!("Contract successfully verified");
                }
            }
            "partial" => {
                println!("The recompiled contract partially matches the deployed version");
            }
            "false" => println!("Contract source code is not verified"),
            s => eyre::bail!("Unknown status from sourcify. Status: {s:?}"),
        }
        Ok(())
    }
}

#[derive(Debug, Serialize)]
pub struct SourcifyVerifyRequest {
    address: String,
    chain: String,
    files: HashMap<String, String>,
    #[serde(rename = "chosenContract", skip_serializing_if = "Option::is_none")]
    chosen_contract: Option<String>,
}

#[derive(Debug, Deserialize)]
pub struct SourcifyVerificationResponse {
    result: Vec<SourcifyResponseElement>,
}

#[derive(Debug, Deserialize)]
pub struct SourcifyResponseElement {
    status: String,
    #[serde(rename = "storageTimestamp")]
    storage_timestamp: Option<String>,
}

#[cfg(test)]
mod tests {
    use super::*;

    #[test]
    fn test_check_addresses_url() {
        let url = Url::from_str("https://server-verify.hashscan.io").unwrap();
        let url = url.join("check-by-addresses?addresses=0x1234&chainIds=1").unwrap();
        assert_eq!(
            url.as_str(),
            "https://server-verify.hashscan.io/check-by-addresses?addresses=0x1234&chainIds=1"
        );
    }
}<|MERGE_RESOLUTION|>--- conflicted
+++ resolved
@@ -112,13 +112,8 @@
     ) -> Result<SourcifyVerifyRequest> {
         let metadata = context.get_target_metadata()?;
         let imports = context.get_target_imports()?;
-
-<<<<<<< HEAD
-        let mut files =
-            HashMap::with_capacity_and_hasher(2 + imports.len(), DefaultHashBuilder::default());
-=======
+      
         let mut files = HashMap::with_capacity_and_hasher(2 + imports.len(), Default::default());
->>>>>>> 3b2e9997
 
         let metadata = serde_json::to_string_pretty(&metadata)?;
         files.insert("metadata.json".to_string(), metadata);
