[package]
name = "foundry-cheatcodes"
description = "Foundry cheatcodes definitions and implementations"

version.workspace = true
edition.workspace = true
rust-version.workspace = true
authors.workspace = true
license.workspace = true
homepage.workspace = true
repository.workspace = true
exclude.workspace = true

[lints]
workspace = true

[build-dependencies]
vergen = { workspace = true, default-features = false, features = [
    "build",
    "git",
    "gitcl",
] }

[dependencies]
foundry-cheatcodes-spec.workspace = true
foundry-common.workspace = true
foundry-compilers.workspace = true
foundry-config.workspace = true
foundry-evm-core.workspace = true
foundry-evm-traces.workspace = true
foundry-wallets.workspace = true

alloy-dyn-abi.workspace = true
alloy-json-abi.workspace = true
alloy-primitives.workspace = true
alloy-genesis.workspace = true
alloy-sol-types.workspace = true
alloy-provider.workspace = true
alloy-rpc-types = { workspace = true, features = ["k256"] }
alloy-signer.workspace = true
alloy-signer-local = { workspace = true, features = [
    "mnemonic-all-languages",
    "keystore",
] }
parking_lot.workspace = true
alloy-consensus = { workspace = true, features = ["k256"] }
alloy-rlp.workspace = true

base64.workspace = true
chrono.workspace = true
dialoguer = "0.11.0"
eyre.workspace = true
itertools.workspace = true
jsonpath_lib.workspace = true
k256.workspace = true
memchr = "2.7"
p256 = "0.13.2"
ecdsa = "0.16"
rand = "0.8"
revm.workspace = true
<<<<<<< HEAD
revm-inspectors.workspace = true
rustc-hash.workspace = true
=======
>>>>>>> e215f3fd
semver.workspace = true
serde_json.workspace = true
thiserror.workspace = true
toml = { workspace = true, features = ["preserve_order"] }
tracing.workspace = true
walkdir.workspace = true
proptest.workspace = true<|MERGE_RESOLUTION|>--- conflicted
+++ resolved
@@ -58,11 +58,7 @@
 ecdsa = "0.16"
 rand = "0.8"
 revm.workspace = true
-<<<<<<< HEAD
 revm-inspectors.workspace = true
-rustc-hash.workspace = true
-=======
->>>>>>> e215f3fd
 semver.workspace = true
 serde_json.workspace = true
 thiserror.workspace = true
