--- conflicted
+++ resolved
@@ -42,9 +42,6 @@
 walkdir = "2"
 p256 = "0.13.2"
 thiserror = "1"
-<<<<<<< HEAD
 semver = "1"
-=======
 rustc-hash.workspace = true
-dialoguer = "0.11.0"
->>>>>>> 345d000e
+dialoguer = "0.11.0"