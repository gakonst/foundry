{
  "errors": [
    {
      "name": "CheatcodeError",
      "description": "Error thrown by cheatcodes.",
      "declaration": "error CheatcodeError(string message);"
    }
  ],
  "events": [],
  "enums": [
    {
      "name": "CallerMode",
      "description": "A modification applied to either `msg.sender` or `tx.origin`. Returned by `readCallers`.",
      "variants": [
        {
          "name": "None",
          "description": "No caller modification is currently active."
        },
        {
          "name": "Broadcast",
          "description": "A one time broadcast triggered by a `vm.broadcast()` call is currently active."
        },
        {
          "name": "RecurrentBroadcast",
          "description": "A recurrent broadcast triggered by a `vm.startBroadcast()` call is currently active."
        },
        {
          "name": "Prank",
          "description": "A one time prank triggered by a `vm.prank()` call is currently active."
        },
        {
          "name": "RecurrentPrank",
          "description": "A recurrent prank triggered by a `vm.startPrank()` call is currently active."
        }
      ]
    },
    {
      "name": "AccountAccessKind",
      "description": "The kind of account access that occurred.",
      "variants": [
        {
          "name": "Call",
          "description": "The account was called."
        },
        {
          "name": "DelegateCall",
          "description": "The account was called via delegatecall."
        },
        {
          "name": "CallCode",
          "description": "The account was called via callcode."
        },
        {
          "name": "StaticCall",
          "description": "The account was called via staticcall."
        },
        {
          "name": "Create",
          "description": "The account was created."
        },
        {
          "name": "SelfDestruct",
          "description": "The account was selfdestructed."
        },
        {
          "name": "Resume",
          "description": "Synthetic access indicating the current context has resumed after a previous sub-context (AccountAccess)."
        },
        {
          "name": "Balance",
          "description": "The account's balance was read."
        },
        {
          "name": "Extcodesize",
          "description": "The account's codesize was read."
        },
        {
          "name": "Extcodehash",
          "description": "The account's codehash was read."
        },
        {
          "name": "Extcodecopy",
          "description": "The account's code was copied."
        }
      ]
    },
    {
      "name": "ForgeContext",
      "description": "Forge execution contexts.",
      "variants": [
        {
          "name": "TestGroup",
          "description": "Test group execution context (test, coverage or snapshot)."
        },
        {
          "name": "Test",
          "description": "`forge test` execution context."
        },
        {
          "name": "Coverage",
          "description": "`forge coverage` execution context."
        },
        {
          "name": "Snapshot",
          "description": "`forge snapshot` execution context."
        },
        {
          "name": "ScriptGroup",
          "description": "Script group execution context (dry run, broadcast or resume)."
        },
        {
          "name": "ScriptDryRun",
          "description": "`forge script` execution context."
        },
        {
          "name": "ScriptBroadcast",
          "description": "`forge script --broadcast` execution context."
        },
        {
          "name": "ScriptResume",
          "description": "`forge script --resume` execution context."
        },
        {
          "name": "Unknown",
          "description": "Unknown `forge` execution context."
        }
      ]
    }
  ],
  "structs": [
    {
      "name": "Log",
      "description": "An Ethereum log. Returned by `getRecordedLogs`.",
      "fields": [
        {
          "name": "topics",
          "ty": "bytes32[]",
          "description": "The topics of the log, including the signature, if any."
        },
        {
          "name": "data",
          "ty": "bytes",
          "description": "The raw data of the log."
        },
        {
          "name": "emitter",
          "ty": "address",
          "description": "The address of the log's emitter."
        }
      ]
    },
    {
      "name": "Rpc",
      "description": "An RPC URL and its alias. Returned by `rpcUrlStructs`.",
      "fields": [
        {
          "name": "key",
          "ty": "string",
          "description": "The alias of the RPC URL."
        },
        {
          "name": "url",
          "ty": "string",
          "description": "The RPC URL."
        }
      ]
    },
    {
      "name": "EthGetLogs",
      "description": "An RPC log object. Returned by `eth_getLogs`.",
      "fields": [
        {
          "name": "emitter",
          "ty": "address",
          "description": "The address of the log's emitter."
        },
        {
          "name": "topics",
          "ty": "bytes32[]",
          "description": "The topics of the log, including the signature, if any."
        },
        {
          "name": "data",
          "ty": "bytes",
          "description": "The raw data of the log."
        },
        {
          "name": "blockHash",
          "ty": "bytes32",
          "description": "The block hash."
        },
        {
          "name": "blockNumber",
          "ty": "uint64",
          "description": "The block number."
        },
        {
          "name": "transactionHash",
          "ty": "bytes32",
          "description": "The transaction hash."
        },
        {
          "name": "transactionIndex",
          "ty": "uint64",
          "description": "The transaction index in the block."
        },
        {
          "name": "logIndex",
          "ty": "uint256",
          "description": "The log index."
        },
        {
          "name": "removed",
          "ty": "bool",
          "description": "Whether the log was removed."
        }
      ]
    },
    {
      "name": "DirEntry",
      "description": "A single entry in a directory listing. Returned by `readDir`.",
      "fields": [
        {
          "name": "errorMessage",
          "ty": "string",
          "description": "The error message, if any."
        },
        {
          "name": "path",
          "ty": "string",
          "description": "The path of the entry."
        },
        {
          "name": "depth",
          "ty": "uint64",
          "description": "The depth of the entry."
        },
        {
          "name": "isDir",
          "ty": "bool",
          "description": "Whether the entry is a directory."
        },
        {
          "name": "isSymlink",
          "ty": "bool",
          "description": "Whether the entry is a symlink."
        }
      ]
    },
    {
      "name": "FsMetadata",
      "description": "Metadata information about a file.\n This structure is returned from the `fsMetadata` function and represents known\n metadata about a file such as its permissions, size, modification\n times, etc.",
      "fields": [
        {
          "name": "isDir",
          "ty": "bool",
          "description": "True if this metadata is for a directory."
        },
        {
          "name": "isSymlink",
          "ty": "bool",
          "description": "True if this metadata is for a symlink."
        },
        {
          "name": "length",
          "ty": "uint256",
          "description": "The size of the file, in bytes, this metadata is for."
        },
        {
          "name": "readOnly",
          "ty": "bool",
          "description": "True if this metadata is for a readonly (unwritable) file."
        },
        {
          "name": "modified",
          "ty": "uint256",
          "description": "The last modification time listed in this metadata."
        },
        {
          "name": "accessed",
          "ty": "uint256",
          "description": "The last access time of this metadata."
        },
        {
          "name": "created",
          "ty": "uint256",
          "description": "The creation time listed in this metadata."
        }
      ]
    },
    {
      "name": "Wallet",
      "description": "A wallet with a public and private key.",
      "fields": [
        {
          "name": "addr",
          "ty": "address",
          "description": "The wallet's address."
        },
        {
          "name": "publicKeyX",
          "ty": "uint256",
          "description": "The wallet's public key `X`."
        },
        {
          "name": "publicKeyY",
          "ty": "uint256",
          "description": "The wallet's public key `Y`."
        },
        {
          "name": "privateKey",
          "ty": "uint256",
          "description": "The wallet's private key."
        }
      ]
    },
    {
      "name": "FfiResult",
      "description": "The result of a `tryFfi` call.",
      "fields": [
        {
          "name": "exitCode",
          "ty": "int32",
          "description": "The exit code of the call."
        },
        {
          "name": "stdout",
          "ty": "bytes",
          "description": "The optionally hex-decoded `stdout` data."
        },
        {
          "name": "stderr",
          "ty": "bytes",
          "description": "The `stderr` data."
        }
      ]
    },
    {
      "name": "ChainInfo",
      "description": "Information on the chain and fork.",
      "fields": [
        {
          "name": "forkId",
          "ty": "uint256",
          "description": "The fork identifier. Set to zero if no fork is active."
        },
        {
          "name": "chainId",
          "ty": "uint256",
          "description": "The chain ID of the current fork."
        }
      ]
    },
    {
      "name": "AccountAccess",
      "description": "The result of a `stopAndReturnStateDiff` call.",
      "fields": [
        {
          "name": "chainInfo",
          "ty": "ChainInfo",
          "description": "The chain and fork the access occurred."
        },
        {
          "name": "kind",
          "ty": "AccountAccessKind",
          "description": "The kind of account access that determines what the account is.\n If kind is Call, DelegateCall, StaticCall or CallCode, then the account is the callee.\n If kind is Create, then the account is the newly created account.\n If kind is SelfDestruct, then the account is the selfdestruct recipient.\n If kind is a Resume, then account represents a account context that has resumed."
        },
        {
          "name": "account",
          "ty": "address",
          "description": "The account that was accessed.\n It's either the account created, callee or a selfdestruct recipient for CREATE, CALL or SELFDESTRUCT."
        },
        {
          "name": "accessor",
          "ty": "address",
          "description": "What accessed the account."
        },
        {
          "name": "initialized",
          "ty": "bool",
          "description": "If the account was initialized or empty prior to the access.\n An account is considered initialized if it has code, a\n non-zero nonce, or a non-zero balance."
        },
        {
          "name": "oldBalance",
          "ty": "uint256",
          "description": "The previous balance of the accessed account."
        },
        {
          "name": "newBalance",
          "ty": "uint256",
          "description": "The potential new balance of the accessed account.\n That is, all balance changes are recorded here, even if reverts occurred."
        },
        {
          "name": "deployedCode",
          "ty": "bytes",
          "description": "Code of the account deployed by CREATE."
        },
        {
          "name": "value",
          "ty": "uint256",
          "description": "Value passed along with the account access"
        },
        {
          "name": "data",
          "ty": "bytes",
          "description": "Input data provided to the CREATE or CALL"
        },
        {
          "name": "reverted",
          "ty": "bool",
          "description": "If this access reverted in either the current or parent context."
        },
        {
          "name": "storageAccesses",
          "ty": "StorageAccess[]",
          "description": "An ordered list of storage accesses made during an account access operation."
        },
        {
          "name": "depth",
          "ty": "uint64",
          "description": "Call depth traversed during the recording of state differences"
        }
      ]
    },
    {
      "name": "StorageAccess",
      "description": "The storage accessed during an `AccountAccess`.",
      "fields": [
        {
          "name": "account",
          "ty": "address",
          "description": "The account whose storage was accessed."
        },
        {
          "name": "slot",
          "ty": "bytes32",
          "description": "The slot that was accessed."
        },
        {
          "name": "isWrite",
          "ty": "bool",
          "description": "If the access was a write."
        },
        {
          "name": "previousValue",
          "ty": "bytes32",
          "description": "The previous value of the slot."
        },
        {
          "name": "newValue",
          "ty": "bytes32",
          "description": "The new value of the slot."
        },
        {
          "name": "reverted",
          "ty": "bool",
          "description": "If the access was reverted."
        }
      ]
    },
    {
      "name": "Gas",
      "description": "Gas used. Returned by `lastCallGas`.",
      "fields": [
        {
          "name": "gasLimit",
          "ty": "uint64",
          "description": "The gas limit of the call."
        },
        {
          "name": "gasTotalUsed",
          "ty": "uint64",
          "description": "The total gas used."
        },
        {
          "name": "gasMemoryUsed",
          "ty": "uint64",
          "description": "DEPRECATED: The amount of gas used for memory expansion. Ref: <https://github.com/foundry-rs/foundry/pull/7934#pullrequestreview-2069236939>"
        },
        {
          "name": "gasRefunded",
          "ty": "int64",
          "description": "The amount of gas refunded."
        },
        {
          "name": "gasRemaining",
          "ty": "uint64",
          "description": "The amount of gas remaining."
        }
      ]
    }
  ],
  "cheatcodes": [
    {
      "func": {
        "id": "_expectCheatcodeRevert_0",
        "description": "Expects an error on next cheatcode call with any revert data.",
        "declaration": "function _expectCheatcodeRevert() external;",
        "visibility": "external",
        "mutability": "",
        "signature": "_expectCheatcodeRevert()",
        "selector": "0x79a4f48a",
        "selectorBytes": [
          121,
          164,
          244,
          138
        ]
      },
      "group": "testing",
      "status": "internal",
      "safety": "unsafe"
    },
    {
      "func": {
        "id": "_expectCheatcodeRevert_1",
        "description": "Expects an error on next cheatcode call that starts with the revert data.",
        "declaration": "function _expectCheatcodeRevert(bytes4 revertData) external;",
        "visibility": "external",
        "mutability": "",
        "signature": "_expectCheatcodeRevert(bytes4)",
        "selector": "0x884cb0ae",
        "selectorBytes": [
          136,
          76,
          176,
          174
        ]
      },
      "group": "testing",
      "status": "internal",
      "safety": "unsafe"
    },
    {
      "func": {
        "id": "_expectCheatcodeRevert_2",
        "description": "Expects an error on next cheatcode call that exactly matches the revert data.",
        "declaration": "function _expectCheatcodeRevert(bytes calldata revertData) external;",
        "visibility": "external",
        "mutability": "",
        "signature": "_expectCheatcodeRevert(bytes)",
        "selector": "0x7843b44d",
        "selectorBytes": [
          120,
          67,
          180,
          77
        ]
      },
      "group": "testing",
      "status": "internal",
      "safety": "unsafe"
    },
    {
      "func": {
        "id": "accesses",
        "description": "Gets all accessed reads and write slot from a `vm.record` session, for a given address.",
        "declaration": "function accesses(address target) external returns (bytes32[] memory readSlots, bytes32[] memory writeSlots);",
        "visibility": "external",
        "mutability": "",
        "signature": "accesses(address)",
        "selector": "0x65bc9481",
        "selectorBytes": [
          101,
          188,
          148,
          129
        ]
      },
      "group": "evm",
      "status": "stable",
      "safety": "safe"
    },
    {
      "func": {
        "id": "activeFork",
        "description": "Returns the identifier of the currently active fork. Reverts if no fork is currently active.",
        "declaration": "function activeFork() external view returns (uint256 forkId);",
        "visibility": "external",
        "mutability": "view",
        "signature": "activeFork()",
        "selector": "0x2f103f22",
        "selectorBytes": [
          47,
          16,
          63,
          34
        ]
      },
      "group": "evm",
      "status": "stable",
      "safety": "unsafe"
    },
    {
      "func": {
        "id": "addr",
        "description": "Gets the address for a given private key.",
        "declaration": "function addr(uint256 privateKey) external pure returns (address keyAddr);",
        "visibility": "external",
        "mutability": "pure",
        "signature": "addr(uint256)",
        "selector": "0xffa18649",
        "selectorBytes": [
          255,
          161,
          134,
          73
        ]
      },
      "group": "evm",
      "status": "stable",
      "safety": "safe"
    },
    {
      "func": {
        "id": "allowCheatcodes",
        "description": "In forking mode, explicitly grant the given address cheatcode access.",
        "declaration": "function allowCheatcodes(address account) external;",
        "visibility": "external",
        "mutability": "",
        "signature": "allowCheatcodes(address)",
        "selector": "0xea060291",
        "selectorBytes": [
          234,
          6,
          2,
          145
        ]
      },
      "group": "evm",
      "status": "stable",
      "safety": "unsafe"
    },
    {
      "func": {
        "id": "assertApproxEqAbsDecimal_0",
        "description": "Compares two `uint256` values. Expects difference to be less than or equal to `maxDelta`.\nFormats values with decimals in failure message.",
        "declaration": "function assertApproxEqAbsDecimal(uint256 left, uint256 right, uint256 maxDelta, uint256 decimals) external pure;",
        "visibility": "external",
        "mutability": "pure",
        "signature": "assertApproxEqAbsDecimal(uint256,uint256,uint256,uint256)",
        "selector": "0x045c55ce",
        "selectorBytes": [
          4,
          92,
          85,
          206
        ]
      },
      "group": "testing",
      "status": "stable",
      "safety": "safe"
    },
    {
      "func": {
        "id": "assertApproxEqAbsDecimal_1",
        "description": "Compares two `uint256` values. Expects difference to be less than or equal to `maxDelta`.\nFormats values with decimals in failure message. Includes error message into revert string on failure.",
        "declaration": "function assertApproxEqAbsDecimal(uint256 left, uint256 right, uint256 maxDelta, uint256 decimals, string calldata error) external pure;",
        "visibility": "external",
        "mutability": "pure",
        "signature": "assertApproxEqAbsDecimal(uint256,uint256,uint256,uint256,string)",
        "selector": "0x60429eb2",
        "selectorBytes": [
          96,
          66,
          158,
          178
        ]
      },
      "group": "testing",
      "status": "stable",
      "safety": "safe"
    },
    {
      "func": {
        "id": "assertApproxEqAbsDecimal_2",
        "description": "Compares two `int256` values. Expects difference to be less than or equal to `maxDelta`.\nFormats values with decimals in failure message.",
        "declaration": "function assertApproxEqAbsDecimal(int256 left, int256 right, uint256 maxDelta, uint256 decimals) external pure;",
        "visibility": "external",
        "mutability": "pure",
        "signature": "assertApproxEqAbsDecimal(int256,int256,uint256,uint256)",
        "selector": "0x3d5bc8bc",
        "selectorBytes": [
          61,
          91,
          200,
          188
        ]
      },
      "group": "testing",
      "status": "stable",
      "safety": "safe"
    },
    {
      "func": {
        "id": "assertApproxEqAbsDecimal_3",
        "description": "Compares two `int256` values. Expects difference to be less than or equal to `maxDelta`.\nFormats values with decimals in failure message. Includes error message into revert string on failure.",
        "declaration": "function assertApproxEqAbsDecimal(int256 left, int256 right, uint256 maxDelta, uint256 decimals, string calldata error) external pure;",
        "visibility": "external",
        "mutability": "pure",
        "signature": "assertApproxEqAbsDecimal(int256,int256,uint256,uint256,string)",
        "selector": "0x6a5066d4",
        "selectorBytes": [
          106,
          80,
          102,
          212
        ]
      },
      "group": "testing",
      "status": "stable",
      "safety": "safe"
    },
    {
      "func": {
        "id": "assertApproxEqAbs_0",
        "description": "Compares two `uint256` values. Expects difference to be less than or equal to `maxDelta`.",
        "declaration": "function assertApproxEqAbs(uint256 left, uint256 right, uint256 maxDelta) external pure;",
        "visibility": "external",
        "mutability": "pure",
        "signature": "assertApproxEqAbs(uint256,uint256,uint256)",
        "selector": "0x16d207c6",
        "selectorBytes": [
          22,
          210,
          7,
          198
        ]
      },
      "group": "testing",
      "status": "stable",
      "safety": "safe"
    },
    {
      "func": {
        "id": "assertApproxEqAbs_1",
        "description": "Compares two `uint256` values. Expects difference to be less than or equal to `maxDelta`.\nIncludes error message into revert string on failure.",
        "declaration": "function assertApproxEqAbs(uint256 left, uint256 right, uint256 maxDelta, string calldata error) external pure;",
        "visibility": "external",
        "mutability": "pure",
        "signature": "assertApproxEqAbs(uint256,uint256,uint256,string)",
        "selector": "0xf710b062",
        "selectorBytes": [
          247,
          16,
          176,
          98
        ]
      },
      "group": "testing",
      "status": "stable",
      "safety": "safe"
    },
    {
      "func": {
        "id": "assertApproxEqAbs_2",
        "description": "Compares two `int256` values. Expects difference to be less than or equal to `maxDelta`.",
        "declaration": "function assertApproxEqAbs(int256 left, int256 right, uint256 maxDelta) external pure;",
        "visibility": "external",
        "mutability": "pure",
        "signature": "assertApproxEqAbs(int256,int256,uint256)",
        "selector": "0x240f839d",
        "selectorBytes": [
          36,
          15,
          131,
          157
        ]
      },
      "group": "testing",
      "status": "stable",
      "safety": "safe"
    },
    {
      "func": {
        "id": "assertApproxEqAbs_3",
        "description": "Compares two `int256` values. Expects difference to be less than or equal to `maxDelta`.\nIncludes error message into revert string on failure.",
        "declaration": "function assertApproxEqAbs(int256 left, int256 right, uint256 maxDelta, string calldata error) external pure;",
        "visibility": "external",
        "mutability": "pure",
        "signature": "assertApproxEqAbs(int256,int256,uint256,string)",
        "selector": "0x8289e621",
        "selectorBytes": [
          130,
          137,
          230,
          33
        ]
      },
      "group": "testing",
      "status": "stable",
      "safety": "safe"
    },
    {
      "func": {
        "id": "assertApproxEqRelDecimal_0",
        "description": "Compares two `uint256` values. Expects relative difference in percents to be less than or equal to `maxPercentDelta`.\n`maxPercentDelta` is an 18 decimal fixed point number, where 1e18 == 100%\nFormats values with decimals in failure message.",
        "declaration": "function assertApproxEqRelDecimal(uint256 left, uint256 right, uint256 maxPercentDelta, uint256 decimals) external pure;",
        "visibility": "external",
        "mutability": "pure",
        "signature": "assertApproxEqRelDecimal(uint256,uint256,uint256,uint256)",
        "selector": "0x21ed2977",
        "selectorBytes": [
          33,
          237,
          41,
          119
        ]
      },
      "group": "testing",
      "status": "stable",
      "safety": "safe"
    },
    {
      "func": {
        "id": "assertApproxEqRelDecimal_1",
        "description": "Compares two `uint256` values. Expects relative difference in percents to be less than or equal to `maxPercentDelta`.\n`maxPercentDelta` is an 18 decimal fixed point number, where 1e18 == 100%\nFormats values with decimals in failure message. Includes error message into revert string on failure.",
        "declaration": "function assertApproxEqRelDecimal(uint256 left, uint256 right, uint256 maxPercentDelta, uint256 decimals, string calldata error) external pure;",
        "visibility": "external",
        "mutability": "pure",
        "signature": "assertApproxEqRelDecimal(uint256,uint256,uint256,uint256,string)",
        "selector": "0x82d6c8fd",
        "selectorBytes": [
          130,
          214,
          200,
          253
        ]
      },
      "group": "testing",
      "status": "stable",
      "safety": "safe"
    },
    {
      "func": {
        "id": "assertApproxEqRelDecimal_2",
        "description": "Compares two `int256` values. Expects relative difference in percents to be less than or equal to `maxPercentDelta`.\n`maxPercentDelta` is an 18 decimal fixed point number, where 1e18 == 100%\nFormats values with decimals in failure message.",
        "declaration": "function assertApproxEqRelDecimal(int256 left, int256 right, uint256 maxPercentDelta, uint256 decimals) external pure;",
        "visibility": "external",
        "mutability": "pure",
        "signature": "assertApproxEqRelDecimal(int256,int256,uint256,uint256)",
        "selector": "0xabbf21cc",
        "selectorBytes": [
          171,
          191,
          33,
          204
        ]
      },
      "group": "testing",
      "status": "stable",
      "safety": "safe"
    },
    {
      "func": {
        "id": "assertApproxEqRelDecimal_3",
        "description": "Compares two `int256` values. Expects relative difference in percents to be less than or equal to `maxPercentDelta`.\n`maxPercentDelta` is an 18 decimal fixed point number, where 1e18 == 100%\nFormats values with decimals in failure message. Includes error message into revert string on failure.",
        "declaration": "function assertApproxEqRelDecimal(int256 left, int256 right, uint256 maxPercentDelta, uint256 decimals, string calldata error) external pure;",
        "visibility": "external",
        "mutability": "pure",
        "signature": "assertApproxEqRelDecimal(int256,int256,uint256,uint256,string)",
        "selector": "0xfccc11c4",
        "selectorBytes": [
          252,
          204,
          17,
          196
        ]
      },
      "group": "testing",
      "status": "stable",
      "safety": "safe"
    },
    {
      "func": {
        "id": "assertApproxEqRel_0",
        "description": "Compares two `uint256` values. Expects relative difference in percents to be less than or equal to `maxPercentDelta`.\n`maxPercentDelta` is an 18 decimal fixed point number, where 1e18 == 100%",
        "declaration": "function assertApproxEqRel(uint256 left, uint256 right, uint256 maxPercentDelta) external pure;",
        "visibility": "external",
        "mutability": "pure",
        "signature": "assertApproxEqRel(uint256,uint256,uint256)",
        "selector": "0x8cf25ef4",
        "selectorBytes": [
          140,
          242,
          94,
          244
        ]
      },
      "group": "testing",
      "status": "stable",
      "safety": "safe"
    },
    {
      "func": {
        "id": "assertApproxEqRel_1",
        "description": "Compares two `uint256` values. Expects relative difference in percents to be less than or equal to `maxPercentDelta`.\n`maxPercentDelta` is an 18 decimal fixed point number, where 1e18 == 100%\nIncludes error message into revert string on failure.",
        "declaration": "function assertApproxEqRel(uint256 left, uint256 right, uint256 maxPercentDelta, string calldata error) external pure;",
        "visibility": "external",
        "mutability": "pure",
        "signature": "assertApproxEqRel(uint256,uint256,uint256,string)",
        "selector": "0x1ecb7d33",
        "selectorBytes": [
          30,
          203,
          125,
          51
        ]
      },
      "group": "testing",
      "status": "stable",
      "safety": "safe"
    },
    {
      "func": {
        "id": "assertApproxEqRel_2",
        "description": "Compares two `int256` values. Expects relative difference in percents to be less than or equal to `maxPercentDelta`.\n`maxPercentDelta` is an 18 decimal fixed point number, where 1e18 == 100%",
        "declaration": "function assertApproxEqRel(int256 left, int256 right, uint256 maxPercentDelta) external pure;",
        "visibility": "external",
        "mutability": "pure",
        "signature": "assertApproxEqRel(int256,int256,uint256)",
        "selector": "0xfea2d14f",
        "selectorBytes": [
          254,
          162,
          209,
          79
        ]
      },
      "group": "testing",
      "status": "stable",
      "safety": "safe"
    },
    {
      "func": {
        "id": "assertApproxEqRel_3",
        "description": "Compares two `int256` values. Expects relative difference in percents to be less than or equal to `maxPercentDelta`.\n`maxPercentDelta` is an 18 decimal fixed point number, where 1e18 == 100%\nIncludes error message into revert string on failure.",
        "declaration": "function assertApproxEqRel(int256 left, int256 right, uint256 maxPercentDelta, string calldata error) external pure;",
        "visibility": "external",
        "mutability": "pure",
        "signature": "assertApproxEqRel(int256,int256,uint256,string)",
        "selector": "0xef277d72",
        "selectorBytes": [
          239,
          39,
          125,
          114
        ]
      },
      "group": "testing",
      "status": "stable",
      "safety": "safe"
    },
    {
      "func": {
        "id": "assertEqDecimal_0",
        "description": "Asserts that two `uint256` values are equal, formatting them with decimals in failure message.",
        "declaration": "function assertEqDecimal(uint256 left, uint256 right, uint256 decimals) external pure;",
        "visibility": "external",
        "mutability": "pure",
        "signature": "assertEqDecimal(uint256,uint256,uint256)",
        "selector": "0x27af7d9c",
        "selectorBytes": [
          39,
          175,
          125,
          156
        ]
      },
      "group": "testing",
      "status": "stable",
      "safety": "safe"
    },
    {
      "func": {
        "id": "assertEqDecimal_1",
        "description": "Asserts that two `uint256` values are equal, formatting them with decimals in failure message.\nIncludes error message into revert string on failure.",
        "declaration": "function assertEqDecimal(uint256 left, uint256 right, uint256 decimals, string calldata error) external pure;",
        "visibility": "external",
        "mutability": "pure",
        "signature": "assertEqDecimal(uint256,uint256,uint256,string)",
        "selector": "0xd0cbbdef",
        "selectorBytes": [
          208,
          203,
          189,
          239
        ]
      },
      "group": "testing",
      "status": "stable",
      "safety": "safe"
    },
    {
      "func": {
        "id": "assertEqDecimal_2",
        "description": "Asserts that two `int256` values are equal, formatting them with decimals in failure message.",
        "declaration": "function assertEqDecimal(int256 left, int256 right, uint256 decimals) external pure;",
        "visibility": "external",
        "mutability": "pure",
        "signature": "assertEqDecimal(int256,int256,uint256)",
        "selector": "0x48016c04",
        "selectorBytes": [
          72,
          1,
          108,
          4
        ]
      },
      "group": "testing",
      "status": "stable",
      "safety": "safe"
    },
    {
      "func": {
        "id": "assertEqDecimal_3",
        "description": "Asserts that two `int256` values are equal, formatting them with decimals in failure message.\nIncludes error message into revert string on failure.",
        "declaration": "function assertEqDecimal(int256 left, int256 right, uint256 decimals, string calldata error) external pure;",
        "visibility": "external",
        "mutability": "pure",
        "signature": "assertEqDecimal(int256,int256,uint256,string)",
        "selector": "0x7e77b0c5",
        "selectorBytes": [
          126,
          119,
          176,
          197
        ]
      },
      "group": "testing",
      "status": "stable",
      "safety": "safe"
    },
    {
      "func": {
        "id": "assertEq_0",
        "description": "Asserts that two `bool` values are equal.",
        "declaration": "function assertEq(bool left, bool right) external pure;",
        "visibility": "external",
        "mutability": "pure",
        "signature": "assertEq(bool,bool)",
        "selector": "0xf7fe3477",
        "selectorBytes": [
          247,
          254,
          52,
          119
        ]
      },
      "group": "testing",
      "status": "stable",
      "safety": "safe"
    },
    {
      "func": {
        "id": "assertEq_1",
        "description": "Asserts that two `bool` values are equal and includes error message into revert string on failure.",
        "declaration": "function assertEq(bool left, bool right, string calldata error) external pure;",
        "visibility": "external",
        "mutability": "pure",
        "signature": "assertEq(bool,bool,string)",
        "selector": "0x4db19e7e",
        "selectorBytes": [
          77,
          177,
          158,
          126
        ]
      },
      "group": "testing",
      "status": "stable",
      "safety": "safe"
    },
    {
      "func": {
        "id": "assertEq_10",
        "description": "Asserts that two `string` values are equal.",
        "declaration": "function assertEq(string calldata left, string calldata right) external pure;",
        "visibility": "external",
        "mutability": "pure",
        "signature": "assertEq(string,string)",
        "selector": "0xf320d963",
        "selectorBytes": [
          243,
          32,
          217,
          99
        ]
      },
      "group": "testing",
      "status": "stable",
      "safety": "safe"
    },
    {
      "func": {
        "id": "assertEq_11",
        "description": "Asserts that two `string` values are equal and includes error message into revert string on failure.",
        "declaration": "function assertEq(string calldata left, string calldata right, string calldata error) external pure;",
        "visibility": "external",
        "mutability": "pure",
        "signature": "assertEq(string,string,string)",
        "selector": "0x36f656d8",
        "selectorBytes": [
          54,
          246,
          86,
          216
        ]
      },
      "group": "testing",
      "status": "stable",
      "safety": "safe"
    },
    {
      "func": {
        "id": "assertEq_12",
        "description": "Asserts that two `bytes` values are equal.",
        "declaration": "function assertEq(bytes calldata left, bytes calldata right) external pure;",
        "visibility": "external",
        "mutability": "pure",
        "signature": "assertEq(bytes,bytes)",
        "selector": "0x97624631",
        "selectorBytes": [
          151,
          98,
          70,
          49
        ]
      },
      "group": "testing",
      "status": "stable",
      "safety": "safe"
    },
    {
      "func": {
        "id": "assertEq_13",
        "description": "Asserts that two `bytes` values are equal and includes error message into revert string on failure.",
        "declaration": "function assertEq(bytes calldata left, bytes calldata right, string calldata error) external pure;",
        "visibility": "external",
        "mutability": "pure",
        "signature": "assertEq(bytes,bytes,string)",
        "selector": "0xe24fed00",
        "selectorBytes": [
          226,
          79,
          237,
          0
        ]
      },
      "group": "testing",
      "status": "stable",
      "safety": "safe"
    },
    {
      "func": {
        "id": "assertEq_14",
        "description": "Asserts that two arrays of `bool` values are equal.",
        "declaration": "function assertEq(bool[] calldata left, bool[] calldata right) external pure;",
        "visibility": "external",
        "mutability": "pure",
        "signature": "assertEq(bool[],bool[])",
        "selector": "0x707df785",
        "selectorBytes": [
          112,
          125,
          247,
          133
        ]
      },
      "group": "testing",
      "status": "stable",
      "safety": "safe"
    },
    {
      "func": {
        "id": "assertEq_15",
        "description": "Asserts that two arrays of `bool` values are equal and includes error message into revert string on failure.",
        "declaration": "function assertEq(bool[] calldata left, bool[] calldata right, string calldata error) external pure;",
        "visibility": "external",
        "mutability": "pure",
        "signature": "assertEq(bool[],bool[],string)",
        "selector": "0xe48a8f8d",
        "selectorBytes": [
          228,
          138,
          143,
          141
        ]
      },
      "group": "testing",
      "status": "stable",
      "safety": "safe"
    },
    {
      "func": {
        "id": "assertEq_16",
        "description": "Asserts that two arrays of `uint256 values are equal.",
        "declaration": "function assertEq(uint256[] calldata left, uint256[] calldata right) external pure;",
        "visibility": "external",
        "mutability": "pure",
        "signature": "assertEq(uint256[],uint256[])",
        "selector": "0x975d5a12",
        "selectorBytes": [
          151,
          93,
          90,
          18
        ]
      },
      "group": "testing",
      "status": "stable",
      "safety": "safe"
    },
    {
      "func": {
        "id": "assertEq_17",
        "description": "Asserts that two arrays of `uint256` values are equal and includes error message into revert string on failure.",
        "declaration": "function assertEq(uint256[] calldata left, uint256[] calldata right, string calldata error) external pure;",
        "visibility": "external",
        "mutability": "pure",
        "signature": "assertEq(uint256[],uint256[],string)",
        "selector": "0x5d18c73a",
        "selectorBytes": [
          93,
          24,
          199,
          58
        ]
      },
      "group": "testing",
      "status": "stable",
      "safety": "safe"
    },
    {
      "func": {
        "id": "assertEq_18",
        "description": "Asserts that two arrays of `int256` values are equal.",
        "declaration": "function assertEq(int256[] calldata left, int256[] calldata right) external pure;",
        "visibility": "external",
        "mutability": "pure",
        "signature": "assertEq(int256[],int256[])",
        "selector": "0x711043ac",
        "selectorBytes": [
          113,
          16,
          67,
          172
        ]
      },
      "group": "testing",
      "status": "stable",
      "safety": "safe"
    },
    {
      "func": {
        "id": "assertEq_19",
        "description": "Asserts that two arrays of `int256` values are equal and includes error message into revert string on failure.",
        "declaration": "function assertEq(int256[] calldata left, int256[] calldata right, string calldata error) external pure;",
        "visibility": "external",
        "mutability": "pure",
        "signature": "assertEq(int256[],int256[],string)",
        "selector": "0x191f1b30",
        "selectorBytes": [
          25,
          31,
          27,
          48
        ]
      },
      "group": "testing",
      "status": "stable",
      "safety": "safe"
    },
    {
      "func": {
        "id": "assertEq_2",
        "description": "Asserts that two `uint256` values are equal.",
        "declaration": "function assertEq(uint256 left, uint256 right) external pure;",
        "visibility": "external",
        "mutability": "pure",
        "signature": "assertEq(uint256,uint256)",
        "selector": "0x98296c54",
        "selectorBytes": [
          152,
          41,
          108,
          84
        ]
      },
      "group": "testing",
      "status": "stable",
      "safety": "safe"
    },
    {
      "func": {
        "id": "assertEq_20",
        "description": "Asserts that two arrays of `address` values are equal.",
        "declaration": "function assertEq(address[] calldata left, address[] calldata right) external pure;",
        "visibility": "external",
        "mutability": "pure",
        "signature": "assertEq(address[],address[])",
        "selector": "0x3868ac34",
        "selectorBytes": [
          56,
          104,
          172,
          52
        ]
      },
      "group": "testing",
      "status": "stable",
      "safety": "safe"
    },
    {
      "func": {
        "id": "assertEq_21",
        "description": "Asserts that two arrays of `address` values are equal and includes error message into revert string on failure.",
        "declaration": "function assertEq(address[] calldata left, address[] calldata right, string calldata error) external pure;",
        "visibility": "external",
        "mutability": "pure",
        "signature": "assertEq(address[],address[],string)",
        "selector": "0x3e9173c5",
        "selectorBytes": [
          62,
          145,
          115,
          197
        ]
      },
      "group": "testing",
      "status": "stable",
      "safety": "safe"
    },
    {
      "func": {
        "id": "assertEq_22",
        "description": "Asserts that two arrays of `bytes32` values are equal.",
        "declaration": "function assertEq(bytes32[] calldata left, bytes32[] calldata right) external pure;",
        "visibility": "external",
        "mutability": "pure",
        "signature": "assertEq(bytes32[],bytes32[])",
        "selector": "0x0cc9ee84",
        "selectorBytes": [
          12,
          201,
          238,
          132
        ]
      },
      "group": "testing",
      "status": "stable",
      "safety": "safe"
    },
    {
      "func": {
        "id": "assertEq_23",
        "description": "Asserts that two arrays of `bytes32` values are equal and includes error message into revert string on failure.",
        "declaration": "function assertEq(bytes32[] calldata left, bytes32[] calldata right, string calldata error) external pure;",
        "visibility": "external",
        "mutability": "pure",
        "signature": "assertEq(bytes32[],bytes32[],string)",
        "selector": "0xe03e9177",
        "selectorBytes": [
          224,
          62,
          145,
          119
        ]
      },
      "group": "testing",
      "status": "stable",
      "safety": "safe"
    },
    {
      "func": {
        "id": "assertEq_24",
        "description": "Asserts that two arrays of `string` values are equal.",
        "declaration": "function assertEq(string[] calldata left, string[] calldata right) external pure;",
        "visibility": "external",
        "mutability": "pure",
        "signature": "assertEq(string[],string[])",
        "selector": "0xcf1c049c",
        "selectorBytes": [
          207,
          28,
          4,
          156
        ]
      },
      "group": "testing",
      "status": "stable",
      "safety": "safe"
    },
    {
      "func": {
        "id": "assertEq_25",
        "description": "Asserts that two arrays of `string` values are equal and includes error message into revert string on failure.",
        "declaration": "function assertEq(string[] calldata left, string[] calldata right, string calldata error) external pure;",
        "visibility": "external",
        "mutability": "pure",
        "signature": "assertEq(string[],string[],string)",
        "selector": "0xeff6b27d",
        "selectorBytes": [
          239,
          246,
          178,
          125
        ]
      },
      "group": "testing",
      "status": "stable",
      "safety": "safe"
    },
    {
      "func": {
        "id": "assertEq_26",
        "description": "Asserts that two arrays of `bytes` values are equal.",
        "declaration": "function assertEq(bytes[] calldata left, bytes[] calldata right) external pure;",
        "visibility": "external",
        "mutability": "pure",
        "signature": "assertEq(bytes[],bytes[])",
        "selector": "0xe5fb9b4a",
        "selectorBytes": [
          229,
          251,
          155,
          74
        ]
      },
      "group": "testing",
      "status": "stable",
      "safety": "safe"
    },
    {
      "func": {
        "id": "assertEq_27",
        "description": "Asserts that two arrays of `bytes` values are equal and includes error message into revert string on failure.",
        "declaration": "function assertEq(bytes[] calldata left, bytes[] calldata right, string calldata error) external pure;",
        "visibility": "external",
        "mutability": "pure",
        "signature": "assertEq(bytes[],bytes[],string)",
        "selector": "0xf413f0b6",
        "selectorBytes": [
          244,
          19,
          240,
          182
        ]
      },
      "group": "testing",
      "status": "stable",
      "safety": "safe"
    },
    {
      "func": {
        "id": "assertEq_3",
        "description": "Asserts that two `uint256` values are equal and includes error message into revert string on failure.",
        "declaration": "function assertEq(uint256 left, uint256 right, string calldata error) external pure;",
        "visibility": "external",
        "mutability": "pure",
        "signature": "assertEq(uint256,uint256,string)",
        "selector": "0x88b44c85",
        "selectorBytes": [
          136,
          180,
          76,
          133
        ]
      },
      "group": "testing",
      "status": "stable",
      "safety": "safe"
    },
    {
      "func": {
        "id": "assertEq_4",
        "description": "Asserts that two `int256` values are equal.",
        "declaration": "function assertEq(int256 left, int256 right) external pure;",
        "visibility": "external",
        "mutability": "pure",
        "signature": "assertEq(int256,int256)",
        "selector": "0xfe74f05b",
        "selectorBytes": [
          254,
          116,
          240,
          91
        ]
      },
      "group": "testing",
      "status": "stable",
      "safety": "safe"
    },
    {
      "func": {
        "id": "assertEq_5",
        "description": "Asserts that two `int256` values are equal and includes error message into revert string on failure.",
        "declaration": "function assertEq(int256 left, int256 right, string calldata error) external pure;",
        "visibility": "external",
        "mutability": "pure",
        "signature": "assertEq(int256,int256,string)",
        "selector": "0x714a2f13",
        "selectorBytes": [
          113,
          74,
          47,
          19
        ]
      },
      "group": "testing",
      "status": "stable",
      "safety": "safe"
    },
    {
      "func": {
        "id": "assertEq_6",
        "description": "Asserts that two `address` values are equal.",
        "declaration": "function assertEq(address left, address right) external pure;",
        "visibility": "external",
        "mutability": "pure",
        "signature": "assertEq(address,address)",
        "selector": "0x515361f6",
        "selectorBytes": [
          81,
          83,
          97,
          246
        ]
      },
      "group": "testing",
      "status": "stable",
      "safety": "safe"
    },
    {
      "func": {
        "id": "assertEq_7",
        "description": "Asserts that two `address` values are equal and includes error message into revert string on failure.",
        "declaration": "function assertEq(address left, address right, string calldata error) external pure;",
        "visibility": "external",
        "mutability": "pure",
        "signature": "assertEq(address,address,string)",
        "selector": "0x2f2769d1",
        "selectorBytes": [
          47,
          39,
          105,
          209
        ]
      },
      "group": "testing",
      "status": "stable",
      "safety": "safe"
    },
    {
      "func": {
        "id": "assertEq_8",
        "description": "Asserts that two `bytes32` values are equal.",
        "declaration": "function assertEq(bytes32 left, bytes32 right) external pure;",
        "visibility": "external",
        "mutability": "pure",
        "signature": "assertEq(bytes32,bytes32)",
        "selector": "0x7c84c69b",
        "selectorBytes": [
          124,
          132,
          198,
          155
        ]
      },
      "group": "testing",
      "status": "stable",
      "safety": "safe"
    },
    {
      "func": {
        "id": "assertEq_9",
        "description": "Asserts that two `bytes32` values are equal and includes error message into revert string on failure.",
        "declaration": "function assertEq(bytes32 left, bytes32 right, string calldata error) external pure;",
        "visibility": "external",
        "mutability": "pure",
        "signature": "assertEq(bytes32,bytes32,string)",
        "selector": "0xc1fa1ed0",
        "selectorBytes": [
          193,
          250,
          30,
          208
        ]
      },
      "group": "testing",
      "status": "stable",
      "safety": "safe"
    },
    {
      "func": {
        "id": "assertFalse_0",
        "description": "Asserts that the given condition is false.",
        "declaration": "function assertFalse(bool condition) external pure;",
        "visibility": "external",
        "mutability": "pure",
        "signature": "assertFalse(bool)",
        "selector": "0xa5982885",
        "selectorBytes": [
          165,
          152,
          40,
          133
        ]
      },
      "group": "testing",
      "status": "stable",
      "safety": "safe"
    },
    {
      "func": {
        "id": "assertFalse_1",
        "description": "Asserts that the given condition is false and includes error message into revert string on failure.",
        "declaration": "function assertFalse(bool condition, string calldata error) external pure;",
        "visibility": "external",
        "mutability": "pure",
        "signature": "assertFalse(bool,string)",
        "selector": "0x7ba04809",
        "selectorBytes": [
          123,
          160,
          72,
          9
        ]
      },
      "group": "testing",
      "status": "stable",
      "safety": "safe"
    },
    {
      "func": {
        "id": "assertGeDecimal_0",
        "description": "Compares two `uint256` values. Expects first value to be greater than or equal to second.\nFormats values with decimals in failure message.",
        "declaration": "function assertGeDecimal(uint256 left, uint256 right, uint256 decimals) external pure;",
        "visibility": "external",
        "mutability": "pure",
        "signature": "assertGeDecimal(uint256,uint256,uint256)",
        "selector": "0x3d1fe08a",
        "selectorBytes": [
          61,
          31,
          224,
          138
        ]
      },
      "group": "testing",
      "status": "stable",
      "safety": "safe"
    },
    {
      "func": {
        "id": "assertGeDecimal_1",
        "description": "Compares two `uint256` values. Expects first value to be greater than or equal to second.\nFormats values with decimals in failure message. Includes error message into revert string on failure.",
        "declaration": "function assertGeDecimal(uint256 left, uint256 right, uint256 decimals, string calldata error) external pure;",
        "visibility": "external",
        "mutability": "pure",
        "signature": "assertGeDecimal(uint256,uint256,uint256,string)",
        "selector": "0x8bff9133",
        "selectorBytes": [
          139,
          255,
          145,
          51
        ]
      },
      "group": "testing",
      "status": "stable",
      "safety": "safe"
    },
    {
      "func": {
        "id": "assertGeDecimal_2",
        "description": "Compares two `int256` values. Expects first value to be greater than or equal to second.\nFormats values with decimals in failure message.",
        "declaration": "function assertGeDecimal(int256 left, int256 right, uint256 decimals) external pure;",
        "visibility": "external",
        "mutability": "pure",
        "signature": "assertGeDecimal(int256,int256,uint256)",
        "selector": "0xdc28c0f1",
        "selectorBytes": [
          220,
          40,
          192,
          241
        ]
      },
      "group": "testing",
      "status": "stable",
      "safety": "safe"
    },
    {
      "func": {
        "id": "assertGeDecimal_3",
        "description": "Compares two `int256` values. Expects first value to be greater than or equal to second.\nFormats values with decimals in failure message. Includes error message into revert string on failure.",
        "declaration": "function assertGeDecimal(int256 left, int256 right, uint256 decimals, string calldata error) external pure;",
        "visibility": "external",
        "mutability": "pure",
        "signature": "assertGeDecimal(int256,int256,uint256,string)",
        "selector": "0x5df93c9b",
        "selectorBytes": [
          93,
          249,
          60,
          155
        ]
      },
      "group": "testing",
      "status": "stable",
      "safety": "safe"
    },
    {
      "func": {
        "id": "assertGe_0",
        "description": "Compares two `uint256` values. Expects first value to be greater than or equal to second.",
        "declaration": "function assertGe(uint256 left, uint256 right) external pure;",
        "visibility": "external",
        "mutability": "pure",
        "signature": "assertGe(uint256,uint256)",
        "selector": "0xa8d4d1d9",
        "selectorBytes": [
          168,
          212,
          209,
          217
        ]
      },
      "group": "testing",
      "status": "stable",
      "safety": "safe"
    },
    {
      "func": {
        "id": "assertGe_1",
        "description": "Compares two `uint256` values. Expects first value to be greater than or equal to second.\nIncludes error message into revert string on failure.",
        "declaration": "function assertGe(uint256 left, uint256 right, string calldata error) external pure;",
        "visibility": "external",
        "mutability": "pure",
        "signature": "assertGe(uint256,uint256,string)",
        "selector": "0xe25242c0",
        "selectorBytes": [
          226,
          82,
          66,
          192
        ]
      },
      "group": "testing",
      "status": "stable",
      "safety": "safe"
    },
    {
      "func": {
        "id": "assertGe_2",
        "description": "Compares two `int256` values. Expects first value to be greater than or equal to second.",
        "declaration": "function assertGe(int256 left, int256 right) external pure;",
        "visibility": "external",
        "mutability": "pure",
        "signature": "assertGe(int256,int256)",
        "selector": "0x0a30b771",
        "selectorBytes": [
          10,
          48,
          183,
          113
        ]
      },
      "group": "testing",
      "status": "stable",
      "safety": "safe"
    },
    {
      "func": {
        "id": "assertGe_3",
        "description": "Compares two `int256` values. Expects first value to be greater than or equal to second.\nIncludes error message into revert string on failure.",
        "declaration": "function assertGe(int256 left, int256 right, string calldata error) external pure;",
        "visibility": "external",
        "mutability": "pure",
        "signature": "assertGe(int256,int256,string)",
        "selector": "0xa84328dd",
        "selectorBytes": [
          168,
          67,
          40,
          221
        ]
      },
      "group": "testing",
      "status": "stable",
      "safety": "safe"
    },
    {
      "func": {
        "id": "assertGtDecimal_0",
        "description": "Compares two `uint256` values. Expects first value to be greater than second.\nFormats values with decimals in failure message.",
        "declaration": "function assertGtDecimal(uint256 left, uint256 right, uint256 decimals) external pure;",
        "visibility": "external",
        "mutability": "pure",
        "signature": "assertGtDecimal(uint256,uint256,uint256)",
        "selector": "0xeccd2437",
        "selectorBytes": [
          236,
          205,
          36,
          55
        ]
      },
      "group": "testing",
      "status": "stable",
      "safety": "safe"
    },
    {
      "func": {
        "id": "assertGtDecimal_1",
        "description": "Compares two `uint256` values. Expects first value to be greater than second.\nFormats values with decimals in failure message. Includes error message into revert string on failure.",
        "declaration": "function assertGtDecimal(uint256 left, uint256 right, uint256 decimals, string calldata error) external pure;",
        "visibility": "external",
        "mutability": "pure",
        "signature": "assertGtDecimal(uint256,uint256,uint256,string)",
        "selector": "0x64949a8d",
        "selectorBytes": [
          100,
          148,
          154,
          141
        ]
      },
      "group": "testing",
      "status": "stable",
      "safety": "safe"
    },
    {
      "func": {
        "id": "assertGtDecimal_2",
        "description": "Compares two `int256` values. Expects first value to be greater than second.\nFormats values with decimals in failure message.",
        "declaration": "function assertGtDecimal(int256 left, int256 right, uint256 decimals) external pure;",
        "visibility": "external",
        "mutability": "pure",
        "signature": "assertGtDecimal(int256,int256,uint256)",
        "selector": "0x78611f0e",
        "selectorBytes": [
          120,
          97,
          31,
          14
        ]
      },
      "group": "testing",
      "status": "stable",
      "safety": "safe"
    },
    {
      "func": {
        "id": "assertGtDecimal_3",
        "description": "Compares two `int256` values. Expects first value to be greater than second.\nFormats values with decimals in failure message. Includes error message into revert string on failure.",
        "declaration": "function assertGtDecimal(int256 left, int256 right, uint256 decimals, string calldata error) external pure;",
        "visibility": "external",
        "mutability": "pure",
        "signature": "assertGtDecimal(int256,int256,uint256,string)",
        "selector": "0x04a5c7ab",
        "selectorBytes": [
          4,
          165,
          199,
          171
        ]
      },
      "group": "testing",
      "status": "stable",
      "safety": "safe"
    },
    {
      "func": {
        "id": "assertGt_0",
        "description": "Compares two `uint256` values. Expects first value to be greater than second.",
        "declaration": "function assertGt(uint256 left, uint256 right) external pure;",
        "visibility": "external",
        "mutability": "pure",
        "signature": "assertGt(uint256,uint256)",
        "selector": "0xdb07fcd2",
        "selectorBytes": [
          219,
          7,
          252,
          210
        ]
      },
      "group": "testing",
      "status": "stable",
      "safety": "safe"
    },
    {
      "func": {
        "id": "assertGt_1",
        "description": "Compares two `uint256` values. Expects first value to be greater than second.\nIncludes error message into revert string on failure.",
        "declaration": "function assertGt(uint256 left, uint256 right, string calldata error) external pure;",
        "visibility": "external",
        "mutability": "pure",
        "signature": "assertGt(uint256,uint256,string)",
        "selector": "0xd9a3c4d2",
        "selectorBytes": [
          217,
          163,
          196,
          210
        ]
      },
      "group": "testing",
      "status": "stable",
      "safety": "safe"
    },
    {
      "func": {
        "id": "assertGt_2",
        "description": "Compares two `int256` values. Expects first value to be greater than second.",
        "declaration": "function assertGt(int256 left, int256 right) external pure;",
        "visibility": "external",
        "mutability": "pure",
        "signature": "assertGt(int256,int256)",
        "selector": "0x5a362d45",
        "selectorBytes": [
          90,
          54,
          45,
          69
        ]
      },
      "group": "testing",
      "status": "stable",
      "safety": "safe"
    },
    {
      "func": {
        "id": "assertGt_3",
        "description": "Compares two `int256` values. Expects first value to be greater than second.\nIncludes error message into revert string on failure.",
        "declaration": "function assertGt(int256 left, int256 right, string calldata error) external pure;",
        "visibility": "external",
        "mutability": "pure",
        "signature": "assertGt(int256,int256,string)",
        "selector": "0xf8d33b9b",
        "selectorBytes": [
          248,
          211,
          59,
          155
        ]
      },
      "group": "testing",
      "status": "stable",
      "safety": "safe"
    },
    {
      "func": {
        "id": "assertLeDecimal_0",
        "description": "Compares two `uint256` values. Expects first value to be less than or equal to second.\nFormats values with decimals in failure message.",
        "declaration": "function assertLeDecimal(uint256 left, uint256 right, uint256 decimals) external pure;",
        "visibility": "external",
        "mutability": "pure",
        "signature": "assertLeDecimal(uint256,uint256,uint256)",
        "selector": "0xc304aab7",
        "selectorBytes": [
          195,
          4,
          170,
          183
        ]
      },
      "group": "testing",
      "status": "stable",
      "safety": "safe"
    },
    {
      "func": {
        "id": "assertLeDecimal_1",
        "description": "Compares two `uint256` values. Expects first value to be less than or equal to second.\nFormats values with decimals in failure message. Includes error message into revert string on failure.",
        "declaration": "function assertLeDecimal(uint256 left, uint256 right, uint256 decimals, string calldata error) external pure;",
        "visibility": "external",
        "mutability": "pure",
        "signature": "assertLeDecimal(uint256,uint256,uint256,string)",
        "selector": "0x7fefbbe0",
        "selectorBytes": [
          127,
          239,
          187,
          224
        ]
      },
      "group": "testing",
      "status": "stable",
      "safety": "safe"
    },
    {
      "func": {
        "id": "assertLeDecimal_2",
        "description": "Compares two `int256` values. Expects first value to be less than or equal to second.\nFormats values with decimals in failure message.",
        "declaration": "function assertLeDecimal(int256 left, int256 right, uint256 decimals) external pure;",
        "visibility": "external",
        "mutability": "pure",
        "signature": "assertLeDecimal(int256,int256,uint256)",
        "selector": "0x11d1364a",
        "selectorBytes": [
          17,
          209,
          54,
          74
        ]
      },
      "group": "testing",
      "status": "stable",
      "safety": "safe"
    },
    {
      "func": {
        "id": "assertLeDecimal_3",
        "description": "Compares two `int256` values. Expects first value to be less than or equal to second.\nFormats values with decimals in failure message. Includes error message into revert string on failure.",
        "declaration": "function assertLeDecimal(int256 left, int256 right, uint256 decimals, string calldata error) external pure;",
        "visibility": "external",
        "mutability": "pure",
        "signature": "assertLeDecimal(int256,int256,uint256,string)",
        "selector": "0xaa5cf788",
        "selectorBytes": [
          170,
          92,
          247,
          136
        ]
      },
      "group": "testing",
      "status": "stable",
      "safety": "safe"
    },
    {
      "func": {
        "id": "assertLe_0",
        "description": "Compares two `uint256` values. Expects first value to be less than or equal to second.",
        "declaration": "function assertLe(uint256 left, uint256 right) external pure;",
        "visibility": "external",
        "mutability": "pure",
        "signature": "assertLe(uint256,uint256)",
        "selector": "0x8466f415",
        "selectorBytes": [
          132,
          102,
          244,
          21
        ]
      },
      "group": "testing",
      "status": "stable",
      "safety": "safe"
    },
    {
      "func": {
        "id": "assertLe_1",
        "description": "Compares two `uint256` values. Expects first value to be less than or equal to second.\nIncludes error message into revert string on failure.",
        "declaration": "function assertLe(uint256 left, uint256 right, string calldata error) external pure;",
        "visibility": "external",
        "mutability": "pure",
        "signature": "assertLe(uint256,uint256,string)",
        "selector": "0xd17d4b0d",
        "selectorBytes": [
          209,
          125,
          75,
          13
        ]
      },
      "group": "testing",
      "status": "stable",
      "safety": "safe"
    },
    {
      "func": {
        "id": "assertLe_2",
        "description": "Compares two `int256` values. Expects first value to be less than or equal to second.",
        "declaration": "function assertLe(int256 left, int256 right) external pure;",
        "visibility": "external",
        "mutability": "pure",
        "signature": "assertLe(int256,int256)",
        "selector": "0x95fd154e",
        "selectorBytes": [
          149,
          253,
          21,
          78
        ]
      },
      "group": "testing",
      "status": "stable",
      "safety": "safe"
    },
    {
      "func": {
        "id": "assertLe_3",
        "description": "Compares two `int256` values. Expects first value to be less than or equal to second.\nIncludes error message into revert string on failure.",
        "declaration": "function assertLe(int256 left, int256 right, string calldata error) external pure;",
        "visibility": "external",
        "mutability": "pure",
        "signature": "assertLe(int256,int256,string)",
        "selector": "0x4dfe692c",
        "selectorBytes": [
          77,
          254,
          105,
          44
        ]
      },
      "group": "testing",
      "status": "stable",
      "safety": "safe"
    },
    {
      "func": {
        "id": "assertLtDecimal_0",
        "description": "Compares two `uint256` values. Expects first value to be less than second.\nFormats values with decimals in failure message.",
        "declaration": "function assertLtDecimal(uint256 left, uint256 right, uint256 decimals) external pure;",
        "visibility": "external",
        "mutability": "pure",
        "signature": "assertLtDecimal(uint256,uint256,uint256)",
        "selector": "0x2077337e",
        "selectorBytes": [
          32,
          119,
          51,
          126
        ]
      },
      "group": "testing",
      "status": "stable",
      "safety": "safe"
    },
    {
      "func": {
        "id": "assertLtDecimal_1",
        "description": "Compares two `uint256` values. Expects first value to be less than second.\nFormats values with decimals in failure message. Includes error message into revert string on failure.",
        "declaration": "function assertLtDecimal(uint256 left, uint256 right, uint256 decimals, string calldata error) external pure;",
        "visibility": "external",
        "mutability": "pure",
        "signature": "assertLtDecimal(uint256,uint256,uint256,string)",
        "selector": "0xa972d037",
        "selectorBytes": [
          169,
          114,
          208,
          55
        ]
      },
      "group": "testing",
      "status": "stable",
      "safety": "safe"
    },
    {
      "func": {
        "id": "assertLtDecimal_2",
        "description": "Compares two `int256` values. Expects first value to be less than second.\nFormats values with decimals in failure message.",
        "declaration": "function assertLtDecimal(int256 left, int256 right, uint256 decimals) external pure;",
        "visibility": "external",
        "mutability": "pure",
        "signature": "assertLtDecimal(int256,int256,uint256)",
        "selector": "0xdbe8d88b",
        "selectorBytes": [
          219,
          232,
          216,
          139
        ]
      },
      "group": "testing",
      "status": "stable",
      "safety": "safe"
    },
    {
      "func": {
        "id": "assertLtDecimal_3",
        "description": "Compares two `int256` values. Expects first value to be less than second.\nFormats values with decimals in failure message. Includes error message into revert string on failure.",
        "declaration": "function assertLtDecimal(int256 left, int256 right, uint256 decimals, string calldata error) external pure;",
        "visibility": "external",
        "mutability": "pure",
        "signature": "assertLtDecimal(int256,int256,uint256,string)",
        "selector": "0x40f0b4e0",
        "selectorBytes": [
          64,
          240,
          180,
          224
        ]
      },
      "group": "testing",
      "status": "stable",
      "safety": "safe"
    },
    {
      "func": {
        "id": "assertLt_0",
        "description": "Compares two `uint256` values. Expects first value to be less than second.",
        "declaration": "function assertLt(uint256 left, uint256 right) external pure;",
        "visibility": "external",
        "mutability": "pure",
        "signature": "assertLt(uint256,uint256)",
        "selector": "0xb12fc005",
        "selectorBytes": [
          177,
          47,
          192,
          5
        ]
      },
      "group": "testing",
      "status": "stable",
      "safety": "safe"
    },
    {
      "func": {
        "id": "assertLt_1",
        "description": "Compares two `uint256` values. Expects first value to be less than second.\nIncludes error message into revert string on failure.",
        "declaration": "function assertLt(uint256 left, uint256 right, string calldata error) external pure;",
        "visibility": "external",
        "mutability": "pure",
        "signature": "assertLt(uint256,uint256,string)",
        "selector": "0x65d5c135",
        "selectorBytes": [
          101,
          213,
          193,
          53
        ]
      },
      "group": "testing",
      "status": "stable",
      "safety": "safe"
    },
    {
      "func": {
        "id": "assertLt_2",
        "description": "Compares two `int256` values. Expects first value to be less than second.",
        "declaration": "function assertLt(int256 left, int256 right) external pure;",
        "visibility": "external",
        "mutability": "pure",
        "signature": "assertLt(int256,int256)",
        "selector": "0x3e914080",
        "selectorBytes": [
          62,
          145,
          64,
          128
        ]
      },
      "group": "testing",
      "status": "stable",
      "safety": "safe"
    },
    {
      "func": {
        "id": "assertLt_3",
        "description": "Compares two `int256` values. Expects first value to be less than second.\nIncludes error message into revert string on failure.",
        "declaration": "function assertLt(int256 left, int256 right, string calldata error) external pure;",
        "visibility": "external",
        "mutability": "pure",
        "signature": "assertLt(int256,int256,string)",
        "selector": "0x9ff531e3",
        "selectorBytes": [
          159,
          245,
          49,
          227
        ]
      },
      "group": "testing",
      "status": "stable",
      "safety": "safe"
    },
    {
      "func": {
        "id": "assertNotEqDecimal_0",
        "description": "Asserts that two `uint256` values are not equal, formatting them with decimals in failure message.",
        "declaration": "function assertNotEqDecimal(uint256 left, uint256 right, uint256 decimals) external pure;",
        "visibility": "external",
        "mutability": "pure",
        "signature": "assertNotEqDecimal(uint256,uint256,uint256)",
        "selector": "0x669efca7",
        "selectorBytes": [
          102,
          158,
          252,
          167
        ]
      },
      "group": "testing",
      "status": "stable",
      "safety": "safe"
    },
    {
      "func": {
        "id": "assertNotEqDecimal_1",
        "description": "Asserts that two `uint256` values are not equal, formatting them with decimals in failure message.\nIncludes error message into revert string on failure.",
        "declaration": "function assertNotEqDecimal(uint256 left, uint256 right, uint256 decimals, string calldata error) external pure;",
        "visibility": "external",
        "mutability": "pure",
        "signature": "assertNotEqDecimal(uint256,uint256,uint256,string)",
        "selector": "0xf5a55558",
        "selectorBytes": [
          245,
          165,
          85,
          88
        ]
      },
      "group": "testing",
      "status": "stable",
      "safety": "safe"
    },
    {
      "func": {
        "id": "assertNotEqDecimal_2",
        "description": "Asserts that two `int256` values are not equal, formatting them with decimals in failure message.",
        "declaration": "function assertNotEqDecimal(int256 left, int256 right, uint256 decimals) external pure;",
        "visibility": "external",
        "mutability": "pure",
        "signature": "assertNotEqDecimal(int256,int256,uint256)",
        "selector": "0x14e75680",
        "selectorBytes": [
          20,
          231,
          86,
          128
        ]
      },
      "group": "testing",
      "status": "stable",
      "safety": "safe"
    },
    {
      "func": {
        "id": "assertNotEqDecimal_3",
        "description": "Asserts that two `int256` values are not equal, formatting them with decimals in failure message.\nIncludes error message into revert string on failure.",
        "declaration": "function assertNotEqDecimal(int256 left, int256 right, uint256 decimals, string calldata error) external pure;",
        "visibility": "external",
        "mutability": "pure",
        "signature": "assertNotEqDecimal(int256,int256,uint256,string)",
        "selector": "0x33949f0b",
        "selectorBytes": [
          51,
          148,
          159,
          11
        ]
      },
      "group": "testing",
      "status": "stable",
      "safety": "safe"
    },
    {
      "func": {
        "id": "assertNotEq_0",
        "description": "Asserts that two `bool` values are not equal.",
        "declaration": "function assertNotEq(bool left, bool right) external pure;",
        "visibility": "external",
        "mutability": "pure",
        "signature": "assertNotEq(bool,bool)",
        "selector": "0x236e4d66",
        "selectorBytes": [
          35,
          110,
          77,
          102
        ]
      },
      "group": "testing",
      "status": "stable",
      "safety": "safe"
    },
    {
      "func": {
        "id": "assertNotEq_1",
        "description": "Asserts that two `bool` values are not equal and includes error message into revert string on failure.",
        "declaration": "function assertNotEq(bool left, bool right, string calldata error) external pure;",
        "visibility": "external",
        "mutability": "pure",
        "signature": "assertNotEq(bool,bool,string)",
        "selector": "0x1091a261",
        "selectorBytes": [
          16,
          145,
          162,
          97
        ]
      },
      "group": "testing",
      "status": "stable",
      "safety": "safe"
    },
    {
      "func": {
        "id": "assertNotEq_10",
        "description": "Asserts that two `string` values are not equal.",
        "declaration": "function assertNotEq(string calldata left, string calldata right) external pure;",
        "visibility": "external",
        "mutability": "pure",
        "signature": "assertNotEq(string,string)",
        "selector": "0x6a8237b3",
        "selectorBytes": [
          106,
          130,
          55,
          179
        ]
      },
      "group": "testing",
      "status": "stable",
      "safety": "safe"
    },
    {
      "func": {
        "id": "assertNotEq_11",
        "description": "Asserts that two `string` values are not equal and includes error message into revert string on failure.",
        "declaration": "function assertNotEq(string calldata left, string calldata right, string calldata error) external pure;",
        "visibility": "external",
        "mutability": "pure",
        "signature": "assertNotEq(string,string,string)",
        "selector": "0x78bdcea7",
        "selectorBytes": [
          120,
          189,
          206,
          167
        ]
      },
      "group": "testing",
      "status": "stable",
      "safety": "safe"
    },
    {
      "func": {
        "id": "assertNotEq_12",
        "description": "Asserts that two `bytes` values are not equal.",
        "declaration": "function assertNotEq(bytes calldata left, bytes calldata right) external pure;",
        "visibility": "external",
        "mutability": "pure",
        "signature": "assertNotEq(bytes,bytes)",
        "selector": "0x3cf78e28",
        "selectorBytes": [
          60,
          247,
          142,
          40
        ]
      },
      "group": "testing",
      "status": "stable",
      "safety": "safe"
    },
    {
      "func": {
        "id": "assertNotEq_13",
        "description": "Asserts that two `bytes` values are not equal and includes error message into revert string on failure.",
        "declaration": "function assertNotEq(bytes calldata left, bytes calldata right, string calldata error) external pure;",
        "visibility": "external",
        "mutability": "pure",
        "signature": "assertNotEq(bytes,bytes,string)",
        "selector": "0x9507540e",
        "selectorBytes": [
          149,
          7,
          84,
          14
        ]
      },
      "group": "testing",
      "status": "stable",
      "safety": "safe"
    },
    {
      "func": {
        "id": "assertNotEq_14",
        "description": "Asserts that two arrays of `bool` values are not equal.",
        "declaration": "function assertNotEq(bool[] calldata left, bool[] calldata right) external pure;",
        "visibility": "external",
        "mutability": "pure",
        "signature": "assertNotEq(bool[],bool[])",
        "selector": "0x286fafea",
        "selectorBytes": [
          40,
          111,
          175,
          234
        ]
      },
      "group": "testing",
      "status": "stable",
      "safety": "safe"
    },
    {
      "func": {
        "id": "assertNotEq_15",
        "description": "Asserts that two arrays of `bool` values are not equal and includes error message into revert string on failure.",
        "declaration": "function assertNotEq(bool[] calldata left, bool[] calldata right, string calldata error) external pure;",
        "visibility": "external",
        "mutability": "pure",
        "signature": "assertNotEq(bool[],bool[],string)",
        "selector": "0x62c6f9fb",
        "selectorBytes": [
          98,
          198,
          249,
          251
        ]
      },
      "group": "testing",
      "status": "stable",
      "safety": "safe"
    },
    {
      "func": {
        "id": "assertNotEq_16",
        "description": "Asserts that two arrays of `uint256` values are not equal.",
        "declaration": "function assertNotEq(uint256[] calldata left, uint256[] calldata right) external pure;",
        "visibility": "external",
        "mutability": "pure",
        "signature": "assertNotEq(uint256[],uint256[])",
        "selector": "0x56f29cba",
        "selectorBytes": [
          86,
          242,
          156,
          186
        ]
      },
      "group": "testing",
      "status": "stable",
      "safety": "safe"
    },
    {
      "func": {
        "id": "assertNotEq_17",
        "description": "Asserts that two arrays of `uint256` values are not equal and includes error message into revert string on failure.",
        "declaration": "function assertNotEq(uint256[] calldata left, uint256[] calldata right, string calldata error) external pure;",
        "visibility": "external",
        "mutability": "pure",
        "signature": "assertNotEq(uint256[],uint256[],string)",
        "selector": "0x9a7fbd8f",
        "selectorBytes": [
          154,
          127,
          189,
          143
        ]
      },
      "group": "testing",
      "status": "stable",
      "safety": "safe"
    },
    {
      "func": {
        "id": "assertNotEq_18",
        "description": "Asserts that two arrays of `int256` values are not equal.",
        "declaration": "function assertNotEq(int256[] calldata left, int256[] calldata right) external pure;",
        "visibility": "external",
        "mutability": "pure",
        "signature": "assertNotEq(int256[],int256[])",
        "selector": "0x0b72f4ef",
        "selectorBytes": [
          11,
          114,
          244,
          239
        ]
      },
      "group": "testing",
      "status": "stable",
      "safety": "safe"
    },
    {
      "func": {
        "id": "assertNotEq_19",
        "description": "Asserts that two arrays of `int256` values are not equal and includes error message into revert string on failure.",
        "declaration": "function assertNotEq(int256[] calldata left, int256[] calldata right, string calldata error) external pure;",
        "visibility": "external",
        "mutability": "pure",
        "signature": "assertNotEq(int256[],int256[],string)",
        "selector": "0xd3977322",
        "selectorBytes": [
          211,
          151,
          115,
          34
        ]
      },
      "group": "testing",
      "status": "stable",
      "safety": "safe"
    },
    {
      "func": {
        "id": "assertNotEq_2",
        "description": "Asserts that two `uint256` values are not equal.",
        "declaration": "function assertNotEq(uint256 left, uint256 right) external pure;",
        "visibility": "external",
        "mutability": "pure",
        "signature": "assertNotEq(uint256,uint256)",
        "selector": "0xb7909320",
        "selectorBytes": [
          183,
          144,
          147,
          32
        ]
      },
      "group": "testing",
      "status": "stable",
      "safety": "safe"
    },
    {
      "func": {
        "id": "assertNotEq_20",
        "description": "Asserts that two arrays of `address` values are not equal.",
        "declaration": "function assertNotEq(address[] calldata left, address[] calldata right) external pure;",
        "visibility": "external",
        "mutability": "pure",
        "signature": "assertNotEq(address[],address[])",
        "selector": "0x46d0b252",
        "selectorBytes": [
          70,
          208,
          178,
          82
        ]
      },
      "group": "testing",
      "status": "stable",
      "safety": "safe"
    },
    {
      "func": {
        "id": "assertNotEq_21",
        "description": "Asserts that two arrays of `address` values are not equal and includes error message into revert string on failure.",
        "declaration": "function assertNotEq(address[] calldata left, address[] calldata right, string calldata error) external pure;",
        "visibility": "external",
        "mutability": "pure",
        "signature": "assertNotEq(address[],address[],string)",
        "selector": "0x72c7e0b5",
        "selectorBytes": [
          114,
          199,
          224,
          181
        ]
      },
      "group": "testing",
      "status": "stable",
      "safety": "safe"
    },
    {
      "func": {
        "id": "assertNotEq_22",
        "description": "Asserts that two arrays of `bytes32` values are not equal.",
        "declaration": "function assertNotEq(bytes32[] calldata left, bytes32[] calldata right) external pure;",
        "visibility": "external",
        "mutability": "pure",
        "signature": "assertNotEq(bytes32[],bytes32[])",
        "selector": "0x0603ea68",
        "selectorBytes": [
          6,
          3,
          234,
          104
        ]
      },
      "group": "testing",
      "status": "stable",
      "safety": "safe"
    },
    {
      "func": {
        "id": "assertNotEq_23",
        "description": "Asserts that two arrays of `bytes32` values are not equal and includes error message into revert string on failure.",
        "declaration": "function assertNotEq(bytes32[] calldata left, bytes32[] calldata right, string calldata error) external pure;",
        "visibility": "external",
        "mutability": "pure",
        "signature": "assertNotEq(bytes32[],bytes32[],string)",
        "selector": "0xb873634c",
        "selectorBytes": [
          184,
          115,
          99,
          76
        ]
      },
      "group": "testing",
      "status": "stable",
      "safety": "safe"
    },
    {
      "func": {
        "id": "assertNotEq_24",
        "description": "Asserts that two arrays of `string` values are not equal.",
        "declaration": "function assertNotEq(string[] calldata left, string[] calldata right) external pure;",
        "visibility": "external",
        "mutability": "pure",
        "signature": "assertNotEq(string[],string[])",
        "selector": "0xbdfacbe8",
        "selectorBytes": [
          189,
          250,
          203,
          232
        ]
      },
      "group": "testing",
      "status": "stable",
      "safety": "safe"
    },
    {
      "func": {
        "id": "assertNotEq_25",
        "description": "Asserts that two arrays of `string` values are not equal and includes error message into revert string on failure.",
        "declaration": "function assertNotEq(string[] calldata left, string[] calldata right, string calldata error) external pure;",
        "visibility": "external",
        "mutability": "pure",
        "signature": "assertNotEq(string[],string[],string)",
        "selector": "0xb67187f3",
        "selectorBytes": [
          182,
          113,
          135,
          243
        ]
      },
      "group": "testing",
      "status": "stable",
      "safety": "safe"
    },
    {
      "func": {
        "id": "assertNotEq_26",
        "description": "Asserts that two arrays of `bytes` values are not equal.",
        "declaration": "function assertNotEq(bytes[] calldata left, bytes[] calldata right) external pure;",
        "visibility": "external",
        "mutability": "pure",
        "signature": "assertNotEq(bytes[],bytes[])",
        "selector": "0xedecd035",
        "selectorBytes": [
          237,
          236,
          208,
          53
        ]
      },
      "group": "testing",
      "status": "stable",
      "safety": "safe"
    },
    {
      "func": {
        "id": "assertNotEq_27",
        "description": "Asserts that two arrays of `bytes` values are not equal and includes error message into revert string on failure.",
        "declaration": "function assertNotEq(bytes[] calldata left, bytes[] calldata right, string calldata error) external pure;",
        "visibility": "external",
        "mutability": "pure",
        "signature": "assertNotEq(bytes[],bytes[],string)",
        "selector": "0x1dcd1f68",
        "selectorBytes": [
          29,
          205,
          31,
          104
        ]
      },
      "group": "testing",
      "status": "stable",
      "safety": "safe"
    },
    {
      "func": {
        "id": "assertNotEq_3",
        "description": "Asserts that two `uint256` values are not equal and includes error message into revert string on failure.",
        "declaration": "function assertNotEq(uint256 left, uint256 right, string calldata error) external pure;",
        "visibility": "external",
        "mutability": "pure",
        "signature": "assertNotEq(uint256,uint256,string)",
        "selector": "0x98f9bdbd",
        "selectorBytes": [
          152,
          249,
          189,
          189
        ]
      },
      "group": "testing",
      "status": "stable",
      "safety": "safe"
    },
    {
      "func": {
        "id": "assertNotEq_4",
        "description": "Asserts that two `int256` values are not equal.",
        "declaration": "function assertNotEq(int256 left, int256 right) external pure;",
        "visibility": "external",
        "mutability": "pure",
        "signature": "assertNotEq(int256,int256)",
        "selector": "0xf4c004e3",
        "selectorBytes": [
          244,
          192,
          4,
          227
        ]
      },
      "group": "testing",
      "status": "stable",
      "safety": "safe"
    },
    {
      "func": {
        "id": "assertNotEq_5",
        "description": "Asserts that two `int256` values are not equal and includes error message into revert string on failure.",
        "declaration": "function assertNotEq(int256 left, int256 right, string calldata error) external pure;",
        "visibility": "external",
        "mutability": "pure",
        "signature": "assertNotEq(int256,int256,string)",
        "selector": "0x4724c5b9",
        "selectorBytes": [
          71,
          36,
          197,
          185
        ]
      },
      "group": "testing",
      "status": "stable",
      "safety": "safe"
    },
    {
      "func": {
        "id": "assertNotEq_6",
        "description": "Asserts that two `address` values are not equal.",
        "declaration": "function assertNotEq(address left, address right) external pure;",
        "visibility": "external",
        "mutability": "pure",
        "signature": "assertNotEq(address,address)",
        "selector": "0xb12e1694",
        "selectorBytes": [
          177,
          46,
          22,
          148
        ]
      },
      "group": "testing",
      "status": "stable",
      "safety": "safe"
    },
    {
      "func": {
        "id": "assertNotEq_7",
        "description": "Asserts that two `address` values are not equal and includes error message into revert string on failure.",
        "declaration": "function assertNotEq(address left, address right, string calldata error) external pure;",
        "visibility": "external",
        "mutability": "pure",
        "signature": "assertNotEq(address,address,string)",
        "selector": "0x8775a591",
        "selectorBytes": [
          135,
          117,
          165,
          145
        ]
      },
      "group": "testing",
      "status": "stable",
      "safety": "safe"
    },
    {
      "func": {
        "id": "assertNotEq_8",
        "description": "Asserts that two `bytes32` values are not equal.",
        "declaration": "function assertNotEq(bytes32 left, bytes32 right) external pure;",
        "visibility": "external",
        "mutability": "pure",
        "signature": "assertNotEq(bytes32,bytes32)",
        "selector": "0x898e83fc",
        "selectorBytes": [
          137,
          142,
          131,
          252
        ]
      },
      "group": "testing",
      "status": "stable",
      "safety": "safe"
    },
    {
      "func": {
        "id": "assertNotEq_9",
        "description": "Asserts that two `bytes32` values are not equal and includes error message into revert string on failure.",
        "declaration": "function assertNotEq(bytes32 left, bytes32 right, string calldata error) external pure;",
        "visibility": "external",
        "mutability": "pure",
        "signature": "assertNotEq(bytes32,bytes32,string)",
        "selector": "0xb2332f51",
        "selectorBytes": [
          178,
          51,
          47,
          81
        ]
      },
      "group": "testing",
      "status": "stable",
      "safety": "safe"
    },
    {
      "func": {
        "id": "assertTrue_0",
        "description": "Asserts that the given condition is true.",
        "declaration": "function assertTrue(bool condition) external pure;",
        "visibility": "external",
        "mutability": "pure",
        "signature": "assertTrue(bool)",
        "selector": "0x0c9fd581",
        "selectorBytes": [
          12,
          159,
          213,
          129
        ]
      },
      "group": "testing",
      "status": "stable",
      "safety": "safe"
    },
    {
      "func": {
        "id": "assertTrue_1",
        "description": "Asserts that the given condition is true and includes error message into revert string on failure.",
        "declaration": "function assertTrue(bool condition, string calldata error) external pure;",
        "visibility": "external",
        "mutability": "pure",
        "signature": "assertTrue(bool,string)",
        "selector": "0xa34edc03",
        "selectorBytes": [
          163,
          78,
          220,
          3
        ]
      },
      "group": "testing",
      "status": "stable",
      "safety": "safe"
    },
    {
      "func": {
        "id": "assume",
        "description": "If the condition is false, discard this run's fuzz inputs and generate new ones.",
        "declaration": "function assume(bool condition) external pure;",
        "visibility": "external",
        "mutability": "pure",
        "signature": "assume(bool)",
        "selector": "0x4c63e562",
        "selectorBytes": [
          76,
          99,
          229,
          98
        ]
      },
      "group": "testing",
      "status": "stable",
      "safety": "safe"
    },
    {
      "func": {
        "id": "assumeNoRevert",
        "description": "Discard this run's fuzz inputs and generate new ones if next call reverted.",
        "declaration": "function assumeNoRevert() external pure;",
        "visibility": "external",
        "mutability": "pure",
        "signature": "assumeNoRevert()",
        "selector": "0x285b366a",
        "selectorBytes": [
          40,
          91,
          54,
          106
        ]
      },
      "group": "testing",
      "status": "stable",
      "safety": "safe"
    },
    {
      "func": {
        "id": "blobBaseFee",
        "description": "Sets `block.blobbasefee`",
        "declaration": "function blobBaseFee(uint256 newBlobBaseFee) external;",
        "visibility": "external",
        "mutability": "",
        "signature": "blobBaseFee(uint256)",
        "selector": "0x6d315d7e",
        "selectorBytes": [
          109,
          49,
          93,
          126
        ]
      },
      "group": "evm",
      "status": "stable",
      "safety": "unsafe"
    },
    {
      "func": {
        "id": "blobhashes",
        "description": "Sets the blobhashes in the transaction.\nNot available on EVM versions before Cancun.\nIf used on unsupported EVM versions it will revert.",
        "declaration": "function blobhashes(bytes32[] calldata hashes) external;",
        "visibility": "external",
        "mutability": "",
        "signature": "blobhashes(bytes32[])",
        "selector": "0x129de7eb",
        "selectorBytes": [
          18,
          157,
          231,
          235
        ]
      },
      "group": "evm",
      "status": "stable",
      "safety": "unsafe"
    },
    {
      "func": {
        "id": "breakpoint_0",
        "description": "Writes a breakpoint to jump to in the debugger.",
        "declaration": "function breakpoint(string calldata char) external;",
        "visibility": "external",
        "mutability": "",
        "signature": "breakpoint(string)",
        "selector": "0xf0259e92",
        "selectorBytes": [
          240,
          37,
          158,
          146
        ]
      },
      "group": "testing",
      "status": "stable",
      "safety": "safe"
    },
    {
      "func": {
        "id": "breakpoint_1",
        "description": "Writes a conditional breakpoint to jump to in the debugger.",
        "declaration": "function breakpoint(string calldata char, bool value) external;",
        "visibility": "external",
        "mutability": "",
        "signature": "breakpoint(string,bool)",
        "selector": "0xf7d39a8d",
        "selectorBytes": [
          247,
          211,
          154,
          141
        ]
      },
      "group": "testing",
      "status": "stable",
      "safety": "safe"
    },
    {
      "func": {
        "id": "broadcastRawTransaction",
        "description": "Takes a signed transaction and broadcasts it to the network.",
        "declaration": "function broadcastRawTransaction(bytes calldata data) external;",
        "visibility": "external",
        "mutability": "",
        "signature": "broadcastRawTransaction(bytes)",
        "selector": "0x8c0c72e0",
        "selectorBytes": [
          140,
          12,
          114,
          224
        ]
      },
      "group": "scripting",
      "status": "stable",
      "safety": "safe"
    },
    {
      "func": {
        "id": "broadcast_0",
        "description": "Has the next call (at this call depth only) create transactions that can later be signed and sent onchain.\nBroadcasting address is determined by checking the following in order:\n1. If `--sender` argument was provided, that address is used.\n2. If exactly one signer (e.g. private key, hw wallet, keystore) is set when `forge broadcast` is invoked, that signer is used.\n3. Otherwise, default foundry sender (1804c8AB1F12E6bbf3894d4083f33e07309d1f38) is used.",
        "declaration": "function broadcast() external;",
        "visibility": "external",
        "mutability": "",
        "signature": "broadcast()",
        "selector": "0xafc98040",
        "selectorBytes": [
          175,
          201,
          128,
          64
        ]
      },
      "group": "scripting",
      "status": "stable",
      "safety": "safe"
    },
    {
      "func": {
        "id": "broadcast_1",
        "description": "Has the next call (at this call depth only) create a transaction with the address provided\nas the sender that can later be signed and sent onchain.",
        "declaration": "function broadcast(address signer) external;",
        "visibility": "external",
        "mutability": "",
        "signature": "broadcast(address)",
        "selector": "0xe6962cdb",
        "selectorBytes": [
          230,
          150,
          44,
          219
        ]
      },
      "group": "scripting",
      "status": "stable",
      "safety": "safe"
    },
    {
      "func": {
        "id": "broadcast_2",
        "description": "Has the next call (at this call depth only) create a transaction with the private key\nprovided as the sender that can later be signed and sent onchain.",
        "declaration": "function broadcast(uint256 privateKey) external;",
        "visibility": "external",
        "mutability": "",
        "signature": "broadcast(uint256)",
        "selector": "0xf67a965b",
        "selectorBytes": [
          246,
          122,
          150,
          91
        ]
      },
      "group": "scripting",
      "status": "stable",
      "safety": "safe"
    },
    {
      "func": {
        "id": "chainId",
        "description": "Sets `block.chainid`.",
        "declaration": "function chainId(uint256 newChainId) external;",
        "visibility": "external",
        "mutability": "",
        "signature": "chainId(uint256)",
        "selector": "0x4049ddd2",
        "selectorBytes": [
          64,
          73,
          221,
          210
        ]
      },
      "group": "evm",
      "status": "stable",
      "safety": "unsafe"
    },
    {
      "func": {
        "id": "clearMockedCalls",
        "description": "Clears all mocked calls.",
        "declaration": "function clearMockedCalls() external;",
        "visibility": "external",
        "mutability": "",
        "signature": "clearMockedCalls()",
        "selector": "0x3fdf4e15",
        "selectorBytes": [
          63,
          223,
          78,
          21
        ]
      },
      "group": "evm",
      "status": "stable",
      "safety": "unsafe"
    },
    {
      "func": {
        "id": "closeFile",
        "description": "Closes file for reading, resetting the offset and allowing to read it from beginning with readLine.\n`path` is relative to the project root.",
        "declaration": "function closeFile(string calldata path) external;",
        "visibility": "external",
        "mutability": "",
        "signature": "closeFile(string)",
        "selector": "0x48c3241f",
        "selectorBytes": [
          72,
          195,
          36,
          31
        ]
      },
      "group": "filesystem",
      "status": "stable",
      "safety": "safe"
    },
    {
      "func": {
        "id": "coinbase",
        "description": "Sets `block.coinbase`.",
        "declaration": "function coinbase(address newCoinbase) external;",
        "visibility": "external",
        "mutability": "",
        "signature": "coinbase(address)",
        "selector": "0xff483c54",
        "selectorBytes": [
          255,
          72,
          60,
          84
        ]
      },
      "group": "evm",
      "status": "stable",
      "safety": "unsafe"
    },
    {
      "func": {
        "id": "computeCreate2Address_0",
        "description": "Compute the address of a contract created with CREATE2 using the given CREATE2 deployer.",
        "declaration": "function computeCreate2Address(bytes32 salt, bytes32 initCodeHash, address deployer) external pure returns (address);",
        "visibility": "external",
        "mutability": "pure",
        "signature": "computeCreate2Address(bytes32,bytes32,address)",
        "selector": "0xd323826a",
        "selectorBytes": [
          211,
          35,
          130,
          106
        ]
      },
      "group": "utilities",
      "status": "stable",
      "safety": "safe"
    },
    {
      "func": {
        "id": "computeCreate2Address_1",
        "description": "Compute the address of a contract created with CREATE2 using the default CREATE2 deployer.",
        "declaration": "function computeCreate2Address(bytes32 salt, bytes32 initCodeHash) external pure returns (address);",
        "visibility": "external",
        "mutability": "pure",
        "signature": "computeCreate2Address(bytes32,bytes32)",
        "selector": "0x890c283b",
        "selectorBytes": [
          137,
          12,
          40,
          59
        ]
      },
      "group": "utilities",
      "status": "stable",
      "safety": "safe"
    },
    {
      "func": {
        "id": "computeCreateAddress",
        "description": "Compute the address a contract will be deployed at for a given deployer address and nonce.",
        "declaration": "function computeCreateAddress(address deployer, uint256 nonce) external pure returns (address);",
        "visibility": "external",
        "mutability": "pure",
        "signature": "computeCreateAddress(address,uint256)",
        "selector": "0x74637a7a",
        "selectorBytes": [
          116,
          99,
          122,
          122
        ]
      },
      "group": "utilities",
      "status": "stable",
      "safety": "safe"
    },
    {
      "func": {
        "id": "cool",
        "description": "Marks the slots of an account and the account address as cold.",
        "declaration": "function cool(address target) external;",
        "visibility": "external",
        "mutability": "",
        "signature": "cool(address)",
        "selector": "0x40ff9f21",
        "selectorBytes": [
          64,
          255,
          159,
          33
        ]
      },
      "group": "evm",
      "status": "experimental",
      "safety": "unsafe"
    },
    {
      "func": {
        "id": "copyFile",
        "description": "Copies the contents of one file to another. This function will **overwrite** the contents of `to`.\nOn success, the total number of bytes copied is returned and it is equal to the length of the `to` file as reported by `metadata`.\nBoth `from` and `to` are relative to the project root.",
        "declaration": "function copyFile(string calldata from, string calldata to) external returns (uint64 copied);",
        "visibility": "external",
        "mutability": "",
        "signature": "copyFile(string,string)",
        "selector": "0xa54a87d8",
        "selectorBytes": [
          165,
          74,
          135,
          216
        ]
      },
      "group": "filesystem",
      "status": "stable",
      "safety": "safe"
    },
    {
      "func": {
        "id": "copyStorage",
        "description": "Utility cheatcode to copy storage of `from` contract to another `to` contract.",
        "declaration": "function copyStorage(address from, address to) external;",
        "visibility": "external",
        "mutability": "",
        "signature": "copyStorage(address,address)",
        "selector": "0x203dac0d",
        "selectorBytes": [
          32,
          61,
          172,
          13
        ]
      },
      "group": "utilities",
      "status": "stable",
      "safety": "safe"
    },
    {
      "func": {
        "id": "createDir",
        "description": "Creates a new, empty directory at the provided path.\nThis cheatcode will revert in the following situations, but is not limited to just these cases:\n- User lacks permissions to modify `path`.\n- A parent of the given path doesn't exist and `recursive` is false.\n- `path` already exists and `recursive` is false.\n`path` is relative to the project root.",
        "declaration": "function createDir(string calldata path, bool recursive) external;",
        "visibility": "external",
        "mutability": "",
        "signature": "createDir(string,bool)",
        "selector": "0x168b64d3",
        "selectorBytes": [
          22,
          139,
          100,
          211
        ]
      },
      "group": "filesystem",
      "status": "stable",
      "safety": "safe"
    },
    {
      "func": {
        "id": "createFork_0",
        "description": "Creates a new fork with the given endpoint and the _latest_ block and returns the identifier of the fork.",
        "declaration": "function createFork(string calldata urlOrAlias) external returns (uint256 forkId);",
        "visibility": "external",
        "mutability": "",
        "signature": "createFork(string)",
        "selector": "0x31ba3498",
        "selectorBytes": [
          49,
          186,
          52,
          152
        ]
      },
      "group": "evm",
      "status": "stable",
      "safety": "unsafe"
    },
    {
      "func": {
        "id": "createFork_1",
        "description": "Creates a new fork with the given endpoint and block and returns the identifier of the fork.",
        "declaration": "function createFork(string calldata urlOrAlias, uint256 blockNumber) external returns (uint256 forkId);",
        "visibility": "external",
        "mutability": "",
        "signature": "createFork(string,uint256)",
        "selector": "0x6ba3ba2b",
        "selectorBytes": [
          107,
          163,
          186,
          43
        ]
      },
      "group": "evm",
      "status": "stable",
      "safety": "unsafe"
    },
    {
      "func": {
        "id": "createFork_2",
        "description": "Creates a new fork with the given endpoint and at the block the given transaction was mined in,\nreplays all transaction mined in the block before the transaction, and returns the identifier of the fork.",
        "declaration": "function createFork(string calldata urlOrAlias, bytes32 txHash) external returns (uint256 forkId);",
        "visibility": "external",
        "mutability": "",
        "signature": "createFork(string,bytes32)",
        "selector": "0x7ca29682",
        "selectorBytes": [
          124,
          162,
          150,
          130
        ]
      },
      "group": "evm",
      "status": "stable",
      "safety": "unsafe"
    },
    {
      "func": {
        "id": "createSelectFork_0",
        "description": "Creates and also selects a new fork with the given endpoint and the latest block and returns the identifier of the fork.",
        "declaration": "function createSelectFork(string calldata urlOrAlias) external returns (uint256 forkId);",
        "visibility": "external",
        "mutability": "",
        "signature": "createSelectFork(string)",
        "selector": "0x98680034",
        "selectorBytes": [
          152,
          104,
          0,
          52
        ]
      },
      "group": "evm",
      "status": "stable",
      "safety": "unsafe"
    },
    {
      "func": {
        "id": "createSelectFork_1",
        "description": "Creates and also selects a new fork with the given endpoint and block and returns the identifier of the fork.",
        "declaration": "function createSelectFork(string calldata urlOrAlias, uint256 blockNumber) external returns (uint256 forkId);",
        "visibility": "external",
        "mutability": "",
        "signature": "createSelectFork(string,uint256)",
        "selector": "0x71ee464d",
        "selectorBytes": [
          113,
          238,
          70,
          77
        ]
      },
      "group": "evm",
      "status": "stable",
      "safety": "unsafe"
    },
    {
      "func": {
        "id": "createSelectFork_2",
        "description": "Creates and also selects new fork with the given endpoint and at the block the given transaction was mined in,\nreplays all transaction mined in the block before the transaction, returns the identifier of the fork.",
        "declaration": "function createSelectFork(string calldata urlOrAlias, bytes32 txHash) external returns (uint256 forkId);",
        "visibility": "external",
        "mutability": "",
        "signature": "createSelectFork(string,bytes32)",
        "selector": "0x84d52b7a",
        "selectorBytes": [
          132,
          213,
          43,
          122
        ]
      },
      "group": "evm",
      "status": "stable",
      "safety": "unsafe"
    },
    {
      "func": {
        "id": "createWallet_0",
        "description": "Derives a private key from the name, labels the account with that name, and returns the wallet.",
        "declaration": "function createWallet(string calldata walletLabel) external returns (Wallet memory wallet);",
        "visibility": "external",
        "mutability": "",
        "signature": "createWallet(string)",
        "selector": "0x7404f1d2",
        "selectorBytes": [
          116,
          4,
          241,
          210
        ]
      },
      "group": "crypto",
      "status": "stable",
      "safety": "safe"
    },
    {
      "func": {
        "id": "createWallet_1",
        "description": "Generates a wallet from the private key and returns the wallet.",
        "declaration": "function createWallet(uint256 privateKey) external returns (Wallet memory wallet);",
        "visibility": "external",
        "mutability": "",
        "signature": "createWallet(uint256)",
        "selector": "0x7a675bb6",
        "selectorBytes": [
          122,
          103,
          91,
          182
        ]
      },
      "group": "crypto",
      "status": "stable",
      "safety": "safe"
    },
    {
      "func": {
        "id": "createWallet_2",
        "description": "Generates a wallet from the private key, labels the account with that name, and returns the wallet.",
        "declaration": "function createWallet(uint256 privateKey, string calldata walletLabel) external returns (Wallet memory wallet);",
        "visibility": "external",
        "mutability": "",
        "signature": "createWallet(uint256,string)",
        "selector": "0xed7c5462",
        "selectorBytes": [
          237,
          124,
          84,
          98
        ]
      },
      "group": "crypto",
      "status": "stable",
      "safety": "safe"
    },
    {
      "func": {
        "id": "deal",
        "description": "Sets an address' balance.",
        "declaration": "function deal(address account, uint256 newBalance) external;",
        "visibility": "external",
        "mutability": "",
        "signature": "deal(address,uint256)",
        "selector": "0xc88a5e6d",
        "selectorBytes": [
          200,
          138,
          94,
          109
        ]
      },
      "group": "evm",
      "status": "stable",
      "safety": "unsafe"
    },
    {
      "func": {
        "id": "deleteSnapshot",
        "description": "`deleteSnapshot` is being deprecated in favor of `deleteStateSnapshot`. It will be removed in future versions.",
        "declaration": "function deleteSnapshot(uint256 snapshotId) external returns (bool success);",
        "visibility": "external",
        "mutability": "",
        "signature": "deleteSnapshot(uint256)",
        "selector": "0xa6368557",
        "selectorBytes": [
          166,
          54,
          133,
          87
        ]
      },
      "group": "evm",
      "status": {
        "deprecated": "replaced by `deleteStateSnapshot`"
      },
      "safety": "unsafe"
    },
    {
      "func": {
        "id": "deleteSnapshots",
        "description": "`deleteSnapshots` is being deprecated in favor of `deleteStateSnapshots`. It will be removed in future versions.",
        "declaration": "function deleteSnapshots() external;",
        "visibility": "external",
        "mutability": "",
        "signature": "deleteSnapshots()",
        "selector": "0x421ae469",
        "selectorBytes": [
          66,
          26,
          228,
          105
        ]
      },
      "group": "evm",
      "status": {
        "deprecated": "replaced by `deleteStateSnapshots`"
      },
      "safety": "unsafe"
    },
    {
      "func": {
        "id": "deleteStateSnapshot",
        "description": "Removes the snapshot with the given ID created by `snapshot`.\nTakes the snapshot ID to delete.\nReturns `true` if the snapshot was successfully deleted.\nReturns `false` if the snapshot does not exist.",
        "declaration": "function deleteStateSnapshot(uint256 snapshotId) external returns (bool success);",
        "visibility": "external",
        "mutability": "",
        "signature": "deleteStateSnapshot(uint256)",
        "selector": "0x08d6b37a",
        "selectorBytes": [
          8,
          214,
          179,
          122
        ]
      },
      "group": "evm",
      "status": "stable",
      "safety": "unsafe"
    },
    {
      "func": {
        "id": "deleteStateSnapshots",
        "description": "Removes _all_ snapshots previously created by `snapshot`.",
        "declaration": "function deleteStateSnapshots() external;",
        "visibility": "external",
        "mutability": "",
        "signature": "deleteStateSnapshots()",
        "selector": "0xe0933c74",
        "selectorBytes": [
          224,
          147,
          60,
          116
        ]
      },
      "group": "evm",
      "status": "stable",
      "safety": "unsafe"
    },
    {
      "func": {
        "id": "deployCode_0",
        "description": "Deploys a contract from an artifact file. Takes in the relative path to the json file or the path to the\nartifact in the form of <path>:<contract>:<version> where <contract> and <version> parts are optional.",
        "declaration": "function deployCode(string calldata artifactPath) external returns (address deployedAddress);",
        "visibility": "external",
        "mutability": "",
        "signature": "deployCode(string)",
        "selector": "0x9a8325a0",
        "selectorBytes": [
          154,
          131,
          37,
          160
        ]
      },
      "group": "filesystem",
      "status": "stable",
      "safety": "safe"
    },
    {
      "func": {
        "id": "deployCode_1",
        "description": "Deploys a contract from an artifact file. Takes in the relative path to the json file or the path to the\nartifact in the form of <path>:<contract>:<version> where <contract> and <version> parts are optional.\nAdditionally accepts abi-encoded constructor arguments.",
        "declaration": "function deployCode(string calldata artifactPath, bytes calldata constructorArgs) external returns (address deployedAddress);",
        "visibility": "external",
        "mutability": "",
        "signature": "deployCode(string,bytes)",
        "selector": "0x29ce9dde",
        "selectorBytes": [
          41,
          206,
          157,
          222
        ]
      },
      "group": "filesystem",
      "status": "stable",
      "safety": "safe"
    },
    {
      "func": {
        "id": "deriveKey_0",
        "description": "Derive a private key from a provided mnenomic string (or mnenomic file path)\nat the derivation path `m/44'/60'/0'/0/{index}`.",
        "declaration": "function deriveKey(string calldata mnemonic, uint32 index) external pure returns (uint256 privateKey);",
        "visibility": "external",
        "mutability": "pure",
        "signature": "deriveKey(string,uint32)",
        "selector": "0x6229498b",
        "selectorBytes": [
          98,
          41,
          73,
          139
        ]
      },
      "group": "crypto",
      "status": "stable",
      "safety": "safe"
    },
    {
      "func": {
        "id": "deriveKey_1",
        "description": "Derive a private key from a provided mnenomic string (or mnenomic file path)\nat `{derivationPath}{index}`.",
        "declaration": "function deriveKey(string calldata mnemonic, string calldata derivationPath, uint32 index) external pure returns (uint256 privateKey);",
        "visibility": "external",
        "mutability": "pure",
        "signature": "deriveKey(string,string,uint32)",
        "selector": "0x6bcb2c1b",
        "selectorBytes": [
          107,
          203,
          44,
          27
        ]
      },
      "group": "crypto",
      "status": "stable",
      "safety": "safe"
    },
    {
      "func": {
        "id": "deriveKey_2",
        "description": "Derive a private key from a provided mnenomic string (or mnenomic file path) in the specified language\nat the derivation path `m/44'/60'/0'/0/{index}`.",
        "declaration": "function deriveKey(string calldata mnemonic, uint32 index, string calldata language) external pure returns (uint256 privateKey);",
        "visibility": "external",
        "mutability": "pure",
        "signature": "deriveKey(string,uint32,string)",
        "selector": "0x32c8176d",
        "selectorBytes": [
          50,
          200,
          23,
          109
        ]
      },
      "group": "crypto",
      "status": "stable",
      "safety": "safe"
    },
    {
      "func": {
        "id": "deriveKey_3",
        "description": "Derive a private key from a provided mnenomic string (or mnenomic file path) in the specified language\nat `{derivationPath}{index}`.",
        "declaration": "function deriveKey(string calldata mnemonic, string calldata derivationPath, uint32 index, string calldata language) external pure returns (uint256 privateKey);",
        "visibility": "external",
        "mutability": "pure",
        "signature": "deriveKey(string,string,uint32,string)",
        "selector": "0x29233b1f",
        "selectorBytes": [
          41,
          35,
          59,
          31
        ]
      },
      "group": "crypto",
      "status": "stable",
      "safety": "safe"
    },
    {
      "func": {
        "id": "difficulty",
        "description": "Sets `block.difficulty`.\nNot available on EVM versions from Paris onwards. Use `prevrandao` instead.\nReverts if used on unsupported EVM versions.",
        "declaration": "function difficulty(uint256 newDifficulty) external;",
        "visibility": "external",
        "mutability": "",
        "signature": "difficulty(uint256)",
        "selector": "0x46cc92d9",
        "selectorBytes": [
          70,
          204,
          146,
          217
        ]
      },
      "group": "evm",
      "status": "stable",
      "safety": "unsafe"
    },
    {
      "func": {
        "id": "dumpState",
        "description": "Dump a genesis JSON file's `allocs` to disk.",
        "declaration": "function dumpState(string calldata pathToStateJson) external;",
        "visibility": "external",
        "mutability": "",
        "signature": "dumpState(string)",
        "selector": "0x709ecd3f",
        "selectorBytes": [
          112,
          158,
          205,
          63
        ]
      },
      "group": "evm",
      "status": "stable",
      "safety": "unsafe"
    },
    {
      "func": {
        "id": "ensNamehash",
        "description": "Returns ENS namehash for provided string.",
        "declaration": "function ensNamehash(string calldata name) external pure returns (bytes32);",
        "visibility": "external",
        "mutability": "pure",
        "signature": "ensNamehash(string)",
        "selector": "0x8c374c65",
        "selectorBytes": [
          140,
          55,
          76,
          101
        ]
      },
      "group": "utilities",
      "status": "stable",
      "safety": "safe"
    },
    {
      "func": {
        "id": "envAddress_0",
        "description": "Gets the environment variable `name` and parses it as `address`.\nReverts if the variable was not found or could not be parsed.",
        "declaration": "function envAddress(string calldata name) external view returns (address value);",
        "visibility": "external",
        "mutability": "view",
        "signature": "envAddress(string)",
        "selector": "0x350d56bf",
        "selectorBytes": [
          53,
          13,
          86,
          191
        ]
      },
      "group": "environment",
      "status": "stable",
      "safety": "safe"
    },
    {
      "func": {
        "id": "envAddress_1",
        "description": "Gets the environment variable `name` and parses it as an array of `address`, delimited by `delim`.\nReverts if the variable was not found or could not be parsed.",
        "declaration": "function envAddress(string calldata name, string calldata delim) external view returns (address[] memory value);",
        "visibility": "external",
        "mutability": "view",
        "signature": "envAddress(string,string)",
        "selector": "0xad31b9fa",
        "selectorBytes": [
          173,
          49,
          185,
          250
        ]
      },
      "group": "environment",
      "status": "stable",
      "safety": "safe"
    },
    {
      "func": {
        "id": "envBool_0",
        "description": "Gets the environment variable `name` and parses it as `bool`.\nReverts if the variable was not found or could not be parsed.",
        "declaration": "function envBool(string calldata name) external view returns (bool value);",
        "visibility": "external",
        "mutability": "view",
        "signature": "envBool(string)",
        "selector": "0x7ed1ec7d",
        "selectorBytes": [
          126,
          209,
          236,
          125
        ]
      },
      "group": "environment",
      "status": "stable",
      "safety": "safe"
    },
    {
      "func": {
        "id": "envBool_1",
        "description": "Gets the environment variable `name` and parses it as an array of `bool`, delimited by `delim`.\nReverts if the variable was not found or could not be parsed.",
        "declaration": "function envBool(string calldata name, string calldata delim) external view returns (bool[] memory value);",
        "visibility": "external",
        "mutability": "view",
        "signature": "envBool(string,string)",
        "selector": "0xaaaddeaf",
        "selectorBytes": [
          170,
          173,
          222,
          175
        ]
      },
      "group": "environment",
      "status": "stable",
      "safety": "safe"
    },
    {
      "func": {
        "id": "envBytes32_0",
        "description": "Gets the environment variable `name` and parses it as `bytes32`.\nReverts if the variable was not found or could not be parsed.",
        "declaration": "function envBytes32(string calldata name) external view returns (bytes32 value);",
        "visibility": "external",
        "mutability": "view",
        "signature": "envBytes32(string)",
        "selector": "0x97949042",
        "selectorBytes": [
          151,
          148,
          144,
          66
        ]
      },
      "group": "environment",
      "status": "stable",
      "safety": "safe"
    },
    {
      "func": {
        "id": "envBytes32_1",
        "description": "Gets the environment variable `name` and parses it as an array of `bytes32`, delimited by `delim`.\nReverts if the variable was not found or could not be parsed.",
        "declaration": "function envBytes32(string calldata name, string calldata delim) external view returns (bytes32[] memory value);",
        "visibility": "external",
        "mutability": "view",
        "signature": "envBytes32(string,string)",
        "selector": "0x5af231c1",
        "selectorBytes": [
          90,
          242,
          49,
          193
        ]
      },
      "group": "environment",
      "status": "stable",
      "safety": "safe"
    },
    {
      "func": {
        "id": "envBytes_0",
        "description": "Gets the environment variable `name` and parses it as `bytes`.\nReverts if the variable was not found or could not be parsed.",
        "declaration": "function envBytes(string calldata name) external view returns (bytes memory value);",
        "visibility": "external",
        "mutability": "view",
        "signature": "envBytes(string)",
        "selector": "0x4d7baf06",
        "selectorBytes": [
          77,
          123,
          175,
          6
        ]
      },
      "group": "environment",
      "status": "stable",
      "safety": "safe"
    },
    {
      "func": {
        "id": "envBytes_1",
        "description": "Gets the environment variable `name` and parses it as an array of `bytes`, delimited by `delim`.\nReverts if the variable was not found or could not be parsed.",
        "declaration": "function envBytes(string calldata name, string calldata delim) external view returns (bytes[] memory value);",
        "visibility": "external",
        "mutability": "view",
        "signature": "envBytes(string,string)",
        "selector": "0xddc2651b",
        "selectorBytes": [
          221,
          194,
          101,
          27
        ]
      },
      "group": "environment",
      "status": "stable",
      "safety": "safe"
    },
    {
      "func": {
        "id": "envExists",
        "description": "Gets the environment variable `name` and returns true if it exists, else returns false.",
        "declaration": "function envExists(string calldata name) external view returns (bool result);",
        "visibility": "external",
        "mutability": "view",
        "signature": "envExists(string)",
        "selector": "0xce8365f9",
        "selectorBytes": [
          206,
          131,
          101,
          249
        ]
      },
      "group": "environment",
      "status": "stable",
      "safety": "safe"
    },
    {
      "func": {
        "id": "envInt_0",
        "description": "Gets the environment variable `name` and parses it as `int256`.\nReverts if the variable was not found or could not be parsed.",
        "declaration": "function envInt(string calldata name) external view returns (int256 value);",
        "visibility": "external",
        "mutability": "view",
        "signature": "envInt(string)",
        "selector": "0x892a0c61",
        "selectorBytes": [
          137,
          42,
          12,
          97
        ]
      },
      "group": "environment",
      "status": "stable",
      "safety": "safe"
    },
    {
      "func": {
        "id": "envInt_1",
        "description": "Gets the environment variable `name` and parses it as an array of `int256`, delimited by `delim`.\nReverts if the variable was not found or could not be parsed.",
        "declaration": "function envInt(string calldata name, string calldata delim) external view returns (int256[] memory value);",
        "visibility": "external",
        "mutability": "view",
        "signature": "envInt(string,string)",
        "selector": "0x42181150",
        "selectorBytes": [
          66,
          24,
          17,
          80
        ]
      },
      "group": "environment",
      "status": "stable",
      "safety": "safe"
    },
    {
      "func": {
        "id": "envOr_0",
        "description": "Gets the environment variable `name` and parses it as `bool`.\nReverts if the variable could not be parsed.\nReturns `defaultValue` if the variable was not found.",
        "declaration": "function envOr(string calldata name, bool defaultValue) external view returns (bool value);",
        "visibility": "external",
        "mutability": "view",
        "signature": "envOr(string,bool)",
        "selector": "0x4777f3cf",
        "selectorBytes": [
          71,
          119,
          243,
          207
        ]
      },
      "group": "environment",
      "status": "stable",
      "safety": "safe"
    },
    {
      "func": {
        "id": "envOr_1",
        "description": "Gets the environment variable `name` and parses it as `uint256`.\nReverts if the variable could not be parsed.\nReturns `defaultValue` if the variable was not found.",
        "declaration": "function envOr(string calldata name, uint256 defaultValue) external view returns (uint256 value);",
        "visibility": "external",
        "mutability": "view",
        "signature": "envOr(string,uint256)",
        "selector": "0x5e97348f",
        "selectorBytes": [
          94,
          151,
          52,
          143
        ]
      },
      "group": "environment",
      "status": "stable",
      "safety": "safe"
    },
    {
      "func": {
        "id": "envOr_10",
        "description": "Gets the environment variable `name` and parses it as an array of `address`, delimited by `delim`.\nReverts if the variable could not be parsed.\nReturns `defaultValue` if the variable was not found.",
        "declaration": "function envOr(string calldata name, string calldata delim, address[] calldata defaultValue) external view returns (address[] memory value);",
        "visibility": "external",
        "mutability": "view",
        "signature": "envOr(string,string,address[])",
        "selector": "0xc74e9deb",
        "selectorBytes": [
          199,
          78,
          157,
          235
        ]
      },
      "group": "environment",
      "status": "stable",
      "safety": "safe"
    },
    {
      "func": {
        "id": "envOr_11",
        "description": "Gets the environment variable `name` and parses it as an array of `bytes32`, delimited by `delim`.\nReverts if the variable could not be parsed.\nReturns `defaultValue` if the variable was not found.",
        "declaration": "function envOr(string calldata name, string calldata delim, bytes32[] calldata defaultValue) external view returns (bytes32[] memory value);",
        "visibility": "external",
        "mutability": "view",
        "signature": "envOr(string,string,bytes32[])",
        "selector": "0x2281f367",
        "selectorBytes": [
          34,
          129,
          243,
          103
        ]
      },
      "group": "environment",
      "status": "stable",
      "safety": "safe"
    },
    {
      "func": {
        "id": "envOr_12",
        "description": "Gets the environment variable `name` and parses it as an array of `string`, delimited by `delim`.\nReverts if the variable could not be parsed.\nReturns `defaultValue` if the variable was not found.",
        "declaration": "function envOr(string calldata name, string calldata delim, string[] calldata defaultValue) external view returns (string[] memory value);",
        "visibility": "external",
        "mutability": "view",
        "signature": "envOr(string,string,string[])",
        "selector": "0x859216bc",
        "selectorBytes": [
          133,
          146,
          22,
          188
        ]
      },
      "group": "environment",
      "status": "stable",
      "safety": "safe"
    },
    {
      "func": {
        "id": "envOr_13",
        "description": "Gets the environment variable `name` and parses it as an array of `bytes`, delimited by `delim`.\nReverts if the variable could not be parsed.\nReturns `defaultValue` if the variable was not found.",
        "declaration": "function envOr(string calldata name, string calldata delim, bytes[] calldata defaultValue) external view returns (bytes[] memory value);",
        "visibility": "external",
        "mutability": "view",
        "signature": "envOr(string,string,bytes[])",
        "selector": "0x64bc3e64",
        "selectorBytes": [
          100,
          188,
          62,
          100
        ]
      },
      "group": "environment",
      "status": "stable",
      "safety": "safe"
    },
    {
      "func": {
        "id": "envOr_2",
        "description": "Gets the environment variable `name` and parses it as `int256`.\nReverts if the variable could not be parsed.\nReturns `defaultValue` if the variable was not found.",
        "declaration": "function envOr(string calldata name, int256 defaultValue) external view returns (int256 value);",
        "visibility": "external",
        "mutability": "view",
        "signature": "envOr(string,int256)",
        "selector": "0xbbcb713e",
        "selectorBytes": [
          187,
          203,
          113,
          62
        ]
      },
      "group": "environment",
      "status": "stable",
      "safety": "safe"
    },
    {
      "func": {
        "id": "envOr_3",
        "description": "Gets the environment variable `name` and parses it as `address`.\nReverts if the variable could not be parsed.\nReturns `defaultValue` if the variable was not found.",
        "declaration": "function envOr(string calldata name, address defaultValue) external view returns (address value);",
        "visibility": "external",
        "mutability": "view",
        "signature": "envOr(string,address)",
        "selector": "0x561fe540",
        "selectorBytes": [
          86,
          31,
          229,
          64
        ]
      },
      "group": "environment",
      "status": "stable",
      "safety": "safe"
    },
    {
      "func": {
        "id": "envOr_4",
        "description": "Gets the environment variable `name` and parses it as `bytes32`.\nReverts if the variable could not be parsed.\nReturns `defaultValue` if the variable was not found.",
        "declaration": "function envOr(string calldata name, bytes32 defaultValue) external view returns (bytes32 value);",
        "visibility": "external",
        "mutability": "view",
        "signature": "envOr(string,bytes32)",
        "selector": "0xb4a85892",
        "selectorBytes": [
          180,
          168,
          88,
          146
        ]
      },
      "group": "environment",
      "status": "stable",
      "safety": "safe"
    },
    {
      "func": {
        "id": "envOr_5",
        "description": "Gets the environment variable `name` and parses it as `string`.\nReverts if the variable could not be parsed.\nReturns `defaultValue` if the variable was not found.",
        "declaration": "function envOr(string calldata name, string calldata defaultValue) external view returns (string memory value);",
        "visibility": "external",
        "mutability": "view",
        "signature": "envOr(string,string)",
        "selector": "0xd145736c",
        "selectorBytes": [
          209,
          69,
          115,
          108
        ]
      },
      "group": "environment",
      "status": "stable",
      "safety": "safe"
    },
    {
      "func": {
        "id": "envOr_6",
        "description": "Gets the environment variable `name` and parses it as `bytes`.\nReverts if the variable could not be parsed.\nReturns `defaultValue` if the variable was not found.",
        "declaration": "function envOr(string calldata name, bytes calldata defaultValue) external view returns (bytes memory value);",
        "visibility": "external",
        "mutability": "view",
        "signature": "envOr(string,bytes)",
        "selector": "0xb3e47705",
        "selectorBytes": [
          179,
          228,
          119,
          5
        ]
      },
      "group": "environment",
      "status": "stable",
      "safety": "safe"
    },
    {
      "func": {
        "id": "envOr_7",
        "description": "Gets the environment variable `name` and parses it as an array of `bool`, delimited by `delim`.\nReverts if the variable could not be parsed.\nReturns `defaultValue` if the variable was not found.",
        "declaration": "function envOr(string calldata name, string calldata delim, bool[] calldata defaultValue) external view returns (bool[] memory value);",
        "visibility": "external",
        "mutability": "view",
        "signature": "envOr(string,string,bool[])",
        "selector": "0xeb85e83b",
        "selectorBytes": [
          235,
          133,
          232,
          59
        ]
      },
      "group": "environment",
      "status": "stable",
      "safety": "safe"
    },
    {
      "func": {
        "id": "envOr_8",
        "description": "Gets the environment variable `name` and parses it as an array of `uint256`, delimited by `delim`.\nReverts if the variable could not be parsed.\nReturns `defaultValue` if the variable was not found.",
        "declaration": "function envOr(string calldata name, string calldata delim, uint256[] calldata defaultValue) external view returns (uint256[] memory value);",
        "visibility": "external",
        "mutability": "view",
        "signature": "envOr(string,string,uint256[])",
        "selector": "0x74318528",
        "selectorBytes": [
          116,
          49,
          133,
          40
        ]
      },
      "group": "environment",
      "status": "stable",
      "safety": "safe"
    },
    {
      "func": {
        "id": "envOr_9",
        "description": "Gets the environment variable `name` and parses it as an array of `int256`, delimited by `delim`.\nReverts if the variable could not be parsed.\nReturns `defaultValue` if the variable was not found.",
        "declaration": "function envOr(string calldata name, string calldata delim, int256[] calldata defaultValue) external view returns (int256[] memory value);",
        "visibility": "external",
        "mutability": "view",
        "signature": "envOr(string,string,int256[])",
        "selector": "0x4700d74b",
        "selectorBytes": [
          71,
          0,
          215,
          75
        ]
      },
      "group": "environment",
      "status": "stable",
      "safety": "safe"
    },
    {
      "func": {
        "id": "envString_0",
        "description": "Gets the environment variable `name` and parses it as `string`.\nReverts if the variable was not found or could not be parsed.",
        "declaration": "function envString(string calldata name) external view returns (string memory value);",
        "visibility": "external",
        "mutability": "view",
        "signature": "envString(string)",
        "selector": "0xf877cb19",
        "selectorBytes": [
          248,
          119,
          203,
          25
        ]
      },
      "group": "environment",
      "status": "stable",
      "safety": "safe"
    },
    {
      "func": {
        "id": "envString_1",
        "description": "Gets the environment variable `name` and parses it as an array of `string`, delimited by `delim`.\nReverts if the variable was not found or could not be parsed.",
        "declaration": "function envString(string calldata name, string calldata delim) external view returns (string[] memory value);",
        "visibility": "external",
        "mutability": "view",
        "signature": "envString(string,string)",
        "selector": "0x14b02bc9",
        "selectorBytes": [
          20,
          176,
          43,
          201
        ]
      },
      "group": "environment",
      "status": "stable",
      "safety": "safe"
    },
    {
      "func": {
        "id": "envUint_0",
        "description": "Gets the environment variable `name` and parses it as `uint256`.\nReverts if the variable was not found or could not be parsed.",
        "declaration": "function envUint(string calldata name) external view returns (uint256 value);",
        "visibility": "external",
        "mutability": "view",
        "signature": "envUint(string)",
        "selector": "0xc1978d1f",
        "selectorBytes": [
          193,
          151,
          141,
          31
        ]
      },
      "group": "environment",
      "status": "stable",
      "safety": "safe"
    },
    {
      "func": {
        "id": "envUint_1",
        "description": "Gets the environment variable `name` and parses it as an array of `uint256`, delimited by `delim`.\nReverts if the variable was not found or could not be parsed.",
        "declaration": "function envUint(string calldata name, string calldata delim) external view returns (uint256[] memory value);",
        "visibility": "external",
        "mutability": "view",
        "signature": "envUint(string,string)",
        "selector": "0xf3dec099",
        "selectorBytes": [
          243,
          222,
          192,
          153
        ]
      },
      "group": "environment",
      "status": "stable",
      "safety": "safe"
    },
    {
      "func": {
        "id": "etch",
        "description": "Sets an address' code.",
        "declaration": "function etch(address target, bytes calldata newRuntimeBytecode) external;",
        "visibility": "external",
        "mutability": "",
        "signature": "etch(address,bytes)",
        "selector": "0xb4d6c782",
        "selectorBytes": [
          180,
          214,
          199,
          130
        ]
      },
      "group": "evm",
      "status": "stable",
      "safety": "unsafe"
    },
    {
      "func": {
        "id": "eth_getLogs",
        "description": "Gets all the logs according to specified filter.",
        "declaration": "function eth_getLogs(uint256 fromBlock, uint256 toBlock, address target, bytes32[] memory topics) external returns (EthGetLogs[] memory logs);",
        "visibility": "external",
        "mutability": "",
        "signature": "eth_getLogs(uint256,uint256,address,bytes32[])",
        "selector": "0x35e1349b",
        "selectorBytes": [
          53,
          225,
          52,
          155
        ]
      },
      "group": "evm",
      "status": "stable",
      "safety": "safe"
    },
    {
      "func": {
        "id": "exists",
        "description": "Returns true if the given path points to an existing entity, else returns false.",
        "declaration": "function exists(string calldata path) external returns (bool result);",
        "visibility": "external",
        "mutability": "",
        "signature": "exists(string)",
        "selector": "0x261a323e",
        "selectorBytes": [
          38,
          26,
          50,
          62
        ]
      },
      "group": "filesystem",
      "status": "stable",
      "safety": "safe"
    },
    {
      "func": {
        "id": "expectCallMinGas_0",
        "description": "Expect a call to an address with the specified `msg.value` and calldata, and a *minimum* amount of gas.",
        "declaration": "function expectCallMinGas(address callee, uint256 msgValue, uint64 minGas, bytes calldata data) external;",
        "visibility": "external",
        "mutability": "",
        "signature": "expectCallMinGas(address,uint256,uint64,bytes)",
        "selector": "0x08e4e116",
        "selectorBytes": [
          8,
          228,
          225,
          22
        ]
      },
      "group": "testing",
      "status": "stable",
      "safety": "unsafe"
    },
    {
      "func": {
        "id": "expectCallMinGas_1",
        "description": "Expect given number of calls to an address with the specified `msg.value` and calldata, and a *minimum* amount of gas.",
        "declaration": "function expectCallMinGas(address callee, uint256 msgValue, uint64 minGas, bytes calldata data, uint64 count) external;",
        "visibility": "external",
        "mutability": "",
        "signature": "expectCallMinGas(address,uint256,uint64,bytes,uint64)",
        "selector": "0xe13a1834",
        "selectorBytes": [
          225,
          58,
          24,
          52
        ]
      },
      "group": "testing",
      "status": "stable",
      "safety": "unsafe"
    },
    {
      "func": {
        "id": "expectCall_0",
        "description": "Expects a call to an address with the specified calldata.\nCalldata can either be a strict or a partial match.",
        "declaration": "function expectCall(address callee, bytes calldata data) external;",
        "visibility": "external",
        "mutability": "",
        "signature": "expectCall(address,bytes)",
        "selector": "0xbd6af434",
        "selectorBytes": [
          189,
          106,
          244,
          52
        ]
      },
      "group": "testing",
      "status": "stable",
      "safety": "unsafe"
    },
    {
      "func": {
        "id": "expectCall_1",
        "description": "Expects given number of calls to an address with the specified calldata.",
        "declaration": "function expectCall(address callee, bytes calldata data, uint64 count) external;",
        "visibility": "external",
        "mutability": "",
        "signature": "expectCall(address,bytes,uint64)",
        "selector": "0xc1adbbff",
        "selectorBytes": [
          193,
          173,
          187,
          255
        ]
      },
      "group": "testing",
      "status": "stable",
      "safety": "unsafe"
    },
    {
      "func": {
        "id": "expectCall_2",
        "description": "Expects a call to an address with the specified `msg.value` and calldata.",
        "declaration": "function expectCall(address callee, uint256 msgValue, bytes calldata data) external;",
        "visibility": "external",
        "mutability": "",
        "signature": "expectCall(address,uint256,bytes)",
        "selector": "0xf30c7ba3",
        "selectorBytes": [
          243,
          12,
          123,
          163
        ]
      },
      "group": "testing",
      "status": "stable",
      "safety": "unsafe"
    },
    {
      "func": {
        "id": "expectCall_3",
        "description": "Expects given number of calls to an address with the specified `msg.value` and calldata.",
        "declaration": "function expectCall(address callee, uint256 msgValue, bytes calldata data, uint64 count) external;",
        "visibility": "external",
        "mutability": "",
        "signature": "expectCall(address,uint256,bytes,uint64)",
        "selector": "0xa2b1a1ae",
        "selectorBytes": [
          162,
          177,
          161,
          174
        ]
      },
      "group": "testing",
      "status": "stable",
      "safety": "unsafe"
    },
    {
      "func": {
        "id": "expectCall_4",
        "description": "Expect a call to an address with the specified `msg.value`, gas, and calldata.",
        "declaration": "function expectCall(address callee, uint256 msgValue, uint64 gas, bytes calldata data) external;",
        "visibility": "external",
        "mutability": "",
        "signature": "expectCall(address,uint256,uint64,bytes)",
        "selector": "0x23361207",
        "selectorBytes": [
          35,
          54,
          18,
          7
        ]
      },
      "group": "testing",
      "status": "stable",
      "safety": "unsafe"
    },
    {
      "func": {
        "id": "expectCall_5",
        "description": "Expects given number of calls to an address with the specified `msg.value`, gas, and calldata.",
        "declaration": "function expectCall(address callee, uint256 msgValue, uint64 gas, bytes calldata data, uint64 count) external;",
        "visibility": "external",
        "mutability": "",
        "signature": "expectCall(address,uint256,uint64,bytes,uint64)",
        "selector": "0x65b7b7cc",
        "selectorBytes": [
          101,
          183,
          183,
          204
        ]
      },
      "group": "testing",
      "status": "stable",
      "safety": "unsafe"
    },
    {
      "func": {
        "id": "expectEmitAnonymous_0",
        "description": "Prepare an expected anonymous log with (bool checkTopic1, bool checkTopic2, bool checkTopic3, bool checkData.).\nCall this function, then emit an anonymous event, then call a function. Internally after the call, we check if\nlogs were emitted in the expected order with the expected topics and data (as specified by the booleans).",
        "declaration": "function expectEmitAnonymous(bool checkTopic0, bool checkTopic1, bool checkTopic2, bool checkTopic3, bool checkData) external;",
        "visibility": "external",
        "mutability": "",
        "signature": "expectEmitAnonymous(bool,bool,bool,bool,bool)",
        "selector": "0xc948db5e",
        "selectorBytes": [
          201,
          72,
          219,
          94
        ]
      },
      "group": "testing",
      "status": "stable",
      "safety": "unsafe"
    },
    {
      "func": {
        "id": "expectEmitAnonymous_1",
        "description": "Same as the previous method, but also checks supplied address against emitting contract.",
        "declaration": "function expectEmitAnonymous(bool checkTopic0, bool checkTopic1, bool checkTopic2, bool checkTopic3, bool checkData, address emitter) external;",
        "visibility": "external",
        "mutability": "",
        "signature": "expectEmitAnonymous(bool,bool,bool,bool,bool,address)",
        "selector": "0x71c95899",
        "selectorBytes": [
          113,
          201,
          88,
          153
        ]
      },
      "group": "testing",
      "status": "stable",
      "safety": "unsafe"
    },
    {
      "func": {
        "id": "expectEmitAnonymous_2",
        "description": "Prepare an expected anonymous log with all topic and data checks enabled.\nCall this function, then emit an anonymous event, then call a function. Internally after the call, we check if\nlogs were emitted in the expected order with the expected topics and data.",
        "declaration": "function expectEmitAnonymous() external;",
        "visibility": "external",
        "mutability": "",
        "signature": "expectEmitAnonymous()",
        "selector": "0x2e5f270c",
        "selectorBytes": [
          46,
          95,
          39,
          12
        ]
      },
      "group": "testing",
      "status": "stable",
      "safety": "unsafe"
    },
    {
      "func": {
        "id": "expectEmitAnonymous_3",
        "description": "Same as the previous method, but also checks supplied address against emitting contract.",
        "declaration": "function expectEmitAnonymous(address emitter) external;",
        "visibility": "external",
        "mutability": "",
        "signature": "expectEmitAnonymous(address)",
        "selector": "0x6fc68705",
        "selectorBytes": [
          111,
          198,
          135,
          5
        ]
      },
      "group": "testing",
      "status": "stable",
      "safety": "unsafe"
    },
    {
      "func": {
        "id": "expectEmit_0",
        "description": "Prepare an expected log with (bool checkTopic1, bool checkTopic2, bool checkTopic3, bool checkData.).\nCall this function, then emit an event, then call a function. Internally after the call, we check if\nlogs were emitted in the expected order with the expected topics and data (as specified by the booleans).",
        "declaration": "function expectEmit(bool checkTopic1, bool checkTopic2, bool checkTopic3, bool checkData) external;",
        "visibility": "external",
        "mutability": "",
        "signature": "expectEmit(bool,bool,bool,bool)",
        "selector": "0x491cc7c2",
        "selectorBytes": [
          73,
          28,
          199,
          194
        ]
      },
      "group": "testing",
      "status": "stable",
      "safety": "unsafe"
    },
    {
      "func": {
        "id": "expectEmit_1",
        "description": "Same as the previous method, but also checks supplied address against emitting contract.",
        "declaration": "function expectEmit(bool checkTopic1, bool checkTopic2, bool checkTopic3, bool checkData, address emitter) external;",
        "visibility": "external",
        "mutability": "",
        "signature": "expectEmit(bool,bool,bool,bool,address)",
        "selector": "0x81bad6f3",
        "selectorBytes": [
          129,
          186,
          214,
          243
        ]
      },
      "group": "testing",
      "status": "stable",
      "safety": "unsafe"
    },
    {
      "func": {
        "id": "expectEmit_2",
        "description": "Prepare an expected log with all topic and data checks enabled.\nCall this function, then emit an event, then call a function. Internally after the call, we check if\nlogs were emitted in the expected order with the expected topics and data.",
        "declaration": "function expectEmit() external;",
        "visibility": "external",
        "mutability": "",
        "signature": "expectEmit()",
        "selector": "0x440ed10d",
        "selectorBytes": [
          68,
          14,
          209,
          13
        ]
      },
      "group": "testing",
      "status": "stable",
      "safety": "unsafe"
    },
    {
      "func": {
        "id": "expectEmit_3",
        "description": "Same as the previous method, but also checks supplied address against emitting contract.",
        "declaration": "function expectEmit(address emitter) external;",
        "visibility": "external",
        "mutability": "",
        "signature": "expectEmit(address)",
        "selector": "0x86b9620d",
        "selectorBytes": [
          134,
          185,
          98,
          13
        ]
      },
      "group": "testing",
      "status": "stable",
      "safety": "unsafe"
    },
    {
      "func": {
        "id": "expectPartialRevert_0",
        "description": "Expects an error on next call that starts with the revert data.",
        "declaration": "function expectPartialRevert(bytes4 revertData) external;",
        "visibility": "external",
        "mutability": "",
        "signature": "expectPartialRevert(bytes4)",
        "selector": "0x11fb5b9c",
        "selectorBytes": [
          17,
          251,
          91,
          156
        ]
      },
      "group": "testing",
      "status": "stable",
      "safety": "unsafe"
    },
    {
      "func": {
        "id": "expectPartialRevert_1",
        "description": "Expects an error on next call to reverter address, that starts with the revert data.",
        "declaration": "function expectPartialRevert(bytes4 revertData, address reverter) external;",
        "visibility": "external",
        "mutability": "",
        "signature": "expectPartialRevert(bytes4,address)",
        "selector": "0x51aa008a",
        "selectorBytes": [
          81,
          170,
          0,
          138
        ]
      },
      "group": "testing",
      "status": "stable",
      "safety": "unsafe"
    },
    {
      "func": {
        "id": "expectRevert_0",
        "description": "Expects an error on next call with any revert data.",
        "declaration": "function expectRevert() external;",
        "visibility": "external",
        "mutability": "",
        "signature": "expectRevert()",
        "selector": "0xf4844814",
        "selectorBytes": [
          244,
          132,
          72,
          20
        ]
      },
      "group": "testing",
      "status": "stable",
      "safety": "unsafe"
    },
    {
      "func": {
        "id": "expectRevert_1",
        "description": "Expects an error on next call that exactly matches the revert data.",
        "declaration": "function expectRevert(bytes4 revertData) external;",
        "visibility": "external",
        "mutability": "",
        "signature": "expectRevert(bytes4)",
        "selector": "0xc31eb0e0",
        "selectorBytes": [
          195,
          30,
          176,
          224
        ]
      },
      "group": "testing",
      "status": "stable",
      "safety": "unsafe"
    },
    {
      "func": {
        "id": "expectRevert_2",
        "description": "Expects an error on next call that exactly matches the revert data.",
        "declaration": "function expectRevert(bytes calldata revertData) external;",
        "visibility": "external",
        "mutability": "",
        "signature": "expectRevert(bytes)",
        "selector": "0xf28dceb3",
        "selectorBytes": [
          242,
          141,
          206,
          179
        ]
      },
      "group": "testing",
      "status": "stable",
      "safety": "unsafe"
    },
    {
      "func": {
        "id": "expectRevert_3",
        "description": "Expects an error with any revert data on next call to reverter address.",
        "declaration": "function expectRevert(address reverter) external;",
        "visibility": "external",
        "mutability": "",
        "signature": "expectRevert(address)",
        "selector": "0xd814f38a",
        "selectorBytes": [
          216,
          20,
          243,
          138
        ]
      },
      "group": "testing",
      "status": "stable",
      "safety": "unsafe"
    },
    {
      "func": {
        "id": "expectRevert_4",
        "description": "Expects an error from reverter address on next call, with any revert data.",
        "declaration": "function expectRevert(bytes4 revertData, address reverter) external;",
        "visibility": "external",
        "mutability": "",
        "signature": "expectRevert(bytes4,address)",
        "selector": "0x260bc5de",
        "selectorBytes": [
          38,
          11,
          197,
          222
        ]
      },
      "group": "testing",
      "status": "stable",
      "safety": "unsafe"
    },
    {
      "func": {
        "id": "expectRevert_5",
        "description": "Expects an error from reverter address on next call, that exactly matches the revert data.",
        "declaration": "function expectRevert(bytes calldata revertData, address reverter) external;",
        "visibility": "external",
        "mutability": "",
        "signature": "expectRevert(bytes,address)",
        "selector": "0x61ebcf12",
        "selectorBytes": [
          97,
          235,
          207,
          18
        ]
      },
      "group": "testing",
      "status": "stable",
      "safety": "unsafe"
    },
    {
      "func": {
        "id": "expectSafeMemory",
        "description": "Only allows memory writes to offsets [0x00, 0x60) ∪ [min, max) in the current subcontext. If any other\nmemory is written to, the test will fail. Can be called multiple times to add more ranges to the set.",
        "declaration": "function expectSafeMemory(uint64 min, uint64 max) external;",
        "visibility": "external",
        "mutability": "",
        "signature": "expectSafeMemory(uint64,uint64)",
        "selector": "0x6d016688",
        "selectorBytes": [
          109,
          1,
          102,
          136
        ]
      },
      "group": "testing",
      "status": "stable",
      "safety": "unsafe"
    },
    {
      "func": {
        "id": "expectSafeMemoryCall",
        "description": "Only allows memory writes to offsets [0x00, 0x60) ∪ [min, max) in the next created subcontext.\nIf any other memory is written to, the test will fail. Can be called multiple times to add more ranges\nto the set.",
        "declaration": "function expectSafeMemoryCall(uint64 min, uint64 max) external;",
        "visibility": "external",
        "mutability": "",
        "signature": "expectSafeMemoryCall(uint64,uint64)",
        "selector": "0x05838bf4",
        "selectorBytes": [
          5,
          131,
          139,
          244
        ]
      },
      "group": "testing",
      "status": "stable",
      "safety": "unsafe"
    },
    {
      "func": {
        "id": "fee",
        "description": "Sets `block.basefee`.",
        "declaration": "function fee(uint256 newBasefee) external;",
        "visibility": "external",
        "mutability": "",
        "signature": "fee(uint256)",
        "selector": "0x39b37ab0",
        "selectorBytes": [
          57,
          179,
          122,
          176
        ]
      },
      "group": "evm",
      "status": "stable",
      "safety": "unsafe"
    },
    {
      "func": {
        "id": "ffi",
        "description": "Performs a foreign function call via the terminal.",
        "declaration": "function ffi(string[] calldata commandInput) external returns (bytes memory result);",
        "visibility": "external",
        "mutability": "",
        "signature": "ffi(string[])",
        "selector": "0x89160467",
        "selectorBytes": [
          137,
          22,
          4,
          103
        ]
      },
      "group": "filesystem",
      "status": "stable",
      "safety": "safe"
    },
    {
      "func": {
        "id": "fsMetadata",
        "description": "Given a path, query the file system to get information about a file, directory, etc.",
        "declaration": "function fsMetadata(string calldata path) external view returns (FsMetadata memory metadata);",
        "visibility": "external",
        "mutability": "view",
        "signature": "fsMetadata(string)",
        "selector": "0xaf368a08",
        "selectorBytes": [
          175,
          54,
          138,
          8
        ]
      },
      "group": "filesystem",
      "status": "stable",
      "safety": "safe"
    },
    {
      "func": {
        "id": "getArtifactPathByCode",
        "description": "Gets the artifact path from code (aka. creation code).",
        "declaration": "function getArtifactPathByCode(bytes calldata code) external view returns (string memory path);",
        "visibility": "external",
        "mutability": "view",
        "signature": "getArtifactPathByCode(bytes)",
        "selector": "0xeb74848c",
        "selectorBytes": [
          235,
          116,
          132,
          140
        ]
      },
      "group": "filesystem",
      "status": "stable",
      "safety": "safe"
    },
    {
      "func": {
        "id": "getArtifactPathByDeployedCode",
        "description": "Gets the artifact path from deployed code (aka. runtime code).",
        "declaration": "function getArtifactPathByDeployedCode(bytes calldata deployedCode) external view returns (string memory path);",
        "visibility": "external",
        "mutability": "view",
        "signature": "getArtifactPathByDeployedCode(bytes)",
        "selector": "0x6d853ba5",
        "selectorBytes": [
          109,
          133,
          59,
          165
        ]
      },
      "group": "filesystem",
      "status": "stable",
      "safety": "safe"
    },
    {
      "func": {
        "id": "getBlobBaseFee",
        "description": "Gets the current `block.blobbasefee`.\nYou should use this instead of `block.blobbasefee` if you use `vm.blobBaseFee`, as `block.blobbasefee` is assumed to be constant across a transaction,\nand as a result will get optimized out by the compiler.\nSee https://github.com/foundry-rs/foundry/issues/6180",
        "declaration": "function getBlobBaseFee() external view returns (uint256 blobBaseFee);",
        "visibility": "external",
        "mutability": "view",
        "signature": "getBlobBaseFee()",
        "selector": "0x1f6d6ef7",
        "selectorBytes": [
          31,
          109,
          110,
          247
        ]
      },
      "group": "evm",
      "status": "stable",
      "safety": "safe"
    },
    {
      "func": {
        "id": "getBlobhashes",
        "description": "Gets the blockhashes from the current transaction.\nNot available on EVM versions before Cancun.\nIf used on unsupported EVM versions it will revert.",
        "declaration": "function getBlobhashes() external view returns (bytes32[] memory hashes);",
        "visibility": "external",
        "mutability": "view",
        "signature": "getBlobhashes()",
        "selector": "0xf56ff18b",
        "selectorBytes": [
          245,
          111,
          241,
          139
        ]
      },
      "group": "evm",
      "status": "stable",
      "safety": "unsafe"
    },
    {
      "func": {
        "id": "getBlockNumber",
        "description": "Gets the current `block.number`.\nYou should use this instead of `block.number` if you use `vm.roll`, as `block.number` is assumed to be constant across a transaction,\nand as a result will get optimized out by the compiler.\nSee https://github.com/foundry-rs/foundry/issues/6180",
        "declaration": "function getBlockNumber() external view returns (uint256 height);",
        "visibility": "external",
        "mutability": "view",
        "signature": "getBlockNumber()",
        "selector": "0x42cbb15c",
        "selectorBytes": [
          66,
          203,
          177,
          92
        ]
      },
      "group": "evm",
      "status": "stable",
      "safety": "safe"
    },
    {
      "func": {
        "id": "getBlockTimestamp",
        "description": "Gets the current `block.timestamp`.\nYou should use this instead of `block.timestamp` if you use `vm.warp`, as `block.timestamp` is assumed to be constant across a transaction,\nand as a result will get optimized out by the compiler.\nSee https://github.com/foundry-rs/foundry/issues/6180",
        "declaration": "function getBlockTimestamp() external view returns (uint256 timestamp);",
        "visibility": "external",
        "mutability": "view",
        "signature": "getBlockTimestamp()",
        "selector": "0x796b89b9",
        "selectorBytes": [
          121,
          107,
          137,
          185
        ]
      },
      "group": "evm",
      "status": "stable",
      "safety": "safe"
    },
    {
      "func": {
        "id": "getCode",
        "description": "Gets the creation bytecode from an artifact file. Takes in the relative path to the json file or the path to the\nartifact in the form of <path>:<contract>:<version> where <contract> and <version> parts are optional.",
        "declaration": "function getCode(string calldata artifactPath) external view returns (bytes memory creationBytecode);",
        "visibility": "external",
        "mutability": "view",
        "signature": "getCode(string)",
        "selector": "0x8d1cc925",
        "selectorBytes": [
          141,
          28,
          201,
          37
        ]
      },
      "group": "filesystem",
      "status": "stable",
      "safety": "safe"
    },
    {
      "func": {
        "id": "getDeployedCode",
        "description": "Gets the deployed bytecode from an artifact file. Takes in the relative path to the json file or the path to the\nartifact in the form of <path>:<contract>:<version> where <contract> and <version> parts are optional.",
        "declaration": "function getDeployedCode(string calldata artifactPath) external view returns (bytes memory runtimeBytecode);",
        "visibility": "external",
        "mutability": "view",
        "signature": "getDeployedCode(string)",
        "selector": "0x3ebf73b4",
        "selectorBytes": [
          62,
          191,
          115,
          180
        ]
      },
      "group": "filesystem",
      "status": "stable",
      "safety": "safe"
    },
    {
      "func": {
        "id": "getFoundryVersion",
        "description": "Returns the Foundry version.\nFormat: <cargo_version>+<git_sha>+<build_timestamp>\nSample output: 0.2.0+faa94c384+202407110019\nNote: Build timestamps may vary slightly across platforms due to separate CI jobs.\nFor reliable version comparisons, use YYYYMMDD0000 format (e.g., >= 202407110000)\nto compare timestamps while ignoring minor time differences.",
        "declaration": "function getFoundryVersion() external view returns (string memory version);",
        "visibility": "external",
        "mutability": "view",
        "signature": "getFoundryVersion()",
        "selector": "0xea991bb5",
        "selectorBytes": [
          234,
          153,
          27,
          181
        ]
      },
      "group": "testing",
      "status": "stable",
      "safety": "safe"
    },
    {
      "func": {
        "id": "getLabel",
        "description": "Gets the label for the specified address.",
        "declaration": "function getLabel(address account) external view returns (string memory currentLabel);",
        "visibility": "external",
        "mutability": "view",
        "signature": "getLabel(address)",
        "selector": "0x28a249b0",
        "selectorBytes": [
          40,
          162,
          73,
          176
        ]
      },
      "group": "utilities",
      "status": "stable",
      "safety": "safe"
    },
    {
      "func": {
        "id": "getMappingKeyAndParentOf",
        "description": "Gets the map key and parent of a mapping at a given slot, for a given address.",
        "declaration": "function getMappingKeyAndParentOf(address target, bytes32 elementSlot) external returns (bool found, bytes32 key, bytes32 parent);",
        "visibility": "external",
        "mutability": "",
        "signature": "getMappingKeyAndParentOf(address,bytes32)",
        "selector": "0x876e24e6",
        "selectorBytes": [
          135,
          110,
          36,
          230
        ]
      },
      "group": "evm",
      "status": "stable",
      "safety": "safe"
    },
    {
      "func": {
        "id": "getMappingLength",
        "description": "Gets the number of elements in the mapping at the given slot, for a given address.",
        "declaration": "function getMappingLength(address target, bytes32 mappingSlot) external returns (uint256 length);",
        "visibility": "external",
        "mutability": "",
        "signature": "getMappingLength(address,bytes32)",
        "selector": "0x2f2fd63f",
        "selectorBytes": [
          47,
          47,
          214,
          63
        ]
      },
      "group": "evm",
      "status": "stable",
      "safety": "safe"
    },
    {
      "func": {
        "id": "getMappingSlotAt",
        "description": "Gets the elements at index idx of the mapping at the given slot, for a given address. The\nindex must be less than the length of the mapping (i.e. the number of keys in the mapping).",
        "declaration": "function getMappingSlotAt(address target, bytes32 mappingSlot, uint256 idx) external returns (bytes32 value);",
        "visibility": "external",
        "mutability": "",
        "signature": "getMappingSlotAt(address,bytes32,uint256)",
        "selector": "0xebc73ab4",
        "selectorBytes": [
          235,
          199,
          58,
          180
        ]
      },
      "group": "evm",
      "status": "stable",
      "safety": "safe"
    },
    {
      "func": {
        "id": "getNonce_0",
        "description": "Gets the nonce of an account.",
        "declaration": "function getNonce(address account) external view returns (uint64 nonce);",
        "visibility": "external",
        "mutability": "view",
        "signature": "getNonce(address)",
        "selector": "0x2d0335ab",
        "selectorBytes": [
          45,
          3,
          53,
          171
        ]
      },
      "group": "evm",
      "status": "stable",
      "safety": "safe"
    },
    {
      "func": {
        "id": "getNonce_1",
        "description": "Get the nonce of a `Wallet`.",
        "declaration": "function getNonce(Wallet calldata wallet) external returns (uint64 nonce);",
        "visibility": "external",
        "mutability": "",
        "signature": "getNonce((address,uint256,uint256,uint256))",
        "selector": "0xa5748aad",
        "selectorBytes": [
          165,
          116,
          138,
          173
        ]
      },
      "group": "evm",
      "status": "stable",
      "safety": "safe"
    },
    {
      "func": {
        "id": "getRecordedLogs",
        "description": "Gets all the recorded logs.",
        "declaration": "function getRecordedLogs() external returns (Log[] memory logs);",
        "visibility": "external",
        "mutability": "",
        "signature": "getRecordedLogs()",
        "selector": "0x191553a4",
        "selectorBytes": [
          25,
          21,
          83,
          164
        ]
      },
      "group": "evm",
      "status": "stable",
      "safety": "safe"
    },
    {
      "func": {
        "id": "indexOf",
        "description": "Returns the index of the first occurrence of a `key` in an `input` string.\nReturns `NOT_FOUND` (i.e. `type(uint256).max`) if the `key` is not found.\nReturns 0 in case of an empty `key`.",
        "declaration": "function indexOf(string calldata input, string calldata key) external pure returns (uint256);",
        "visibility": "external",
        "mutability": "pure",
        "signature": "indexOf(string,string)",
        "selector": "0x8a0807b7",
        "selectorBytes": [
          138,
          8,
          7,
          183
        ]
      },
      "group": "string",
      "status": "stable",
      "safety": "safe"
    },
    {
      "func": {
        "id": "isContext",
        "description": "Returns true if `forge` command was executed in given context.",
        "declaration": "function isContext(ForgeContext context) external view returns (bool result);",
        "visibility": "external",
        "mutability": "view",
        "signature": "isContext(uint8)",
        "selector": "0x64af255d",
        "selectorBytes": [
          100,
          175,
          37,
          93
        ]
      },
      "group": "environment",
      "status": "stable",
      "safety": "safe"
    },
    {
      "func": {
        "id": "isDir",
        "description": "Returns true if the path exists on disk and is pointing at a directory, else returns false.",
        "declaration": "function isDir(string calldata path) external returns (bool result);",
        "visibility": "external",
        "mutability": "",
        "signature": "isDir(string)",
        "selector": "0x7d15d019",
        "selectorBytes": [
          125,
          21,
          208,
          25
        ]
      },
      "group": "filesystem",
      "status": "stable",
      "safety": "safe"
    },
    {
      "func": {
        "id": "isFile",
        "description": "Returns true if the path exists on disk and is pointing at a regular file, else returns false.",
        "declaration": "function isFile(string calldata path) external returns (bool result);",
        "visibility": "external",
        "mutability": "",
        "signature": "isFile(string)",
        "selector": "0xe0eb04d4",
        "selectorBytes": [
          224,
          235,
          4,
          212
        ]
      },
      "group": "filesystem",
      "status": "stable",
      "safety": "safe"
    },
    {
      "func": {
        "id": "isPersistent",
        "description": "Returns true if the account is marked as persistent.",
        "declaration": "function isPersistent(address account) external view returns (bool persistent);",
        "visibility": "external",
        "mutability": "view",
        "signature": "isPersistent(address)",
        "selector": "0xd92d8efd",
        "selectorBytes": [
          217,
          45,
          142,
          253
        ]
      },
      "group": "evm",
      "status": "stable",
      "safety": "unsafe"
    },
    {
      "func": {
        "id": "keyExists",
        "description": "Checks if `key` exists in a JSON object\n`keyExists` is being deprecated in favor of `keyExistsJson`. It will be removed in future versions.",
        "declaration": "function keyExists(string calldata json, string calldata key) external view returns (bool);",
        "visibility": "external",
        "mutability": "view",
        "signature": "keyExists(string,string)",
        "selector": "0x528a683c",
        "selectorBytes": [
          82,
          138,
          104,
          60
        ]
      },
      "group": "json",
      "status": {
        "deprecated": "replaced by `keyExistsJson`"
      },
      "safety": "safe"
    },
    {
      "func": {
        "id": "keyExistsJson",
        "description": "Checks if `key` exists in a JSON object.",
        "declaration": "function keyExistsJson(string calldata json, string calldata key) external view returns (bool);",
        "visibility": "external",
        "mutability": "view",
        "signature": "keyExistsJson(string,string)",
        "selector": "0xdb4235f6",
        "selectorBytes": [
          219,
          66,
          53,
          246
        ]
      },
      "group": "json",
      "status": "stable",
      "safety": "safe"
    },
    {
      "func": {
        "id": "keyExistsToml",
        "description": "Checks if `key` exists in a TOML table.",
        "declaration": "function keyExistsToml(string calldata toml, string calldata key) external view returns (bool);",
        "visibility": "external",
        "mutability": "view",
        "signature": "keyExistsToml(string,string)",
        "selector": "0x600903ad",
        "selectorBytes": [
          96,
          9,
          3,
          173
        ]
      },
      "group": "toml",
      "status": "stable",
      "safety": "safe"
    },
    {
      "func": {
        "id": "label",
        "description": "Labels an address in call traces.",
        "declaration": "function label(address account, string calldata newLabel) external;",
        "visibility": "external",
        "mutability": "",
        "signature": "label(address,string)",
        "selector": "0xc657c718",
        "selectorBytes": [
          198,
          87,
          199,
          24
        ]
      },
      "group": "utilities",
      "status": "stable",
      "safety": "safe"
    },
    {
      "func": {
        "id": "lastCallGas",
        "description": "Gets the gas used in the last call from the callee perspective.",
        "declaration": "function lastCallGas() external view returns (Gas memory gas);",
        "visibility": "external",
        "mutability": "view",
        "signature": "lastCallGas()",
        "selector": "0x2b589b28",
        "selectorBytes": [
          43,
          88,
          155,
          40
        ]
      },
      "group": "evm",
      "status": "stable",
      "safety": "safe"
    },
    {
      "func": {
        "id": "load",
        "description": "Loads a storage slot from an address.",
        "declaration": "function load(address target, bytes32 slot) external view returns (bytes32 data);",
        "visibility": "external",
        "mutability": "view",
        "signature": "load(address,bytes32)",
        "selector": "0x667f9d70",
        "selectorBytes": [
          102,
          127,
          157,
          112
        ]
      },
      "group": "evm",
      "status": "stable",
      "safety": "safe"
    },
    {
      "func": {
        "id": "loadAllocs",
        "description": "Load a genesis JSON file's `allocs` into the in-memory revm state.",
        "declaration": "function loadAllocs(string calldata pathToAllocsJson) external;",
        "visibility": "external",
        "mutability": "",
        "signature": "loadAllocs(string)",
        "selector": "0xb3a056d7",
        "selectorBytes": [
          179,
          160,
          86,
          215
        ]
      },
      "group": "evm",
      "status": "stable",
      "safety": "unsafe"
    },
    {
      "func": {
        "id": "makePersistent_0",
        "description": "Marks that the account(s) should use persistent storage across fork swaps in a multifork setup\nMeaning, changes made to the state of this account will be kept when switching forks.",
        "declaration": "function makePersistent(address account) external;",
        "visibility": "external",
        "mutability": "",
        "signature": "makePersistent(address)",
        "selector": "0x57e22dde",
        "selectorBytes": [
          87,
          226,
          45,
          222
        ]
      },
      "group": "evm",
      "status": "stable",
      "safety": "unsafe"
    },
    {
      "func": {
        "id": "makePersistent_1",
        "description": "See `makePersistent(address)`.",
        "declaration": "function makePersistent(address account0, address account1) external;",
        "visibility": "external",
        "mutability": "",
        "signature": "makePersistent(address,address)",
        "selector": "0x4074e0a8",
        "selectorBytes": [
          64,
          116,
          224,
          168
        ]
      },
      "group": "evm",
      "status": "stable",
      "safety": "unsafe"
    },
    {
      "func": {
        "id": "makePersistent_2",
        "description": "See `makePersistent(address)`.",
        "declaration": "function makePersistent(address account0, address account1, address account2) external;",
        "visibility": "external",
        "mutability": "",
        "signature": "makePersistent(address,address,address)",
        "selector": "0xefb77a75",
        "selectorBytes": [
          239,
          183,
          122,
          117
        ]
      },
      "group": "evm",
      "status": "stable",
      "safety": "unsafe"
    },
    {
      "func": {
        "id": "makePersistent_3",
        "description": "See `makePersistent(address)`.",
        "declaration": "function makePersistent(address[] calldata accounts) external;",
        "visibility": "external",
        "mutability": "",
        "signature": "makePersistent(address[])",
        "selector": "0x1d9e269e",
        "selectorBytes": [
          29,
          158,
          38,
          158
        ]
      },
      "group": "evm",
      "status": "stable",
      "safety": "unsafe"
    },
    {
      "func": {
        "id": "mockCallRevert_0",
        "description": "Reverts a call to an address with specified revert data.",
        "declaration": "function mockCallRevert(address callee, bytes calldata data, bytes calldata revertData) external;",
        "visibility": "external",
        "mutability": "",
        "signature": "mockCallRevert(address,bytes,bytes)",
        "selector": "0xdbaad147",
        "selectorBytes": [
          219,
          170,
          209,
          71
        ]
      },
      "group": "evm",
      "status": "stable",
      "safety": "unsafe"
    },
    {
      "func": {
        "id": "mockCallRevert_1",
        "description": "Reverts a call to an address with a specific `msg.value`, with specified revert data.",
        "declaration": "function mockCallRevert(address callee, uint256 msgValue, bytes calldata data, bytes calldata revertData) external;",
        "visibility": "external",
        "mutability": "",
        "signature": "mockCallRevert(address,uint256,bytes,bytes)",
        "selector": "0xd23cd037",
        "selectorBytes": [
          210,
          60,
          208,
          55
        ]
      },
      "group": "evm",
      "status": "stable",
      "safety": "unsafe"
    },
    {
      "func": {
        "id": "mockCall_0",
        "description": "Mocks a call to an address, returning specified data.\nCalldata can either be strict or a partial match, e.g. if you only\npass a Solidity selector to the expected calldata, then the entire Solidity\nfunction will be mocked.",
        "declaration": "function mockCall(address callee, bytes calldata data, bytes calldata returnData) external;",
        "visibility": "external",
        "mutability": "",
        "signature": "mockCall(address,bytes,bytes)",
        "selector": "0xb96213e4",
        "selectorBytes": [
          185,
          98,
          19,
          228
        ]
      },
      "group": "evm",
      "status": "stable",
      "safety": "unsafe"
    },
    {
      "func": {
        "id": "mockCall_1",
        "description": "Mocks a call to an address with a specific `msg.value`, returning specified data.\nCalldata match takes precedence over `msg.value` in case of ambiguity.",
        "declaration": "function mockCall(address callee, uint256 msgValue, bytes calldata data, bytes calldata returnData) external;",
        "visibility": "external",
        "mutability": "",
        "signature": "mockCall(address,uint256,bytes,bytes)",
        "selector": "0x81409b91",
        "selectorBytes": [
          129,
          64,
          155,
          145
        ]
      },
      "group": "evm",
      "status": "stable",
      "safety": "unsafe"
    },
    {
      "func": {
        "id": "mockFunction",
        "description": "Whenever a call is made to `callee` with calldata `data`, this cheatcode instead calls\n`target` with the same calldata. This functionality is similar to a delegate call made to\n`target` contract from `callee`.\nCan be used to substitute a call to a function with another implementation that captures\nthe primary logic of the original function but is easier to reason about.\nIf calldata is not a strict match then partial match by selector is attempted.",
        "declaration": "function mockFunction(address callee, address target, bytes calldata data) external;",
        "visibility": "external",
        "mutability": "",
        "signature": "mockFunction(address,address,bytes)",
        "selector": "0xadf84d21",
        "selectorBytes": [
          173,
          248,
          77,
          33
        ]
      },
      "group": "evm",
      "status": "stable",
      "safety": "unsafe"
    },
    {
      "func": {
        "id": "parseAddress",
        "description": "Parses the given `string` into an `address`.",
        "declaration": "function parseAddress(string calldata stringifiedValue) external pure returns (address parsedValue);",
        "visibility": "external",
        "mutability": "pure",
        "signature": "parseAddress(string)",
        "selector": "0xc6ce059d",
        "selectorBytes": [
          198,
          206,
          5,
          157
        ]
      },
      "group": "string",
      "status": "stable",
      "safety": "safe"
    },
    {
      "func": {
        "id": "parseBool",
        "description": "Parses the given `string` into a `bool`.",
        "declaration": "function parseBool(string calldata stringifiedValue) external pure returns (bool parsedValue);",
        "visibility": "external",
        "mutability": "pure",
        "signature": "parseBool(string)",
        "selector": "0x974ef924",
        "selectorBytes": [
          151,
          78,
          249,
          36
        ]
      },
      "group": "string",
      "status": "stable",
      "safety": "safe"
    },
    {
      "func": {
        "id": "parseBytes",
        "description": "Parses the given `string` into `bytes`.",
        "declaration": "function parseBytes(string calldata stringifiedValue) external pure returns (bytes memory parsedValue);",
        "visibility": "external",
        "mutability": "pure",
        "signature": "parseBytes(string)",
        "selector": "0x8f5d232d",
        "selectorBytes": [
          143,
          93,
          35,
          45
        ]
      },
      "group": "string",
      "status": "stable",
      "safety": "safe"
    },
    {
      "func": {
        "id": "parseBytes32",
        "description": "Parses the given `string` into a `bytes32`.",
        "declaration": "function parseBytes32(string calldata stringifiedValue) external pure returns (bytes32 parsedValue);",
        "visibility": "external",
        "mutability": "pure",
        "signature": "parseBytes32(string)",
        "selector": "0x087e6e81",
        "selectorBytes": [
          8,
          126,
          110,
          129
        ]
      },
      "group": "string",
      "status": "stable",
      "safety": "safe"
    },
    {
      "func": {
        "id": "parseInt",
        "description": "Parses the given `string` into a `int256`.",
        "declaration": "function parseInt(string calldata stringifiedValue) external pure returns (int256 parsedValue);",
        "visibility": "external",
        "mutability": "pure",
        "signature": "parseInt(string)",
        "selector": "0x42346c5e",
        "selectorBytes": [
          66,
          52,
          108,
          94
        ]
      },
      "group": "string",
      "status": "stable",
      "safety": "safe"
    },
    {
      "func": {
        "id": "parseJsonAddress",
        "description": "Parses a string of JSON data at `key` and coerces it to `address`.",
        "declaration": "function parseJsonAddress(string calldata json, string calldata key) external pure returns (address);",
        "visibility": "external",
        "mutability": "pure",
        "signature": "parseJsonAddress(string,string)",
        "selector": "0x1e19e657",
        "selectorBytes": [
          30,
          25,
          230,
          87
        ]
      },
      "group": "json",
      "status": "stable",
      "safety": "safe"
    },
    {
      "func": {
        "id": "parseJsonAddressArray",
        "description": "Parses a string of JSON data at `key` and coerces it to `address[]`.",
        "declaration": "function parseJsonAddressArray(string calldata json, string calldata key) external pure returns (address[] memory);",
        "visibility": "external",
        "mutability": "pure",
        "signature": "parseJsonAddressArray(string,string)",
        "selector": "0x2fce7883",
        "selectorBytes": [
          47,
          206,
          120,
          131
        ]
      },
      "group": "json",
      "status": "stable",
      "safety": "safe"
    },
    {
      "func": {
        "id": "parseJsonBool",
        "description": "Parses a string of JSON data at `key` and coerces it to `bool`.",
        "declaration": "function parseJsonBool(string calldata json, string calldata key) external pure returns (bool);",
        "visibility": "external",
        "mutability": "pure",
        "signature": "parseJsonBool(string,string)",
        "selector": "0x9f86dc91",
        "selectorBytes": [
          159,
          134,
          220,
          145
        ]
      },
      "group": "json",
      "status": "stable",
      "safety": "safe"
    },
    {
      "func": {
        "id": "parseJsonBoolArray",
        "description": "Parses a string of JSON data at `key` and coerces it to `bool[]`.",
        "declaration": "function parseJsonBoolArray(string calldata json, string calldata key) external pure returns (bool[] memory);",
        "visibility": "external",
        "mutability": "pure",
        "signature": "parseJsonBoolArray(string,string)",
        "selector": "0x91f3b94f",
        "selectorBytes": [
          145,
          243,
          185,
          79
        ]
      },
      "group": "json",
      "status": "stable",
      "safety": "safe"
    },
    {
      "func": {
        "id": "parseJsonBytes",
        "description": "Parses a string of JSON data at `key` and coerces it to `bytes`.",
        "declaration": "function parseJsonBytes(string calldata json, string calldata key) external pure returns (bytes memory);",
        "visibility": "external",
        "mutability": "pure",
        "signature": "parseJsonBytes(string,string)",
        "selector": "0xfd921be8",
        "selectorBytes": [
          253,
          146,
          27,
          232
        ]
      },
      "group": "json",
      "status": "stable",
      "safety": "safe"
    },
    {
      "func": {
        "id": "parseJsonBytes32",
        "description": "Parses a string of JSON data at `key` and coerces it to `bytes32`.",
        "declaration": "function parseJsonBytes32(string calldata json, string calldata key) external pure returns (bytes32);",
        "visibility": "external",
        "mutability": "pure",
        "signature": "parseJsonBytes32(string,string)",
        "selector": "0x1777e59d",
        "selectorBytes": [
          23,
          119,
          229,
          157
        ]
      },
      "group": "json",
      "status": "stable",
      "safety": "safe"
    },
    {
      "func": {
        "id": "parseJsonBytes32Array",
        "description": "Parses a string of JSON data at `key` and coerces it to `bytes32[]`.",
        "declaration": "function parseJsonBytes32Array(string calldata json, string calldata key) external pure returns (bytes32[] memory);",
        "visibility": "external",
        "mutability": "pure",
        "signature": "parseJsonBytes32Array(string,string)",
        "selector": "0x91c75bc3",
        "selectorBytes": [
          145,
          199,
          91,
          195
        ]
      },
      "group": "json",
      "status": "stable",
      "safety": "safe"
    },
    {
      "func": {
        "id": "parseJsonBytesArray",
        "description": "Parses a string of JSON data at `key` and coerces it to `bytes[]`.",
        "declaration": "function parseJsonBytesArray(string calldata json, string calldata key) external pure returns (bytes[] memory);",
        "visibility": "external",
        "mutability": "pure",
        "signature": "parseJsonBytesArray(string,string)",
        "selector": "0x6631aa99",
        "selectorBytes": [
          102,
          49,
          170,
          153
        ]
      },
      "group": "json",
      "status": "stable",
      "safety": "safe"
    },
    {
      "func": {
        "id": "parseJsonInt",
        "description": "Parses a string of JSON data at `key` and coerces it to `int256`.",
        "declaration": "function parseJsonInt(string calldata json, string calldata key) external pure returns (int256);",
        "visibility": "external",
        "mutability": "pure",
        "signature": "parseJsonInt(string,string)",
        "selector": "0x7b048ccd",
        "selectorBytes": [
          123,
          4,
          140,
          205
        ]
      },
      "group": "json",
      "status": "stable",
      "safety": "safe"
    },
    {
      "func": {
        "id": "parseJsonIntArray",
        "description": "Parses a string of JSON data at `key` and coerces it to `int256[]`.",
        "declaration": "function parseJsonIntArray(string calldata json, string calldata key) external pure returns (int256[] memory);",
        "visibility": "external",
        "mutability": "pure",
        "signature": "parseJsonIntArray(string,string)",
        "selector": "0x9983c28a",
        "selectorBytes": [
          153,
          131,
          194,
          138
        ]
      },
      "group": "json",
      "status": "stable",
      "safety": "safe"
    },
    {
      "func": {
        "id": "parseJsonKeys",
        "description": "Returns an array of all the keys in a JSON object.",
        "declaration": "function parseJsonKeys(string calldata json, string calldata key) external pure returns (string[] memory keys);",
        "visibility": "external",
        "mutability": "pure",
        "signature": "parseJsonKeys(string,string)",
        "selector": "0x213e4198",
        "selectorBytes": [
          33,
          62,
          65,
          152
        ]
      },
      "group": "json",
      "status": "stable",
      "safety": "safe"
    },
    {
      "func": {
        "id": "parseJsonString",
        "description": "Parses a string of JSON data at `key` and coerces it to `string`.",
        "declaration": "function parseJsonString(string calldata json, string calldata key) external pure returns (string memory);",
        "visibility": "external",
        "mutability": "pure",
        "signature": "parseJsonString(string,string)",
        "selector": "0x49c4fac8",
        "selectorBytes": [
          73,
          196,
          250,
          200
        ]
      },
      "group": "json",
      "status": "stable",
      "safety": "safe"
    },
    {
      "func": {
        "id": "parseJsonStringArray",
        "description": "Parses a string of JSON data at `key` and coerces it to `string[]`.",
        "declaration": "function parseJsonStringArray(string calldata json, string calldata key) external pure returns (string[] memory);",
        "visibility": "external",
        "mutability": "pure",
        "signature": "parseJsonStringArray(string,string)",
        "selector": "0x498fdcf4",
        "selectorBytes": [
          73,
          143,
          220,
          244
        ]
      },
      "group": "json",
      "status": "stable",
      "safety": "safe"
    },
    {
      "func": {
        "id": "parseJsonTypeArray",
        "description": "Parses a string of JSON data at `key` and coerces it to type array corresponding to `typeDescription`.",
        "declaration": "function parseJsonTypeArray(string calldata json, string calldata key, string calldata typeDescription) external pure returns (bytes memory);",
        "visibility": "external",
        "mutability": "pure",
        "signature": "parseJsonTypeArray(string,string,string)",
        "selector": "0x0175d535",
        "selectorBytes": [
          1,
          117,
          213,
          53
        ]
      },
      "group": "json",
      "status": "stable",
      "safety": "safe"
    },
    {
      "func": {
        "id": "parseJsonType_0",
        "description": "Parses a string of JSON data and coerces it to type corresponding to `typeDescription`.",
        "declaration": "function parseJsonType(string calldata json, string calldata typeDescription) external pure returns (bytes memory);",
        "visibility": "external",
        "mutability": "pure",
        "signature": "parseJsonType(string,string)",
        "selector": "0xa9da313b",
        "selectorBytes": [
          169,
          218,
          49,
          59
        ]
      },
      "group": "json",
      "status": "stable",
      "safety": "safe"
    },
    {
      "func": {
        "id": "parseJsonType_1",
        "description": "Parses a string of JSON data at `key` and coerces it to type corresponding to `typeDescription`.",
        "declaration": "function parseJsonType(string calldata json, string calldata key, string calldata typeDescription) external pure returns (bytes memory);",
        "visibility": "external",
        "mutability": "pure",
        "signature": "parseJsonType(string,string,string)",
        "selector": "0xe3f5ae33",
        "selectorBytes": [
          227,
          245,
          174,
          51
        ]
      },
      "group": "json",
      "status": "stable",
      "safety": "safe"
    },
    {
      "func": {
        "id": "parseJsonUint",
        "description": "Parses a string of JSON data at `key` and coerces it to `uint256`.",
        "declaration": "function parseJsonUint(string calldata json, string calldata key) external pure returns (uint256);",
        "visibility": "external",
        "mutability": "pure",
        "signature": "parseJsonUint(string,string)",
        "selector": "0xaddde2b6",
        "selectorBytes": [
          173,
          221,
          226,
          182
        ]
      },
      "group": "json",
      "status": "stable",
      "safety": "safe"
    },
    {
      "func": {
        "id": "parseJsonUintArray",
        "description": "Parses a string of JSON data at `key` and coerces it to `uint256[]`.",
        "declaration": "function parseJsonUintArray(string calldata json, string calldata key) external pure returns (uint256[] memory);",
        "visibility": "external",
        "mutability": "pure",
        "signature": "parseJsonUintArray(string,string)",
        "selector": "0x522074ab",
        "selectorBytes": [
          82,
          32,
          116,
          171
        ]
      },
      "group": "json",
      "status": "stable",
      "safety": "safe"
    },
    {
      "func": {
        "id": "parseJson_0",
        "description": "ABI-encodes a JSON object.",
        "declaration": "function parseJson(string calldata json) external pure returns (bytes memory abiEncodedData);",
        "visibility": "external",
        "mutability": "pure",
        "signature": "parseJson(string)",
        "selector": "0x6a82600a",
        "selectorBytes": [
          106,
          130,
          96,
          10
        ]
      },
      "group": "json",
      "status": "stable",
      "safety": "safe"
    },
    {
      "func": {
        "id": "parseJson_1",
        "description": "ABI-encodes a JSON object at `key`.",
        "declaration": "function parseJson(string calldata json, string calldata key) external pure returns (bytes memory abiEncodedData);",
        "visibility": "external",
        "mutability": "pure",
        "signature": "parseJson(string,string)",
        "selector": "0x85940ef1",
        "selectorBytes": [
          133,
          148,
          14,
          241
        ]
      },
      "group": "json",
      "status": "stable",
      "safety": "safe"
    },
    {
      "func": {
        "id": "parseTomlAddress",
        "description": "Parses a string of TOML data at `key` and coerces it to `address`.",
        "declaration": "function parseTomlAddress(string calldata toml, string calldata key) external pure returns (address);",
        "visibility": "external",
        "mutability": "pure",
        "signature": "parseTomlAddress(string,string)",
        "selector": "0x65e7c844",
        "selectorBytes": [
          101,
          231,
          200,
          68
        ]
      },
      "group": "toml",
      "status": "stable",
      "safety": "safe"
    },
    {
      "func": {
        "id": "parseTomlAddressArray",
        "description": "Parses a string of TOML data at `key` and coerces it to `address[]`.",
        "declaration": "function parseTomlAddressArray(string calldata toml, string calldata key) external pure returns (address[] memory);",
        "visibility": "external",
        "mutability": "pure",
        "signature": "parseTomlAddressArray(string,string)",
        "selector": "0x65c428e7",
        "selectorBytes": [
          101,
          196,
          40,
          231
        ]
      },
      "group": "toml",
      "status": "stable",
      "safety": "safe"
    },
    {
      "func": {
        "id": "parseTomlBool",
        "description": "Parses a string of TOML data at `key` and coerces it to `bool`.",
        "declaration": "function parseTomlBool(string calldata toml, string calldata key) external pure returns (bool);",
        "visibility": "external",
        "mutability": "pure",
        "signature": "parseTomlBool(string,string)",
        "selector": "0xd30dced6",
        "selectorBytes": [
          211,
          13,
          206,
          214
        ]
      },
      "group": "toml",
      "status": "stable",
      "safety": "safe"
    },
    {
      "func": {
        "id": "parseTomlBoolArray",
        "description": "Parses a string of TOML data at `key` and coerces it to `bool[]`.",
        "declaration": "function parseTomlBoolArray(string calldata toml, string calldata key) external pure returns (bool[] memory);",
        "visibility": "external",
        "mutability": "pure",
        "signature": "parseTomlBoolArray(string,string)",
        "selector": "0x127cfe9a",
        "selectorBytes": [
          18,
          124,
          254,
          154
        ]
      },
      "group": "toml",
      "status": "stable",
      "safety": "safe"
    },
    {
      "func": {
        "id": "parseTomlBytes",
        "description": "Parses a string of TOML data at `key` and coerces it to `bytes`.",
        "declaration": "function parseTomlBytes(string calldata toml, string calldata key) external pure returns (bytes memory);",
        "visibility": "external",
        "mutability": "pure",
        "signature": "parseTomlBytes(string,string)",
        "selector": "0xd77bfdb9",
        "selectorBytes": [
          215,
          123,
          253,
          185
        ]
      },
      "group": "toml",
      "status": "stable",
      "safety": "safe"
    },
    {
      "func": {
        "id": "parseTomlBytes32",
        "description": "Parses a string of TOML data at `key` and coerces it to `bytes32`.",
        "declaration": "function parseTomlBytes32(string calldata toml, string calldata key) external pure returns (bytes32);",
        "visibility": "external",
        "mutability": "pure",
        "signature": "parseTomlBytes32(string,string)",
        "selector": "0x8e214810",
        "selectorBytes": [
          142,
          33,
          72,
          16
        ]
      },
      "group": "toml",
      "status": "stable",
      "safety": "safe"
    },
    {
      "func": {
        "id": "parseTomlBytes32Array",
        "description": "Parses a string of TOML data at `key` and coerces it to `bytes32[]`.",
        "declaration": "function parseTomlBytes32Array(string calldata toml, string calldata key) external pure returns (bytes32[] memory);",
        "visibility": "external",
        "mutability": "pure",
        "signature": "parseTomlBytes32Array(string,string)",
        "selector": "0x3e716f81",
        "selectorBytes": [
          62,
          113,
          111,
          129
        ]
      },
      "group": "toml",
      "status": "stable",
      "safety": "safe"
    },
    {
      "func": {
        "id": "parseTomlBytesArray",
        "description": "Parses a string of TOML data at `key` and coerces it to `bytes[]`.",
        "declaration": "function parseTomlBytesArray(string calldata toml, string calldata key) external pure returns (bytes[] memory);",
        "visibility": "external",
        "mutability": "pure",
        "signature": "parseTomlBytesArray(string,string)",
        "selector": "0xb197c247",
        "selectorBytes": [
          177,
          151,
          194,
          71
        ]
      },
      "group": "toml",
      "status": "stable",
      "safety": "safe"
    },
    {
      "func": {
        "id": "parseTomlInt",
        "description": "Parses a string of TOML data at `key` and coerces it to `int256`.",
        "declaration": "function parseTomlInt(string calldata toml, string calldata key) external pure returns (int256);",
        "visibility": "external",
        "mutability": "pure",
        "signature": "parseTomlInt(string,string)",
        "selector": "0xc1350739",
        "selectorBytes": [
          193,
          53,
          7,
          57
        ]
      },
      "group": "toml",
      "status": "stable",
      "safety": "safe"
    },
    {
      "func": {
        "id": "parseTomlIntArray",
        "description": "Parses a string of TOML data at `key` and coerces it to `int256[]`.",
        "declaration": "function parseTomlIntArray(string calldata toml, string calldata key) external pure returns (int256[] memory);",
        "visibility": "external",
        "mutability": "pure",
        "signature": "parseTomlIntArray(string,string)",
        "selector": "0xd3522ae6",
        "selectorBytes": [
          211,
          82,
          42,
          230
        ]
      },
      "group": "toml",
      "status": "stable",
      "safety": "safe"
    },
    {
      "func": {
        "id": "parseTomlKeys",
        "description": "Returns an array of all the keys in a TOML table.",
        "declaration": "function parseTomlKeys(string calldata toml, string calldata key) external pure returns (string[] memory keys);",
        "visibility": "external",
        "mutability": "pure",
        "signature": "parseTomlKeys(string,string)",
        "selector": "0x812a44b2",
        "selectorBytes": [
          129,
          42,
          68,
          178
        ]
      },
      "group": "toml",
      "status": "stable",
      "safety": "safe"
    },
    {
      "func": {
        "id": "parseTomlString",
        "description": "Parses a string of TOML data at `key` and coerces it to `string`.",
        "declaration": "function parseTomlString(string calldata toml, string calldata key) external pure returns (string memory);",
        "visibility": "external",
        "mutability": "pure",
        "signature": "parseTomlString(string,string)",
        "selector": "0x8bb8dd43",
        "selectorBytes": [
          139,
          184,
          221,
          67
        ]
      },
      "group": "toml",
      "status": "stable",
      "safety": "safe"
    },
    {
      "func": {
        "id": "parseTomlStringArray",
        "description": "Parses a string of TOML data at `key` and coerces it to `string[]`.",
        "declaration": "function parseTomlStringArray(string calldata toml, string calldata key) external pure returns (string[] memory);",
        "visibility": "external",
        "mutability": "pure",
        "signature": "parseTomlStringArray(string,string)",
        "selector": "0x9f629281",
        "selectorBytes": [
          159,
          98,
          146,
          129
        ]
      },
      "group": "toml",
      "status": "stable",
      "safety": "safe"
    },
    {
      "func": {
        "id": "parseTomlTypeArray",
        "description": "Parses a string of TOML data at `key` and coerces it to type array corresponding to `typeDescription`.",
        "declaration": "function parseTomlTypeArray(string calldata toml, string calldata key, string calldata typeDescription) external pure returns (bytes memory);",
        "visibility": "external",
        "mutability": "pure",
        "signature": "parseTomlTypeArray(string,string,string)",
        "selector": "0x49be3743",
        "selectorBytes": [
          73,
          190,
          55,
          67
        ]
      },
      "group": "toml",
      "status": "stable",
      "safety": "safe"
    },
    {
      "func": {
        "id": "parseTomlType_0",
        "description": "Parses a string of TOML data and coerces it to type corresponding to `typeDescription`.",
        "declaration": "function parseTomlType(string calldata toml, string calldata typeDescription) external pure returns (bytes memory);",
        "visibility": "external",
        "mutability": "pure",
        "signature": "parseTomlType(string,string)",
        "selector": "0x47fa5e11",
        "selectorBytes": [
          71,
          250,
          94,
          17
        ]
      },
      "group": "toml",
      "status": "stable",
      "safety": "safe"
    },
    {
      "func": {
        "id": "parseTomlType_1",
        "description": "Parses a string of TOML data at `key` and coerces it to type corresponding to `typeDescription`.",
        "declaration": "function parseTomlType(string calldata toml, string calldata key, string calldata typeDescription) external pure returns (bytes memory);",
        "visibility": "external",
        "mutability": "pure",
        "signature": "parseTomlType(string,string,string)",
        "selector": "0xf9fa5cdb",
        "selectorBytes": [
          249,
          250,
          92,
          219
        ]
      },
      "group": "toml",
      "status": "stable",
      "safety": "safe"
    },
    {
      "func": {
        "id": "parseTomlUint",
        "description": "Parses a string of TOML data at `key` and coerces it to `uint256`.",
        "declaration": "function parseTomlUint(string calldata toml, string calldata key) external pure returns (uint256);",
        "visibility": "external",
        "mutability": "pure",
        "signature": "parseTomlUint(string,string)",
        "selector": "0xcc7b0487",
        "selectorBytes": [
          204,
          123,
          4,
          135
        ]
      },
      "group": "toml",
      "status": "stable",
      "safety": "safe"
    },
    {
      "func": {
        "id": "parseTomlUintArray",
        "description": "Parses a string of TOML data at `key` and coerces it to `uint256[]`.",
        "declaration": "function parseTomlUintArray(string calldata toml, string calldata key) external pure returns (uint256[] memory);",
        "visibility": "external",
        "mutability": "pure",
        "signature": "parseTomlUintArray(string,string)",
        "selector": "0xb5df27c8",
        "selectorBytes": [
          181,
          223,
          39,
          200
        ]
      },
      "group": "toml",
      "status": "stable",
      "safety": "safe"
    },
    {
      "func": {
        "id": "parseToml_0",
        "description": "ABI-encodes a TOML table.",
        "declaration": "function parseToml(string calldata toml) external pure returns (bytes memory abiEncodedData);",
        "visibility": "external",
        "mutability": "pure",
        "signature": "parseToml(string)",
        "selector": "0x592151f0",
        "selectorBytes": [
          89,
          33,
          81,
          240
        ]
      },
      "group": "toml",
      "status": "stable",
      "safety": "safe"
    },
    {
      "func": {
        "id": "parseToml_1",
        "description": "ABI-encodes a TOML table at `key`.",
        "declaration": "function parseToml(string calldata toml, string calldata key) external pure returns (bytes memory abiEncodedData);",
        "visibility": "external",
        "mutability": "pure",
        "signature": "parseToml(string,string)",
        "selector": "0x37736e08",
        "selectorBytes": [
          55,
          115,
          110,
          8
        ]
      },
      "group": "toml",
      "status": "stable",
      "safety": "safe"
    },
    {
      "func": {
        "id": "parseUint",
        "description": "Parses the given `string` into a `uint256`.",
        "declaration": "function parseUint(string calldata stringifiedValue) external pure returns (uint256 parsedValue);",
        "visibility": "external",
        "mutability": "pure",
        "signature": "parseUint(string)",
        "selector": "0xfa91454d",
        "selectorBytes": [
          250,
          145,
          69,
          77
        ]
      },
      "group": "string",
      "status": "stable",
      "safety": "safe"
    },
    {
      "func": {
        "id": "pauseGasMetering",
        "description": "Pauses gas metering (i.e. gas usage is not counted). Noop if already paused.",
        "declaration": "function pauseGasMetering() external;",
        "visibility": "external",
        "mutability": "",
        "signature": "pauseGasMetering()",
        "selector": "0xd1a5b36f",
        "selectorBytes": [
          209,
          165,
          179,
          111
        ]
      },
      "group": "evm",
      "status": "stable",
      "safety": "safe"
    },
    {
      "func": {
        "id": "pauseTracing",
        "description": "Pauses collection of call traces. Useful in cases when you want to skip tracing of\ncomplex calls which are not useful for debugging.",
        "declaration": "function pauseTracing() external view;",
        "visibility": "external",
        "mutability": "view",
        "signature": "pauseTracing()",
        "selector": "0xc94d1f90",
        "selectorBytes": [
          201,
          77,
          31,
          144
        ]
      },
      "group": "utilities",
      "status": "stable",
      "safety": "safe"
    },
    {
      "func": {
        "id": "prank_0",
        "description": "Sets the *next* call's `msg.sender` to be the input address.",
        "declaration": "function prank(address msgSender) external;",
        "visibility": "external",
        "mutability": "",
        "signature": "prank(address)",
        "selector": "0xca669fa7",
        "selectorBytes": [
          202,
          102,
          159,
          167
        ]
      },
      "group": "evm",
      "status": "stable",
      "safety": "unsafe"
    },
    {
      "func": {
        "id": "prank_1",
        "description": "Sets the *next* call's `msg.sender` to be the input address, and the `tx.origin` to be the second input.",
        "declaration": "function prank(address msgSender, address txOrigin) external;",
        "visibility": "external",
        "mutability": "",
        "signature": "prank(address,address)",
        "selector": "0x47e50cce",
        "selectorBytes": [
          71,
          229,
          12,
          206
        ]
      },
      "group": "evm",
      "status": "stable",
      "safety": "unsafe"
    },
    {
      "func": {
        "id": "prevrandao_0",
        "description": "Sets `block.prevrandao`.\nNot available on EVM versions before Paris. Use `difficulty` instead.\nIf used on unsupported EVM versions it will revert.",
        "declaration": "function prevrandao(bytes32 newPrevrandao) external;",
        "visibility": "external",
        "mutability": "",
        "signature": "prevrandao(bytes32)",
        "selector": "0x3b925549",
        "selectorBytes": [
          59,
          146,
          85,
          73
        ]
      },
      "group": "evm",
      "status": "stable",
      "safety": "unsafe"
    },
    {
      "func": {
        "id": "prevrandao_1",
        "description": "Sets `block.prevrandao`.\nNot available on EVM versions before Paris. Use `difficulty` instead.\nIf used on unsupported EVM versions it will revert.",
        "declaration": "function prevrandao(uint256 newPrevrandao) external;",
        "visibility": "external",
        "mutability": "",
        "signature": "prevrandao(uint256)",
        "selector": "0x9cb1c0d4",
        "selectorBytes": [
          156,
          177,
          192,
          212
        ]
      },
      "group": "evm",
      "status": "stable",
      "safety": "unsafe"
    },
    {
      "func": {
        "id": "projectRoot",
        "description": "Get the path of the current project root.",
        "declaration": "function projectRoot() external view returns (string memory path);",
        "visibility": "external",
        "mutability": "view",
        "signature": "projectRoot()",
        "selector": "0xd930a0e6",
        "selectorBytes": [
          217,
          48,
          160,
          230
        ]
      },
      "group": "filesystem",
      "status": "stable",
      "safety": "safe"
    },
    {
      "func": {
        "id": "prompt",
        "description": "Prompts the user for a string value in the terminal.",
        "declaration": "function prompt(string calldata promptText) external returns (string memory input);",
        "visibility": "external",
        "mutability": "",
        "signature": "prompt(string)",
        "selector": "0x47eaf474",
        "selectorBytes": [
          71,
          234,
          244,
          116
        ]
      },
      "group": "filesystem",
      "status": "stable",
      "safety": "safe"
    },
    {
      "func": {
        "id": "promptAddress",
        "description": "Prompts the user for an address in the terminal.",
        "declaration": "function promptAddress(string calldata promptText) external returns (address);",
        "visibility": "external",
        "mutability": "",
        "signature": "promptAddress(string)",
        "selector": "0x62ee05f4",
        "selectorBytes": [
          98,
          238,
          5,
          244
        ]
      },
      "group": "filesystem",
      "status": "stable",
      "safety": "safe"
    },
    {
      "func": {
        "id": "promptSecret",
        "description": "Prompts the user for a hidden string value in the terminal.",
        "declaration": "function promptSecret(string calldata promptText) external returns (string memory input);",
        "visibility": "external",
        "mutability": "",
        "signature": "promptSecret(string)",
        "selector": "0x1e279d41",
        "selectorBytes": [
          30,
          39,
          157,
          65
        ]
      },
      "group": "filesystem",
      "status": "stable",
      "safety": "safe"
    },
    {
      "func": {
        "id": "promptSecretUint",
        "description": "Prompts the user for hidden uint256 in the terminal (usually pk).",
        "declaration": "function promptSecretUint(string calldata promptText) external returns (uint256);",
        "visibility": "external",
        "mutability": "",
        "signature": "promptSecretUint(string)",
        "selector": "0x69ca02b7",
        "selectorBytes": [
          105,
          202,
          2,
          183
        ]
      },
      "group": "filesystem",
      "status": "stable",
      "safety": "safe"
    },
    {
      "func": {
        "id": "promptUint",
        "description": "Prompts the user for uint256 in the terminal.",
        "declaration": "function promptUint(string calldata promptText) external returns (uint256);",
        "visibility": "external",
        "mutability": "",
        "signature": "promptUint(string)",
        "selector": "0x652fd489",
        "selectorBytes": [
          101,
          47,
          212,
          137
        ]
      },
      "group": "filesystem",
      "status": "stable",
      "safety": "safe"
    },
    {
      "func": {
        "id": "publicKeyP256",
        "description": "Derives secp256r1 public key from the provided `privateKey`.",
        "declaration": "function publicKeyP256(uint256 privateKey) external pure returns (uint256 publicKeyX, uint256 publicKeyY);",
        "visibility": "external",
        "mutability": "pure",
        "signature": "publicKeyP256(uint256)",
        "selector": "0xc453949e",
        "selectorBytes": [
          196,
          83,
          148,
          158
        ]
      },
      "group": "crypto",
      "status": "stable",
      "safety": "safe"
    },
    {
      "func": {
        "id": "randomAddress",
        "description": "Returns a random `address`.",
        "declaration": "function randomAddress() external returns (address);",
        "visibility": "external",
        "mutability": "",
        "signature": "randomAddress()",
        "selector": "0xd5bee9f5",
        "selectorBytes": [
          213,
          190,
          233,
          245
        ]
      },
      "group": "utilities",
      "status": "stable",
      "safety": "safe"
    },
    {
      "func": {
        "id": "randomBool",
        "description": "Returns an random `bool`.",
        "declaration": "function randomBool() external view returns (bool);",
        "visibility": "external",
        "mutability": "view",
        "signature": "randomBool()",
        "selector": "0xcdc126bd",
        "selectorBytes": [
          205,
          193,
          38,
          189
        ]
      },
      "group": "utilities",
      "status": "stable",
      "safety": "safe"
    },
    {
      "func": {
        "id": "randomBytes",
        "description": "Returns an random byte array value of the given length.",
        "declaration": "function randomBytes(uint256 len) external view returns (bytes memory);",
        "visibility": "external",
        "mutability": "view",
        "signature": "randomBytes(uint256)",
        "selector": "0x6c5d32a9",
        "selectorBytes": [
          108,
          93,
          50,
          169
        ]
      },
      "group": "utilities",
      "status": "stable",
      "safety": "safe"
    },
    {
      "func": {
        "id": "randomInt_0",
        "description": "Returns an random `int256` value.",
        "declaration": "function randomInt() external view returns (int256);",
        "visibility": "external",
        "mutability": "view",
        "signature": "randomInt()",
        "selector": "0x111f1202",
        "selectorBytes": [
          17,
          31,
          18,
          2
        ]
      },
      "group": "utilities",
      "status": "stable",
      "safety": "safe"
    },
    {
      "func": {
        "id": "randomInt_1",
        "description": "Returns an random `int256` value of given bits.",
        "declaration": "function randomInt(uint256 bits) external view returns (int256);",
        "visibility": "external",
        "mutability": "view",
        "signature": "randomInt(uint256)",
        "selector": "0x12845966",
        "selectorBytes": [
          18,
          132,
          89,
          102
        ]
      },
      "group": "utilities",
      "status": "stable",
      "safety": "safe"
    },
    {
      "func": {
        "id": "randomUint_0",
        "description": "Returns a random uint256 value.",
        "declaration": "function randomUint() external returns (uint256);",
        "visibility": "external",
        "mutability": "",
        "signature": "randomUint()",
        "selector": "0x25124730",
        "selectorBytes": [
          37,
          18,
          71,
          48
        ]
      },
      "group": "utilities",
      "status": "stable",
      "safety": "safe"
    },
    {
      "func": {
        "id": "randomUint_1",
        "description": "Returns random uint256 value between the provided range (=min..=max).",
        "declaration": "function randomUint(uint256 min, uint256 max) external returns (uint256);",
        "visibility": "external",
        "mutability": "",
        "signature": "randomUint(uint256,uint256)",
        "selector": "0xd61b051b",
        "selectorBytes": [
          214,
          27,
          5,
          27
        ]
      },
      "group": "utilities",
      "status": "stable",
      "safety": "safe"
    },
    {
      "func": {
        "id": "randomUint_2",
        "description": "Returns an random `uint256` value of given bits.",
        "declaration": "function randomUint(uint256 bits) external view returns (uint256);",
        "visibility": "external",
        "mutability": "view",
        "signature": "randomUint(uint256)",
        "selector": "0xcf81e69c",
        "selectorBytes": [
          207,
          129,
          230,
          156
        ]
      },
      "group": "utilities",
      "status": "stable",
      "safety": "safe"
    },
    {
      "func": {
        "id": "readCallers",
        "description": "Reads the current `msg.sender` and `tx.origin` from state and reports if there is any active caller modification.",
        "declaration": "function readCallers() external returns (CallerMode callerMode, address msgSender, address txOrigin);",
        "visibility": "external",
        "mutability": "",
        "signature": "readCallers()",
        "selector": "0x4ad0bac9",
        "selectorBytes": [
          74,
          208,
          186,
          201
        ]
      },
      "group": "evm",
      "status": "stable",
      "safety": "unsafe"
    },
    {
      "func": {
        "id": "readDir_0",
        "description": "Reads the directory at the given path recursively, up to `maxDepth`.\n`maxDepth` defaults to 1, meaning only the direct children of the given directory will be returned.\nFollows symbolic links if `followLinks` is true.",
        "declaration": "function readDir(string calldata path) external view returns (DirEntry[] memory entries);",
        "visibility": "external",
        "mutability": "view",
        "signature": "readDir(string)",
        "selector": "0xc4bc59e0",
        "selectorBytes": [
          196,
          188,
          89,
          224
        ]
      },
      "group": "filesystem",
      "status": "stable",
      "safety": "safe"
    },
    {
      "func": {
        "id": "readDir_1",
        "description": "See `readDir(string)`.",
        "declaration": "function readDir(string calldata path, uint64 maxDepth) external view returns (DirEntry[] memory entries);",
        "visibility": "external",
        "mutability": "view",
        "signature": "readDir(string,uint64)",
        "selector": "0x1497876c",
        "selectorBytes": [
          20,
          151,
          135,
          108
        ]
      },
      "group": "filesystem",
      "status": "stable",
      "safety": "safe"
    },
    {
      "func": {
        "id": "readDir_2",
        "description": "See `readDir(string)`.",
        "declaration": "function readDir(string calldata path, uint64 maxDepth, bool followLinks) external view returns (DirEntry[] memory entries);",
        "visibility": "external",
        "mutability": "view",
        "signature": "readDir(string,uint64,bool)",
        "selector": "0x8102d70d",
        "selectorBytes": [
          129,
          2,
          215,
          13
        ]
      },
      "group": "filesystem",
      "status": "stable",
      "safety": "safe"
    },
    {
      "func": {
        "id": "readFile",
        "description": "Reads the entire content of file to string. `path` is relative to the project root.",
        "declaration": "function readFile(string calldata path) external view returns (string memory data);",
        "visibility": "external",
        "mutability": "view",
        "signature": "readFile(string)",
        "selector": "0x60f9bb11",
        "selectorBytes": [
          96,
          249,
          187,
          17
        ]
      },
      "group": "filesystem",
      "status": "stable",
      "safety": "safe"
    },
    {
      "func": {
        "id": "readFileBinary",
        "description": "Reads the entire content of file as binary. `path` is relative to the project root.",
        "declaration": "function readFileBinary(string calldata path) external view returns (bytes memory data);",
        "visibility": "external",
        "mutability": "view",
        "signature": "readFileBinary(string)",
        "selector": "0x16ed7bc4",
        "selectorBytes": [
          22,
          237,
          123,
          196
        ]
      },
      "group": "filesystem",
      "status": "stable",
      "safety": "safe"
    },
    {
      "func": {
        "id": "readLine",
        "description": "Reads next line of file to string.",
        "declaration": "function readLine(string calldata path) external view returns (string memory line);",
        "visibility": "external",
        "mutability": "view",
        "signature": "readLine(string)",
        "selector": "0x70f55728",
        "selectorBytes": [
          112,
          245,
          87,
          40
        ]
      },
      "group": "filesystem",
      "status": "stable",
      "safety": "safe"
    },
    {
      "func": {
        "id": "readLink",
        "description": "Reads a symbolic link, returning the path that the link points to.\nThis cheatcode will revert in the following situations, but is not limited to just these cases:\n- `path` is not a symbolic link.\n- `path` does not exist.",
        "declaration": "function readLink(string calldata linkPath) external view returns (string memory targetPath);",
        "visibility": "external",
        "mutability": "view",
        "signature": "readLink(string)",
        "selector": "0x9f5684a2",
        "selectorBytes": [
          159,
          86,
          132,
          162
        ]
      },
      "group": "filesystem",
      "status": "stable",
      "safety": "safe"
    },
    {
      "func": {
        "id": "record",
        "description": "Records all storage reads and writes.",
        "declaration": "function record() external;",
        "visibility": "external",
        "mutability": "",
        "signature": "record()",
        "selector": "0x266cf109",
        "selectorBytes": [
          38,
          108,
          241,
          9
        ]
      },
      "group": "evm",
      "status": "stable",
      "safety": "safe"
    },
    {
      "func": {
        "id": "recordLogs",
        "description": "Record all the transaction logs.",
        "declaration": "function recordLogs() external;",
        "visibility": "external",
        "mutability": "",
        "signature": "recordLogs()",
        "selector": "0x41af2f52",
        "selectorBytes": [
          65,
          175,
          47,
          82
        ]
      },
      "group": "evm",
      "status": "stable",
      "safety": "safe"
    },
    {
      "func": {
        "id": "rememberKey",
        "description": "Adds a private key to the local forge wallet and returns the address.",
        "declaration": "function rememberKey(uint256 privateKey) external returns (address keyAddr);",
        "visibility": "external",
        "mutability": "",
        "signature": "rememberKey(uint256)",
        "selector": "0x22100064",
        "selectorBytes": [
          34,
          16,
          0,
          100
        ]
      },
      "group": "crypto",
      "status": "stable",
      "safety": "safe"
    },
    {
      "func": {
        "id": "removeDir",
        "description": "Removes a directory at the provided path.\nThis cheatcode will revert in the following situations, but is not limited to just these cases:\n- `path` doesn't exist.\n- `path` isn't a directory.\n- User lacks permissions to modify `path`.\n- The directory is not empty and `recursive` is false.\n`path` is relative to the project root.",
        "declaration": "function removeDir(string calldata path, bool recursive) external;",
        "visibility": "external",
        "mutability": "",
        "signature": "removeDir(string,bool)",
        "selector": "0x45c62011",
        "selectorBytes": [
          69,
          198,
          32,
          17
        ]
      },
      "group": "filesystem",
      "status": "stable",
      "safety": "safe"
    },
    {
      "func": {
        "id": "removeFile",
        "description": "Removes a file from the filesystem.\nThis cheatcode will revert in the following situations, but is not limited to just these cases:\n- `path` points to a directory.\n- The file doesn't exist.\n- The user lacks permissions to remove the file.\n`path` is relative to the project root.",
        "declaration": "function removeFile(string calldata path) external;",
        "visibility": "external",
        "mutability": "",
        "signature": "removeFile(string)",
        "selector": "0xf1afe04d",
        "selectorBytes": [
          241,
          175,
          224,
          77
        ]
      },
      "group": "filesystem",
      "status": "stable",
      "safety": "safe"
    },
    {
      "func": {
        "id": "replace",
        "description": "Replaces occurrences of `from` in the given `string` with `to`.",
        "declaration": "function replace(string calldata input, string calldata from, string calldata to) external pure returns (string memory output);",
        "visibility": "external",
        "mutability": "pure",
        "signature": "replace(string,string,string)",
        "selector": "0xe00ad03e",
        "selectorBytes": [
          224,
          10,
          208,
          62
        ]
      },
      "group": "string",
      "status": "stable",
      "safety": "safe"
    },
    {
      "func": {
        "id": "resetGasMetering",
        "description": "Reset gas metering (i.e. gas usage is set to gas limit).",
        "declaration": "function resetGasMetering() external;",
        "visibility": "external",
        "mutability": "",
        "signature": "resetGasMetering()",
        "selector": "0xbe367dd3",
        "selectorBytes": [
          190,
          54,
          125,
          211
        ]
      },
      "group": "evm",
      "status": "stable",
      "safety": "safe"
    },
    {
      "func": {
        "id": "resetNonce",
        "description": "Resets the nonce of an account to 0 for EOAs and 1 for contract accounts.",
        "declaration": "function resetNonce(address account) external;",
        "visibility": "external",
        "mutability": "",
        "signature": "resetNonce(address)",
        "selector": "0x1c72346d",
        "selectorBytes": [
          28,
          114,
          52,
          109
        ]
      },
      "group": "evm",
      "status": "stable",
      "safety": "unsafe"
    },
    {
      "func": {
        "id": "resumeGasMetering",
        "description": "Resumes gas metering (i.e. gas usage is counted again). Noop if already on.",
        "declaration": "function resumeGasMetering() external;",
        "visibility": "external",
        "mutability": "",
        "signature": "resumeGasMetering()",
        "selector": "0x2bcd50e0",
        "selectorBytes": [
          43,
          205,
          80,
          224
        ]
      },
      "group": "evm",
      "status": "stable",
      "safety": "safe"
    },
    {
      "func": {
        "id": "resumeTracing",
        "description": "Unpauses collection of call traces.",
        "declaration": "function resumeTracing() external view;",
        "visibility": "external",
        "mutability": "view",
        "signature": "resumeTracing()",
        "selector": "0x72a09ccb",
        "selectorBytes": [
          114,
          160,
          156,
          203
        ]
      },
      "group": "utilities",
      "status": "stable",
      "safety": "safe"
    },
    {
      "func": {
        "id": "revertTo",
        "description": "`revertTo` is being deprecated in favor of `revertToState`. It will be removed in future versions.",
        "declaration": "function revertTo(uint256 snapshotId) external returns (bool success);",
        "visibility": "external",
        "mutability": "",
        "signature": "revertTo(uint256)",
        "selector": "0x44d7f0a4",
        "selectorBytes": [
          68,
          215,
          240,
          164
        ]
      },
      "group": "evm",
      "status": {
        "deprecated": "replaced by `revertToState`"
      },
      "safety": "unsafe"
    },
    {
      "func": {
        "id": "revertToAndDelete",
        "description": "`revertToAndDelete` is being deprecated in favor of `revertToStateAndDelete`. It will be removed in future versions.",
        "declaration": "function revertToAndDelete(uint256 snapshotId) external returns (bool success);",
        "visibility": "external",
        "mutability": "",
        "signature": "revertToAndDelete(uint256)",
        "selector": "0x03e0aca9",
        "selectorBytes": [
          3,
          224,
          172,
          169
        ]
      },
      "group": "evm",
      "status": {
        "deprecated": "replaced by `revertToStateAndDelete`"
      },
      "safety": "unsafe"
    },
    {
      "func": {
        "id": "revertToState",
        "description": "Revert the state of the EVM to a previous snapshot\nTakes the snapshot ID to revert to.\nReturns `true` if the snapshot was successfully reverted.\nReturns `false` if the snapshot does not exist.\n**Note:** This does not automatically delete the snapshot. To delete the snapshot use `deleteStateSnapshot`.",
        "declaration": "function revertToState(uint256 snapshotId) external returns (bool success);",
        "visibility": "external",
        "mutability": "",
        "signature": "revertToState(uint256)",
        "selector": "0xc2527405",
        "selectorBytes": [
          194,
          82,
          116,
          5
        ]
      },
      "group": "evm",
      "status": "stable",
      "safety": "unsafe"
    },
    {
      "func": {
        "id": "revertToStateAndDelete",
        "description": "Revert the state of the EVM to a previous snapshot and automatically deletes the snapshots\nTakes the snapshot ID to revert to.\nReturns `true` if the snapshot was successfully reverted and deleted.\nReturns `false` if the snapshot does not exist.",
        "declaration": "function revertToStateAndDelete(uint256 snapshotId) external returns (bool success);",
        "visibility": "external",
        "mutability": "",
        "signature": "revertToStateAndDelete(uint256)",
        "selector": "0x3a1985dc",
        "selectorBytes": [
          58,
          25,
          133,
          220
        ]
      },
      "group": "evm",
      "status": "stable",
      "safety": "unsafe"
    },
    {
      "func": {
        "id": "revokePersistent_0",
        "description": "Revokes persistent status from the address, previously added via `makePersistent`.",
        "declaration": "function revokePersistent(address account) external;",
        "visibility": "external",
        "mutability": "",
        "signature": "revokePersistent(address)",
        "selector": "0x997a0222",
        "selectorBytes": [
          153,
          122,
          2,
          34
        ]
      },
      "group": "evm",
      "status": "stable",
      "safety": "unsafe"
    },
    {
      "func": {
        "id": "revokePersistent_1",
        "description": "See `revokePersistent(address)`.",
        "declaration": "function revokePersistent(address[] calldata accounts) external;",
        "visibility": "external",
        "mutability": "",
        "signature": "revokePersistent(address[])",
        "selector": "0x3ce969e6",
        "selectorBytes": [
          60,
          233,
          105,
          230
        ]
      },
      "group": "evm",
      "status": "stable",
      "safety": "unsafe"
    },
    {
      "func": {
        "id": "roll",
        "description": "Sets `block.height`.",
        "declaration": "function roll(uint256 newHeight) external;",
        "visibility": "external",
        "mutability": "",
        "signature": "roll(uint256)",
        "selector": "0x1f7b4f30",
        "selectorBytes": [
          31,
          123,
          79,
          48
        ]
      },
      "group": "evm",
      "status": "stable",
      "safety": "unsafe"
    },
    {
      "func": {
        "id": "rollFork_0",
        "description": "Updates the currently active fork to given block number\nThis is similar to `roll` but for the currently active fork.",
        "declaration": "function rollFork(uint256 blockNumber) external;",
        "visibility": "external",
        "mutability": "",
        "signature": "rollFork(uint256)",
        "selector": "0xd9bbf3a1",
        "selectorBytes": [
          217,
          187,
          243,
          161
        ]
      },
      "group": "evm",
      "status": "stable",
      "safety": "unsafe"
    },
    {
      "func": {
        "id": "rollFork_1",
        "description": "Updates the currently active fork to given transaction. This will `rollFork` with the number\nof the block the transaction was mined in and replays all transaction mined before it in the block.",
        "declaration": "function rollFork(bytes32 txHash) external;",
        "visibility": "external",
        "mutability": "",
        "signature": "rollFork(bytes32)",
        "selector": "0x0f29772b",
        "selectorBytes": [
          15,
          41,
          119,
          43
        ]
      },
      "group": "evm",
      "status": "stable",
      "safety": "unsafe"
    },
    {
      "func": {
        "id": "rollFork_2",
        "description": "Updates the given fork to given block number.",
        "declaration": "function rollFork(uint256 forkId, uint256 blockNumber) external;",
        "visibility": "external",
        "mutability": "",
        "signature": "rollFork(uint256,uint256)",
        "selector": "0xd74c83a4",
        "selectorBytes": [
          215,
          76,
          131,
          164
        ]
      },
      "group": "evm",
      "status": "stable",
      "safety": "unsafe"
    },
    {
      "func": {
        "id": "rollFork_3",
        "description": "Updates the given fork to block number of the given transaction and replays all transaction mined before it in the block.",
        "declaration": "function rollFork(uint256 forkId, bytes32 txHash) external;",
        "visibility": "external",
        "mutability": "",
        "signature": "rollFork(uint256,bytes32)",
        "selector": "0xf2830f7b",
        "selectorBytes": [
          242,
          131,
          15,
          123
        ]
      },
      "group": "evm",
      "status": "stable",
      "safety": "unsafe"
    },
    {
      "func": {
        "id": "rpcUrl",
        "description": "Returns the RPC url for the given alias.",
        "declaration": "function rpcUrl(string calldata rpcAlias) external view returns (string memory json);",
        "visibility": "external",
        "mutability": "view",
        "signature": "rpcUrl(string)",
        "selector": "0x975a6ce9",
        "selectorBytes": [
          151,
          90,
          108,
          233
        ]
      },
      "group": "testing",
      "status": "stable",
      "safety": "safe"
    },
    {
      "func": {
        "id": "rpcUrlStructs",
        "description": "Returns all rpc urls and their aliases as structs.",
        "declaration": "function rpcUrlStructs() external view returns (Rpc[] memory urls);",
        "visibility": "external",
        "mutability": "view",
        "signature": "rpcUrlStructs()",
        "selector": "0x9d2ad72a",
        "selectorBytes": [
          157,
          42,
          215,
          42
        ]
      },
      "group": "testing",
      "status": "stable",
      "safety": "safe"
    },
    {
      "func": {
        "id": "rpcUrls",
        "description": "Returns all rpc urls and their aliases `[alias, url][]`.",
        "declaration": "function rpcUrls() external view returns (string[2][] memory urls);",
        "visibility": "external",
        "mutability": "view",
        "signature": "rpcUrls()",
        "selector": "0xa85a8418",
        "selectorBytes": [
          168,
          90,
          132,
          24
        ]
      },
      "group": "testing",
      "status": "stable",
      "safety": "safe"
    },
    {
      "func": {
        "id": "rpc_0",
        "description": "Performs an Ethereum JSON-RPC request to the current fork URL.",
        "declaration": "function rpc(string calldata method, string calldata params) external returns (bytes memory data);",
        "visibility": "external",
        "mutability": "",
        "signature": "rpc(string,string)",
        "selector": "0x1206c8a8",
        "selectorBytes": [
          18,
          6,
          200,
          168
        ]
      },
      "group": "evm",
      "status": "stable",
      "safety": "safe"
    },
    {
      "func": {
        "id": "rpc_1",
        "description": "Performs an Ethereum JSON-RPC request to the given endpoint.",
        "declaration": "function rpc(string calldata urlOrAlias, string calldata method, string calldata params) external returns (bytes memory data);",
        "visibility": "external",
        "mutability": "",
        "signature": "rpc(string,string,string)",
        "selector": "0x0199a220",
        "selectorBytes": [
          1,
          153,
          162,
          32
        ]
      },
      "group": "evm",
      "status": "stable",
      "safety": "safe"
    },
    {
      "func": {
        "id": "selectFork",
        "description": "Takes a fork identifier created by `createFork` and sets the corresponding forked state as active.",
        "declaration": "function selectFork(uint256 forkId) external;",
        "visibility": "external",
        "mutability": "",
        "signature": "selectFork(uint256)",
        "selector": "0x9ebf6827",
        "selectorBytes": [
          158,
          191,
          104,
          39
        ]
      },
      "group": "evm",
      "status": "stable",
      "safety": "unsafe"
    },
    {
      "func": {
        "id": "serializeAddress_0",
        "description": "See `serializeJson`.",
        "declaration": "function serializeAddress(string calldata objectKey, string calldata valueKey, address value) external returns (string memory json);",
        "visibility": "external",
        "mutability": "",
        "signature": "serializeAddress(string,string,address)",
        "selector": "0x972c6062",
        "selectorBytes": [
          151,
          44,
          96,
          98
        ]
      },
      "group": "json",
      "status": "stable",
      "safety": "safe"
    },
    {
      "func": {
        "id": "serializeAddress_1",
        "description": "See `serializeJson`.",
        "declaration": "function serializeAddress(string calldata objectKey, string calldata valueKey, address[] calldata values) external returns (string memory json);",
        "visibility": "external",
        "mutability": "",
        "signature": "serializeAddress(string,string,address[])",
        "selector": "0x1e356e1a",
        "selectorBytes": [
          30,
          53,
          110,
          26
        ]
      },
      "group": "json",
      "status": "stable",
      "safety": "safe"
    },
    {
      "func": {
        "id": "serializeBool_0",
        "description": "See `serializeJson`.",
        "declaration": "function serializeBool(string calldata objectKey, string calldata valueKey, bool value) external returns (string memory json);",
        "visibility": "external",
        "mutability": "",
        "signature": "serializeBool(string,string,bool)",
        "selector": "0xac22e971",
        "selectorBytes": [
          172,
          34,
          233,
          113
        ]
      },
      "group": "json",
      "status": "stable",
      "safety": "safe"
    },
    {
      "func": {
        "id": "serializeBool_1",
        "description": "See `serializeJson`.",
        "declaration": "function serializeBool(string calldata objectKey, string calldata valueKey, bool[] calldata values) external returns (string memory json);",
        "visibility": "external",
        "mutability": "",
        "signature": "serializeBool(string,string,bool[])",
        "selector": "0x92925aa1",
        "selectorBytes": [
          146,
          146,
          90,
          161
        ]
      },
      "group": "json",
      "status": "stable",
      "safety": "safe"
    },
    {
      "func": {
        "id": "serializeBytes32_0",
        "description": "See `serializeJson`.",
        "declaration": "function serializeBytes32(string calldata objectKey, string calldata valueKey, bytes32 value) external returns (string memory json);",
        "visibility": "external",
        "mutability": "",
        "signature": "serializeBytes32(string,string,bytes32)",
        "selector": "0x2d812b44",
        "selectorBytes": [
          45,
          129,
          43,
          68
        ]
      },
      "group": "json",
      "status": "stable",
      "safety": "safe"
    },
    {
      "func": {
        "id": "serializeBytes32_1",
        "description": "See `serializeJson`.",
        "declaration": "function serializeBytes32(string calldata objectKey, string calldata valueKey, bytes32[] calldata values) external returns (string memory json);",
        "visibility": "external",
        "mutability": "",
        "signature": "serializeBytes32(string,string,bytes32[])",
        "selector": "0x201e43e2",
        "selectorBytes": [
          32,
          30,
          67,
          226
        ]
      },
      "group": "json",
      "status": "stable",
      "safety": "safe"
    },
    {
      "func": {
        "id": "serializeBytes_0",
        "description": "See `serializeJson`.",
        "declaration": "function serializeBytes(string calldata objectKey, string calldata valueKey, bytes calldata value) external returns (string memory json);",
        "visibility": "external",
        "mutability": "",
        "signature": "serializeBytes(string,string,bytes)",
        "selector": "0xf21d52c7",
        "selectorBytes": [
          242,
          29,
          82,
          199
        ]
      },
      "group": "json",
      "status": "stable",
      "safety": "safe"
    },
    {
      "func": {
        "id": "serializeBytes_1",
        "description": "See `serializeJson`.",
        "declaration": "function serializeBytes(string calldata objectKey, string calldata valueKey, bytes[] calldata values) external returns (string memory json);",
        "visibility": "external",
        "mutability": "",
        "signature": "serializeBytes(string,string,bytes[])",
        "selector": "0x9884b232",
        "selectorBytes": [
          152,
          132,
          178,
          50
        ]
      },
      "group": "json",
      "status": "stable",
      "safety": "safe"
    },
    {
      "func": {
        "id": "serializeInt_0",
        "description": "See `serializeJson`.",
        "declaration": "function serializeInt(string calldata objectKey, string calldata valueKey, int256 value) external returns (string memory json);",
        "visibility": "external",
        "mutability": "",
        "signature": "serializeInt(string,string,int256)",
        "selector": "0x3f33db60",
        "selectorBytes": [
          63,
          51,
          219,
          96
        ]
      },
      "group": "json",
      "status": "stable",
      "safety": "safe"
    },
    {
      "func": {
        "id": "serializeInt_1",
        "description": "See `serializeJson`.",
        "declaration": "function serializeInt(string calldata objectKey, string calldata valueKey, int256[] calldata values) external returns (string memory json);",
        "visibility": "external",
        "mutability": "",
        "signature": "serializeInt(string,string,int256[])",
        "selector": "0x7676e127",
        "selectorBytes": [
          118,
          118,
          225,
          39
        ]
      },
      "group": "json",
      "status": "stable",
      "safety": "safe"
    },
    {
      "func": {
        "id": "serializeJson",
        "description": "Serializes a key and value to a JSON object stored in-memory that can be later written to a file.\nReturns the stringified version of the specific JSON file up to that moment.",
        "declaration": "function serializeJson(string calldata objectKey, string calldata value) external returns (string memory json);",
        "visibility": "external",
        "mutability": "",
        "signature": "serializeJson(string,string)",
        "selector": "0x9b3358b0",
        "selectorBytes": [
          155,
          51,
          88,
          176
        ]
      },
      "group": "json",
      "status": "stable",
      "safety": "safe"
    },
    {
      "func": {
        "id": "serializeJsonType_0",
        "description": "See `serializeJson`.",
        "declaration": "function serializeJsonType(string calldata typeDescription, bytes memory value) external pure returns (string memory json);",
        "visibility": "external",
        "mutability": "pure",
        "signature": "serializeJsonType(string,bytes)",
        "selector": "0x6d4f96a6",
        "selectorBytes": [
          109,
          79,
          150,
          166
        ]
      },
      "group": "json",
      "status": "stable",
      "safety": "safe"
    },
    {
      "func": {
        "id": "serializeJsonType_1",
        "description": "See `serializeJson`.",
        "declaration": "function serializeJsonType(string calldata objectKey, string calldata valueKey, string calldata typeDescription, bytes memory value) external returns (string memory json);",
        "visibility": "external",
        "mutability": "",
        "signature": "serializeJsonType(string,string,string,bytes)",
        "selector": "0x6f93bccb",
        "selectorBytes": [
          111,
          147,
          188,
          203
        ]
      },
      "group": "json",
      "status": "stable",
      "safety": "safe"
    },
    {
      "func": {
        "id": "serializeString_0",
        "description": "See `serializeJson`.",
        "declaration": "function serializeString(string calldata objectKey, string calldata valueKey, string calldata value) external returns (string memory json);",
        "visibility": "external",
        "mutability": "",
        "signature": "serializeString(string,string,string)",
        "selector": "0x88da6d35",
        "selectorBytes": [
          136,
          218,
          109,
          53
        ]
      },
      "group": "json",
      "status": "stable",
      "safety": "safe"
    },
    {
      "func": {
        "id": "serializeString_1",
        "description": "See `serializeJson`.",
        "declaration": "function serializeString(string calldata objectKey, string calldata valueKey, string[] calldata values) external returns (string memory json);",
        "visibility": "external",
        "mutability": "",
        "signature": "serializeString(string,string,string[])",
        "selector": "0x561cd6f3",
        "selectorBytes": [
          86,
          28,
          214,
          243
        ]
      },
      "group": "json",
      "status": "stable",
      "safety": "safe"
    },
    {
      "func": {
        "id": "serializeUintToHex",
        "description": "See `serializeJson`.",
        "declaration": "function serializeUintToHex(string calldata objectKey, string calldata valueKey, uint256 value) external returns (string memory json);",
        "visibility": "external",
        "mutability": "",
        "signature": "serializeUintToHex(string,string,uint256)",
        "selector": "0xae5a2ae8",
        "selectorBytes": [
          174,
          90,
          42,
          232
        ]
      },
      "group": "json",
      "status": "stable",
      "safety": "safe"
    },
    {
      "func": {
        "id": "serializeUint_0",
        "description": "See `serializeJson`.",
        "declaration": "function serializeUint(string calldata objectKey, string calldata valueKey, uint256 value) external returns (string memory json);",
        "visibility": "external",
        "mutability": "",
        "signature": "serializeUint(string,string,uint256)",
        "selector": "0x129e9002",
        "selectorBytes": [
          18,
          158,
          144,
          2
        ]
      },
      "group": "json",
      "status": "stable",
      "safety": "safe"
    },
    {
      "func": {
        "id": "serializeUint_1",
        "description": "See `serializeJson`.",
        "declaration": "function serializeUint(string calldata objectKey, string calldata valueKey, uint256[] calldata values) external returns (string memory json);",
        "visibility": "external",
        "mutability": "",
        "signature": "serializeUint(string,string,uint256[])",
        "selector": "0xfee9a469",
        "selectorBytes": [
          254,
          233,
          164,
          105
        ]
      },
      "group": "json",
      "status": "stable",
      "safety": "safe"
    },
    {
      "func": {
        "id": "setArbitraryStorage",
        "description": "Utility cheatcode to set arbitrary storage for given target address.",
        "declaration": "function setArbitraryStorage(address target) external;",
        "visibility": "external",
        "mutability": "",
        "signature": "setArbitraryStorage(address)",
        "selector": "0xe1631837",
        "selectorBytes": [
          225,
          99,
          24,
          55
        ]
      },
      "group": "utilities",
      "status": "stable",
      "safety": "safe"
    },
    {
      "func": {
        "id": "setBlockhash",
        "description": "Set blockhash for the current block.\nIt only sets the blockhash for blocks where `block.number - 256 <= number < block.number`.",
        "declaration": "function setBlockhash(uint256 blockNumber, bytes32 blockHash) external;",
        "visibility": "external",
        "mutability": "",
        "signature": "setBlockhash(uint256,bytes32)",
        "selector": "0x5314b54a",
        "selectorBytes": [
          83,
          20,
          181,
          74
        ]
      },
      "group": "evm",
      "status": "stable",
      "safety": "unsafe"
    },
    {
      "func": {
        "id": "setEnv",
        "description": "Sets environment variables.",
        "declaration": "function setEnv(string calldata name, string calldata value) external;",
        "visibility": "external",
        "mutability": "",
        "signature": "setEnv(string,string)",
        "selector": "0x3d5923ee",
        "selectorBytes": [
          61,
          89,
          35,
          238
        ]
      },
      "group": "environment",
      "status": "stable",
      "safety": "safe"
    },
    {
      "func": {
        "id": "setNonce",
        "description": "Sets the nonce of an account. Must be higher than the current nonce of the account.",
        "declaration": "function setNonce(address account, uint64 newNonce) external;",
        "visibility": "external",
        "mutability": "",
        "signature": "setNonce(address,uint64)",
        "selector": "0xf8e18b57",
        "selectorBytes": [
          248,
          225,
          139,
          87
        ]
      },
      "group": "evm",
      "status": "stable",
      "safety": "unsafe"
    },
    {
      "func": {
        "id": "setNonceUnsafe",
        "description": "Sets the nonce of an account to an arbitrary value.",
        "declaration": "function setNonceUnsafe(address account, uint64 newNonce) external;",
        "visibility": "external",
        "mutability": "",
        "signature": "setNonceUnsafe(address,uint64)",
        "selector": "0x9b67b21c",
        "selectorBytes": [
          155,
          103,
          178,
          28
        ]
      },
      "group": "evm",
      "status": "stable",
      "safety": "unsafe"
    },
    {
      "func": {
        "id": "signCompact_0",
        "description": "Signs data with a `Wallet`.\nReturns a compact signature (`r`, `vs`) as per EIP-2098, where `vs` encodes both the\nsignature's `s` value, and the recovery id `v` in a single bytes32.\nThis format reduces the signature size from 65 to 64 bytes.",
        "declaration": "function signCompact(Wallet calldata wallet, bytes32 digest) external returns (bytes32 r, bytes32 vs);",
        "visibility": "external",
        "mutability": "",
        "signature": "signCompact((address,uint256,uint256,uint256),bytes32)",
        "selector": "0x3d0e292f",
        "selectorBytes": [
          61,
          14,
          41,
          47
        ]
      },
      "group": "crypto",
      "status": "stable",
      "safety": "safe"
    },
    {
      "func": {
        "id": "signCompact_1",
        "description": "Signs `digest` with `privateKey` using the secp256k1 curve.\nReturns a compact signature (`r`, `vs`) as per EIP-2098, where `vs` encodes both the\nsignature's `s` value, and the recovery id `v` in a single bytes32.\nThis format reduces the signature size from 65 to 64 bytes.",
        "declaration": "function signCompact(uint256 privateKey, bytes32 digest) external pure returns (bytes32 r, bytes32 vs);",
        "visibility": "external",
        "mutability": "pure",
        "signature": "signCompact(uint256,bytes32)",
        "selector": "0xcc2a781f",
        "selectorBytes": [
          204,
          42,
          120,
          31
        ]
      },
      "group": "crypto",
      "status": "stable",
      "safety": "safe"
    },
    {
      "func": {
        "id": "signCompact_2",
        "description": "Signs `digest` with signer provided to script using the secp256k1 curve.\nReturns a compact signature (`r`, `vs`) as per EIP-2098, where `vs` encodes both the\nsignature's `s` value, and the recovery id `v` in a single bytes32.\nThis format reduces the signature size from 65 to 64 bytes.\nIf `--sender` is provided, the signer with provided address is used, otherwise,\nif exactly one signer is provided to the script, that signer is used.\nRaises error if signer passed through `--sender` does not match any unlocked signers or\nif `--sender` is not provided and not exactly one signer is passed to the script.",
        "declaration": "function signCompact(bytes32 digest) external pure returns (bytes32 r, bytes32 vs);",
        "visibility": "external",
        "mutability": "pure",
        "signature": "signCompact(bytes32)",
        "selector": "0xa282dc4b",
        "selectorBytes": [
          162,
          130,
          220,
          75
        ]
      },
      "group": "crypto",
      "status": "stable",
      "safety": "safe"
    },
    {
      "func": {
        "id": "signCompact_3",
        "description": "Signs `digest` with signer provided to script using the secp256k1 curve.\nReturns a compact signature (`r`, `vs`) as per EIP-2098, where `vs` encodes both the\nsignature's `s` value, and the recovery id `v` in a single bytes32.\nThis format reduces the signature size from 65 to 64 bytes.\nRaises error if none of the signers passed into the script have provided address.",
        "declaration": "function signCompact(address signer, bytes32 digest) external pure returns (bytes32 r, bytes32 vs);",
        "visibility": "external",
        "mutability": "pure",
        "signature": "signCompact(address,bytes32)",
        "selector": "0x8e2f97bf",
        "selectorBytes": [
          142,
          47,
          151,
          191
        ]
      },
      "group": "crypto",
      "status": "stable",
      "safety": "safe"
    },
    {
      "func": {
        "id": "signP256",
        "description": "Signs `digest` with `privateKey` using the secp256r1 curve.",
        "declaration": "function signP256(uint256 privateKey, bytes32 digest) external pure returns (bytes32 r, bytes32 s);",
        "visibility": "external",
        "mutability": "pure",
        "signature": "signP256(uint256,bytes32)",
        "selector": "0x83211b40",
        "selectorBytes": [
          131,
          33,
          27,
          64
        ]
      },
      "group": "crypto",
      "status": "stable",
      "safety": "safe"
    },
    {
      "func": {
        "id": "sign_0",
        "description": "Signs data with a `Wallet`.",
        "declaration": "function sign(Wallet calldata wallet, bytes32 digest) external returns (uint8 v, bytes32 r, bytes32 s);",
        "visibility": "external",
        "mutability": "",
        "signature": "sign((address,uint256,uint256,uint256),bytes32)",
        "selector": "0xb25c5a25",
        "selectorBytes": [
          178,
          92,
          90,
          37
        ]
      },
      "group": "crypto",
      "status": "stable",
      "safety": "safe"
    },
    {
      "func": {
        "id": "sign_1",
        "description": "Signs `digest` with `privateKey` using the secp256k1 curve.",
        "declaration": "function sign(uint256 privateKey, bytes32 digest) external pure returns (uint8 v, bytes32 r, bytes32 s);",
        "visibility": "external",
        "mutability": "pure",
        "signature": "sign(uint256,bytes32)",
        "selector": "0xe341eaa4",
        "selectorBytes": [
          227,
          65,
          234,
          164
        ]
      },
      "group": "crypto",
      "status": "stable",
      "safety": "safe"
    },
    {
      "func": {
        "id": "sign_2",
        "description": "Signs `digest` with signer provided to script using the secp256k1 curve.\nIf `--sender` is provided, the signer with provided address is used, otherwise,\nif exactly one signer is provided to the script, that signer is used.\nRaises error if signer passed through `--sender` does not match any unlocked signers or\nif `--sender` is not provided and not exactly one signer is passed to the script.",
        "declaration": "function sign(bytes32 digest) external pure returns (uint8 v, bytes32 r, bytes32 s);",
        "visibility": "external",
        "mutability": "pure",
        "signature": "sign(bytes32)",
        "selector": "0x799cd333",
        "selectorBytes": [
          121,
          156,
          211,
          51
        ]
      },
      "group": "crypto",
      "status": "stable",
      "safety": "safe"
    },
    {
      "func": {
        "id": "sign_3",
        "description": "Signs `digest` with signer provided to script using the secp256k1 curve.\nRaises error if none of the signers passed into the script have provided address.",
        "declaration": "function sign(address signer, bytes32 digest) external pure returns (uint8 v, bytes32 r, bytes32 s);",
        "visibility": "external",
        "mutability": "pure",
        "signature": "sign(address,bytes32)",
        "selector": "0x8c1aa205",
        "selectorBytes": [
          140,
          26,
          162,
          5
        ]
      },
      "group": "crypto",
      "status": "stable",
      "safety": "safe"
    },
    {
      "func": {
        "id": "skip_0",
        "description": "Marks a test as skipped. Must be called at the top level of a test.",
        "declaration": "function skip(bool skipTest) external;",
        "visibility": "external",
        "mutability": "",
        "signature": "skip(bool)",
        "selector": "0xdd82d13e",
        "selectorBytes": [
          221,
          130,
          209,
          62
        ]
      },
      "group": "testing",
      "status": "stable",
      "safety": "unsafe"
    },
    {
      "func": {
        "id": "skip_1",
        "description": "Marks a test as skipped with a reason. Must be called at the top level of a test.",
        "declaration": "function skip(bool skipTest, string calldata reason) external;",
        "visibility": "external",
        "mutability": "",
        "signature": "skip(bool,string)",
        "selector": "0xc42a80a7",
        "selectorBytes": [
          196,
          42,
          128,
          167
        ]
      },
      "group": "testing",
      "status": "stable",
      "safety": "unsafe"
    },
    {
      "func": {
        "id": "sleep",
        "description": "Suspends execution of the main thread for `duration` milliseconds.",
        "declaration": "function sleep(uint256 duration) external;",
        "visibility": "external",
        "mutability": "",
        "signature": "sleep(uint256)",
        "selector": "0xfa9d8713",
        "selectorBytes": [
          250,
          157,
          135,
          19
        ]
      },
      "group": "testing",
      "status": "stable",
      "safety": "safe"
    },
    {
      "func": {
        "id": "snapshot",
        "description": "`snapshot` is being deprecated in favor of `snapshotState`. It will be removed in future versions.",
        "declaration": "function snapshot() external returns (uint256 snapshotId);",
        "visibility": "external",
        "mutability": "",
        "signature": "snapshot()",
        "selector": "0x9711715a",
        "selectorBytes": [
          151,
          17,
          113,
          90
        ]
      },
      "group": "evm",
      "status": {
        "deprecated": "replaced by `snapshotState`"
      },
      "safety": "unsafe"
    },
    {
      "func": {
<<<<<<< HEAD
        "id": "snapshotGasLastCall_0",
        "description": "Snapshot capture the gas usage of the last call by name from the callee perspective.",
        "declaration": "function snapshotGasLastCall(string calldata name) external returns (uint256 gasUsed);",
        "visibility": "external",
        "mutability": "",
        "signature": "snapshotGasLastCall(string)",
        "selector": "0xdd9fca12",
        "selectorBytes": [
          221,
          159,
          202,
          18
        ]
      },
      "group": "evm",
      "status": "stable",
      "safety": "unsafe"
    },
    {
      "func": {
        "id": "snapshotGasLastCall_1",
        "description": "Snapshot capture the gas usage of the last call by name in a group from the callee perspective.",
        "declaration": "function snapshotGasLastCall(string calldata group, string calldata name) external returns (uint256 gasUsed);",
        "visibility": "external",
        "mutability": "",
        "signature": "snapshotGasLastCall(string,string)",
        "selector": "0x200c6772",
        "selectorBytes": [
          32,
          12,
          103,
          114
        ]
      },
      "group": "evm",
      "status": "stable",
      "safety": "unsafe"
    },
    {
      "func": {
=======
>>>>>>> dd86b30d
        "id": "snapshotState",
        "description": "Snapshot the current state of the evm.\nReturns the ID of the snapshot that was created.\nTo revert a snapshot use `revertToState`.",
        "declaration": "function snapshotState() external returns (uint256 snapshotId);",
        "visibility": "external",
        "mutability": "",
        "signature": "snapshotState()",
        "selector": "0x9cd23835",
        "selectorBytes": [
          156,
          210,
          56,
          53
        ]
      },
      "group": "evm",
<<<<<<< HEAD
      "status": "stable",
      "safety": "unsafe"
    },
    {
      "func": {
        "id": "snapshotValue_0",
        "description": "Snapshot capture an arbitrary numerical value by name.\nThe group name is derived from the contract name.",
        "declaration": "function snapshotValue(string calldata name, uint256 value) external;",
        "visibility": "external",
        "mutability": "",
        "signature": "snapshotValue(string,uint256)",
        "selector": "0x51db805a",
        "selectorBytes": [
          81,
          219,
          128,
          90
        ]
      },
      "group": "evm",
      "status": "stable",
      "safety": "unsafe"
    },
    {
      "func": {
        "id": "snapshotValue_1",
        "description": "Snapshot capture an arbitrary numerical value by name in a group.",
        "declaration": "function snapshotValue(string calldata group, string calldata name, uint256 value) external;",
        "visibility": "external",
        "mutability": "",
        "signature": "snapshotValue(string,string,uint256)",
        "selector": "0x6d2b27d8",
        "selectorBytes": [
          109,
          43,
          39,
          216
        ]
      },
      "group": "evm",
=======
>>>>>>> dd86b30d
      "status": "stable",
      "safety": "unsafe"
    },
    {
      "func": {
        "id": "split",
        "description": "Splits the given `string` into an array of strings divided by the `delimiter`.",
        "declaration": "function split(string calldata input, string calldata delimiter) external pure returns (string[] memory outputs);",
        "visibility": "external",
        "mutability": "pure",
        "signature": "split(string,string)",
        "selector": "0x8bb75533",
        "selectorBytes": [
          139,
          183,
          85,
          51
        ]
      },
      "group": "string",
      "status": "stable",
      "safety": "safe"
    },
    {
      "func": {
        "id": "startBroadcast_0",
        "description": "Has all subsequent calls (at this call depth only) create transactions that can later be signed and sent onchain.\nBroadcasting address is determined by checking the following in order:\n1. If `--sender` argument was provided, that address is used.\n2. If exactly one signer (e.g. private key, hw wallet, keystore) is set when `forge broadcast` is invoked, that signer is used.\n3. Otherwise, default foundry sender (1804c8AB1F12E6bbf3894d4083f33e07309d1f38) is used.",
        "declaration": "function startBroadcast() external;",
        "visibility": "external",
        "mutability": "",
        "signature": "startBroadcast()",
        "selector": "0x7fb5297f",
        "selectorBytes": [
          127,
          181,
          41,
          127
        ]
      },
      "group": "scripting",
      "status": "stable",
      "safety": "safe"
    },
    {
      "func": {
        "id": "startBroadcast_1",
        "description": "Has all subsequent calls (at this call depth only) create transactions with the address\nprovided that can later be signed and sent onchain.",
        "declaration": "function startBroadcast(address signer) external;",
        "visibility": "external",
        "mutability": "",
        "signature": "startBroadcast(address)",
        "selector": "0x7fec2a8d",
        "selectorBytes": [
          127,
          236,
          42,
          141
        ]
      },
      "group": "scripting",
      "status": "stable",
      "safety": "safe"
    },
    {
      "func": {
        "id": "startBroadcast_2",
        "description": "Has all subsequent calls (at this call depth only) create transactions with the private key\nprovided that can later be signed and sent onchain.",
        "declaration": "function startBroadcast(uint256 privateKey) external;",
        "visibility": "external",
        "mutability": "",
        "signature": "startBroadcast(uint256)",
        "selector": "0xce817d47",
        "selectorBytes": [
          206,
          129,
          125,
          71
        ]
      },
      "group": "scripting",
      "status": "stable",
      "safety": "safe"
    },
    {
      "func": {
        "id": "startMappingRecording",
        "description": "Starts recording all map SSTOREs for later retrieval.",
        "declaration": "function startMappingRecording() external;",
        "visibility": "external",
        "mutability": "",
        "signature": "startMappingRecording()",
        "selector": "0x3e9705c0",
        "selectorBytes": [
          62,
          151,
          5,
          192
        ]
      },
      "group": "evm",
      "status": "stable",
      "safety": "safe"
    },
    {
      "func": {
        "id": "startPrank_0",
        "description": "Sets all subsequent calls' `msg.sender` to be the input address until `stopPrank` is called.",
        "declaration": "function startPrank(address msgSender) external;",
        "visibility": "external",
        "mutability": "",
        "signature": "startPrank(address)",
        "selector": "0x06447d56",
        "selectorBytes": [
          6,
          68,
          125,
          86
        ]
      },
      "group": "evm",
      "status": "stable",
      "safety": "unsafe"
    },
    {
      "func": {
        "id": "startPrank_1",
        "description": "Sets all subsequent calls' `msg.sender` to be the input address until `stopPrank` is called, and the `tx.origin` to be the second input.",
        "declaration": "function startPrank(address msgSender, address txOrigin) external;",
        "visibility": "external",
        "mutability": "",
        "signature": "startPrank(address,address)",
        "selector": "0x45b56078",
        "selectorBytes": [
          69,
          181,
          96,
          120
        ]
      },
      "group": "evm",
      "status": "stable",
      "safety": "unsafe"
    },
    {
      "func": {
        "id": "startSnapshotGas_0",
        "description": "Start a snapshot capture of the current gas usage by name.\nThe group name is derived from the contract name.",
        "declaration": "function startSnapshotGas(string calldata name) external;",
        "visibility": "external",
        "mutability": "",
        "signature": "startSnapshotGas(string)",
        "selector": "0x3cad9d7b",
        "selectorBytes": [
          60,
          173,
          157,
          123
        ]
      },
      "group": "evm",
      "status": "stable",
      "safety": "unsafe"
    },
    {
      "func": {
        "id": "startSnapshotGas_1",
        "description": "Start a snapshot capture of the current gas usage by name in a group.",
        "declaration": "function startSnapshotGas(string calldata group, string calldata name) external;",
        "visibility": "external",
        "mutability": "",
        "signature": "startSnapshotGas(string,string)",
        "selector": "0x6cd0cc53",
        "selectorBytes": [
          108,
          208,
          204,
          83
        ]
      },
      "group": "evm",
      "status": "stable",
      "safety": "unsafe"
    },
    {
      "func": {
        "id": "startStateDiffRecording",
        "description": "Record all account accesses as part of CREATE, CALL or SELFDESTRUCT opcodes in order,\nalong with the context of the calls",
        "declaration": "function startStateDiffRecording() external;",
        "visibility": "external",
        "mutability": "",
        "signature": "startStateDiffRecording()",
        "selector": "0xcf22e3c9",
        "selectorBytes": [
          207,
          34,
          227,
          201
        ]
      },
      "group": "evm",
      "status": "stable",
      "safety": "safe"
    },
    {
      "func": {
        "id": "stopAndReturnStateDiff",
        "description": "Returns an ordered array of all account accesses from a `vm.startStateDiffRecording` session.",
        "declaration": "function stopAndReturnStateDiff() external returns (AccountAccess[] memory accountAccesses);",
        "visibility": "external",
        "mutability": "",
        "signature": "stopAndReturnStateDiff()",
        "selector": "0xaa5cf90e",
        "selectorBytes": [
          170,
          92,
          249,
          14
        ]
      },
      "group": "evm",
      "status": "stable",
      "safety": "safe"
    },
    {
      "func": {
        "id": "stopBroadcast",
        "description": "Stops collecting onchain transactions.",
        "declaration": "function stopBroadcast() external;",
        "visibility": "external",
        "mutability": "",
        "signature": "stopBroadcast()",
        "selector": "0x76eadd36",
        "selectorBytes": [
          118,
          234,
          221,
          54
        ]
      },
      "group": "scripting",
      "status": "stable",
      "safety": "safe"
    },
    {
      "func": {
        "id": "stopExpectSafeMemory",
        "description": "Stops all safe memory expectation in the current subcontext.",
        "declaration": "function stopExpectSafeMemory() external;",
        "visibility": "external",
        "mutability": "",
        "signature": "stopExpectSafeMemory()",
        "selector": "0x0956441b",
        "selectorBytes": [
          9,
          86,
          68,
          27
        ]
      },
      "group": "testing",
      "status": "stable",
      "safety": "unsafe"
    },
    {
      "func": {
        "id": "stopMappingRecording",
        "description": "Stops recording all map SSTOREs for later retrieval and clears the recorded data.",
        "declaration": "function stopMappingRecording() external;",
        "visibility": "external",
        "mutability": "",
        "signature": "stopMappingRecording()",
        "selector": "0x0d4aae9b",
        "selectorBytes": [
          13,
          74,
          174,
          155
        ]
      },
      "group": "evm",
      "status": "stable",
      "safety": "safe"
    },
    {
      "func": {
        "id": "stopPrank",
        "description": "Resets subsequent calls' `msg.sender` to be `address(this)`.",
        "declaration": "function stopPrank() external;",
        "visibility": "external",
        "mutability": "",
        "signature": "stopPrank()",
        "selector": "0x90c5013b",
        "selectorBytes": [
          144,
          197,
          1,
          59
        ]
      },
      "group": "evm",
      "status": "stable",
      "safety": "unsafe"
    },
    {
      "func": {
        "id": "stopSnapshotGas_0",
        "description": "Stop the snapshot capture of the current gas by latest snapshot name, capturing the gas used since the start.",
        "declaration": "function stopSnapshotGas() external returns (uint256 gasUsed);",
        "visibility": "external",
        "mutability": "",
        "signature": "stopSnapshotGas()",
        "selector": "0xf6402eda",
        "selectorBytes": [
          246,
          64,
          46,
          218
        ]
      },
      "group": "evm",
      "status": "stable",
      "safety": "unsafe"
    },
    {
      "func": {
        "id": "stopSnapshotGas_1",
        "description": "Stop the snapshot capture of the current gas usage by name, capturing the gas used since the start.\nThe group name is derived from the contract name.",
        "declaration": "function stopSnapshotGas(string calldata name) external returns (uint256 gasUsed);",
        "visibility": "external",
        "mutability": "",
        "signature": "stopSnapshotGas(string)",
        "selector": "0x773b2805",
        "selectorBytes": [
          119,
          59,
          40,
          5
        ]
      },
      "group": "evm",
      "status": "stable",
      "safety": "unsafe"
    },
    {
      "func": {
        "id": "stopSnapshotGas_2",
        "description": "Stop the snapshot capture of the current gas usage by name in a group, capturing the gas used since the start.",
        "declaration": "function stopSnapshotGas(string calldata group, string calldata name) external returns (uint256 gasUsed);",
        "visibility": "external",
        "mutability": "",
        "signature": "stopSnapshotGas(string,string)",
        "selector": "0x0c9db707",
        "selectorBytes": [
          12,
          157,
          183,
          7
        ]
      },
      "group": "evm",
      "status": "stable",
      "safety": "unsafe"
    },
    {
      "func": {
        "id": "store",
        "description": "Stores a value to an address' storage slot.",
        "declaration": "function store(address target, bytes32 slot, bytes32 value) external;",
        "visibility": "external",
        "mutability": "",
        "signature": "store(address,bytes32,bytes32)",
        "selector": "0x70ca10bb",
        "selectorBytes": [
          112,
          202,
          16,
          187
        ]
      },
      "group": "evm",
      "status": "stable",
      "safety": "unsafe"
    },
    {
      "func": {
        "id": "toBase64URL_0",
        "description": "Encodes a `bytes` value to a base64url string.",
        "declaration": "function toBase64URL(bytes calldata data) external pure returns (string memory);",
        "visibility": "external",
        "mutability": "pure",
        "signature": "toBase64URL(bytes)",
        "selector": "0xc8bd0e4a",
        "selectorBytes": [
          200,
          189,
          14,
          74
        ]
      },
      "group": "utilities",
      "status": "stable",
      "safety": "safe"
    },
    {
      "func": {
        "id": "toBase64URL_1",
        "description": "Encodes a `string` value to a base64url string.",
        "declaration": "function toBase64URL(string calldata data) external pure returns (string memory);",
        "visibility": "external",
        "mutability": "pure",
        "signature": "toBase64URL(string)",
        "selector": "0xae3165b3",
        "selectorBytes": [
          174,
          49,
          101,
          179
        ]
      },
      "group": "utilities",
      "status": "stable",
      "safety": "safe"
    },
    {
      "func": {
        "id": "toBase64_0",
        "description": "Encodes a `bytes` value to a base64 string.",
        "declaration": "function toBase64(bytes calldata data) external pure returns (string memory);",
        "visibility": "external",
        "mutability": "pure",
        "signature": "toBase64(bytes)",
        "selector": "0xa5cbfe65",
        "selectorBytes": [
          165,
          203,
          254,
          101
        ]
      },
      "group": "utilities",
      "status": "stable",
      "safety": "safe"
    },
    {
      "func": {
        "id": "toBase64_1",
        "description": "Encodes a `string` value to a base64 string.",
        "declaration": "function toBase64(string calldata data) external pure returns (string memory);",
        "visibility": "external",
        "mutability": "pure",
        "signature": "toBase64(string)",
        "selector": "0x3f8be2c8",
        "selectorBytes": [
          63,
          139,
          226,
          200
        ]
      },
      "group": "utilities",
      "status": "stable",
      "safety": "safe"
    },
    {
      "func": {
        "id": "toLowercase",
        "description": "Converts the given `string` value to Lowercase.",
        "declaration": "function toLowercase(string calldata input) external pure returns (string memory output);",
        "visibility": "external",
        "mutability": "pure",
        "signature": "toLowercase(string)",
        "selector": "0x50bb0884",
        "selectorBytes": [
          80,
          187,
          8,
          132
        ]
      },
      "group": "string",
      "status": "stable",
      "safety": "safe"
    },
    {
      "func": {
        "id": "toString_0",
        "description": "Converts the given value to a `string`.",
        "declaration": "function toString(address value) external pure returns (string memory stringifiedValue);",
        "visibility": "external",
        "mutability": "pure",
        "signature": "toString(address)",
        "selector": "0x56ca623e",
        "selectorBytes": [
          86,
          202,
          98,
          62
        ]
      },
      "group": "string",
      "status": "stable",
      "safety": "safe"
    },
    {
      "func": {
        "id": "toString_1",
        "description": "Converts the given value to a `string`.",
        "declaration": "function toString(bytes calldata value) external pure returns (string memory stringifiedValue);",
        "visibility": "external",
        "mutability": "pure",
        "signature": "toString(bytes)",
        "selector": "0x71aad10d",
        "selectorBytes": [
          113,
          170,
          209,
          13
        ]
      },
      "group": "string",
      "status": "stable",
      "safety": "safe"
    },
    {
      "func": {
        "id": "toString_2",
        "description": "Converts the given value to a `string`.",
        "declaration": "function toString(bytes32 value) external pure returns (string memory stringifiedValue);",
        "visibility": "external",
        "mutability": "pure",
        "signature": "toString(bytes32)",
        "selector": "0xb11a19e8",
        "selectorBytes": [
          177,
          26,
          25,
          232
        ]
      },
      "group": "string",
      "status": "stable",
      "safety": "safe"
    },
    {
      "func": {
        "id": "toString_3",
        "description": "Converts the given value to a `string`.",
        "declaration": "function toString(bool value) external pure returns (string memory stringifiedValue);",
        "visibility": "external",
        "mutability": "pure",
        "signature": "toString(bool)",
        "selector": "0x71dce7da",
        "selectorBytes": [
          113,
          220,
          231,
          218
        ]
      },
      "group": "string",
      "status": "stable",
      "safety": "safe"
    },
    {
      "func": {
        "id": "toString_4",
        "description": "Converts the given value to a `string`.",
        "declaration": "function toString(uint256 value) external pure returns (string memory stringifiedValue);",
        "visibility": "external",
        "mutability": "pure",
        "signature": "toString(uint256)",
        "selector": "0x6900a3ae",
        "selectorBytes": [
          105,
          0,
          163,
          174
        ]
      },
      "group": "string",
      "status": "stable",
      "safety": "safe"
    },
    {
      "func": {
        "id": "toString_5",
        "description": "Converts the given value to a `string`.",
        "declaration": "function toString(int256 value) external pure returns (string memory stringifiedValue);",
        "visibility": "external",
        "mutability": "pure",
        "signature": "toString(int256)",
        "selector": "0xa322c40e",
        "selectorBytes": [
          163,
          34,
          196,
          14
        ]
      },
      "group": "string",
      "status": "stable",
      "safety": "safe"
    },
    {
      "func": {
        "id": "toUppercase",
        "description": "Converts the given `string` value to Uppercase.",
        "declaration": "function toUppercase(string calldata input) external pure returns (string memory output);",
        "visibility": "external",
        "mutability": "pure",
        "signature": "toUppercase(string)",
        "selector": "0x074ae3d7",
        "selectorBytes": [
          7,
          74,
          227,
          215
        ]
      },
      "group": "string",
      "status": "stable",
      "safety": "safe"
    },
    {
      "func": {
        "id": "transact_0",
        "description": "Fetches the given transaction from the active fork and executes it on the current state.",
        "declaration": "function transact(bytes32 txHash) external;",
        "visibility": "external",
        "mutability": "",
        "signature": "transact(bytes32)",
        "selector": "0xbe646da1",
        "selectorBytes": [
          190,
          100,
          109,
          161
        ]
      },
      "group": "evm",
      "status": "stable",
      "safety": "unsafe"
    },
    {
      "func": {
        "id": "transact_1",
        "description": "Fetches the given transaction from the given fork and executes it on the current state.",
        "declaration": "function transact(uint256 forkId, bytes32 txHash) external;",
        "visibility": "external",
        "mutability": "",
        "signature": "transact(uint256,bytes32)",
        "selector": "0x4d8abc4b",
        "selectorBytes": [
          77,
          138,
          188,
          75
        ]
      },
      "group": "evm",
      "status": "stable",
      "safety": "unsafe"
    },
    {
      "func": {
        "id": "trim",
        "description": "Trims leading and trailing whitespace from the given `string` value.",
        "declaration": "function trim(string calldata input) external pure returns (string memory output);",
        "visibility": "external",
        "mutability": "pure",
        "signature": "trim(string)",
        "selector": "0xb2dad155",
        "selectorBytes": [
          178,
          218,
          209,
          85
        ]
      },
      "group": "string",
      "status": "stable",
      "safety": "safe"
    },
    {
      "func": {
        "id": "tryFfi",
        "description": "Performs a foreign function call via terminal and returns the exit code, stdout, and stderr.",
        "declaration": "function tryFfi(string[] calldata commandInput) external returns (FfiResult memory result);",
        "visibility": "external",
        "mutability": "",
        "signature": "tryFfi(string[])",
        "selector": "0xf45c1ce7",
        "selectorBytes": [
          244,
          92,
          28,
          231
        ]
      },
      "group": "filesystem",
      "status": "stable",
      "safety": "safe"
    },
    {
      "func": {
        "id": "txGasPrice",
        "description": "Sets `tx.gasprice`.",
        "declaration": "function txGasPrice(uint256 newGasPrice) external;",
        "visibility": "external",
        "mutability": "",
        "signature": "txGasPrice(uint256)",
        "selector": "0x48f50c0f",
        "selectorBytes": [
          72,
          245,
          12,
          15
        ]
      },
      "group": "evm",
      "status": "stable",
      "safety": "unsafe"
    },
    {
      "func": {
        "id": "unixTime",
        "description": "Returns the time since unix epoch in milliseconds.",
        "declaration": "function unixTime() external returns (uint256 milliseconds);",
        "visibility": "external",
        "mutability": "",
        "signature": "unixTime()",
        "selector": "0x625387dc",
        "selectorBytes": [
          98,
          83,
          135,
          220
        ]
      },
      "group": "filesystem",
      "status": "stable",
      "safety": "safe"
    },
    {
      "func": {
        "id": "warp",
        "description": "Sets `block.timestamp`.",
        "declaration": "function warp(uint256 newTimestamp) external;",
        "visibility": "external",
        "mutability": "",
        "signature": "warp(uint256)",
        "selector": "0xe5d6bf02",
        "selectorBytes": [
          229,
          214,
          191,
          2
        ]
      },
      "group": "evm",
      "status": "stable",
      "safety": "unsafe"
    },
    {
      "func": {
        "id": "writeFile",
        "description": "Writes data to file, creating a file if it does not exist, and entirely replacing its contents if it does.\n`path` is relative to the project root.",
        "declaration": "function writeFile(string calldata path, string calldata data) external;",
        "visibility": "external",
        "mutability": "",
        "signature": "writeFile(string,string)",
        "selector": "0x897e0a97",
        "selectorBytes": [
          137,
          126,
          10,
          151
        ]
      },
      "group": "filesystem",
      "status": "stable",
      "safety": "safe"
    },
    {
      "func": {
        "id": "writeFileBinary",
        "description": "Writes binary data to a file, creating a file if it does not exist, and entirely replacing its contents if it does.\n`path` is relative to the project root.",
        "declaration": "function writeFileBinary(string calldata path, bytes calldata data) external;",
        "visibility": "external",
        "mutability": "",
        "signature": "writeFileBinary(string,bytes)",
        "selector": "0x1f21fc80",
        "selectorBytes": [
          31,
          33,
          252,
          128
        ]
      },
      "group": "filesystem",
      "status": "stable",
      "safety": "safe"
    },
    {
      "func": {
        "id": "writeJson_0",
        "description": "Write a serialized JSON object to a file. If the file exists, it will be overwritten.",
        "declaration": "function writeJson(string calldata json, string calldata path) external;",
        "visibility": "external",
        "mutability": "",
        "signature": "writeJson(string,string)",
        "selector": "0xe23cd19f",
        "selectorBytes": [
          226,
          60,
          209,
          159
        ]
      },
      "group": "json",
      "status": "stable",
      "safety": "safe"
    },
    {
      "func": {
        "id": "writeJson_1",
        "description": "Write a serialized JSON object to an **existing** JSON file, replacing a value with key = <value_key.>\nThis is useful to replace a specific value of a JSON file, without having to parse the entire thing.",
        "declaration": "function writeJson(string calldata json, string calldata path, string calldata valueKey) external;",
        "visibility": "external",
        "mutability": "",
        "signature": "writeJson(string,string,string)",
        "selector": "0x35d6ad46",
        "selectorBytes": [
          53,
          214,
          173,
          70
        ]
      },
      "group": "json",
      "status": "stable",
      "safety": "safe"
    },
    {
      "func": {
        "id": "writeLine",
        "description": "Writes line to file, creating a file if it does not exist.\n`path` is relative to the project root.",
        "declaration": "function writeLine(string calldata path, string calldata data) external;",
        "visibility": "external",
        "mutability": "",
        "signature": "writeLine(string,string)",
        "selector": "0x619d897f",
        "selectorBytes": [
          97,
          157,
          137,
          127
        ]
      },
      "group": "filesystem",
      "status": "stable",
      "safety": "safe"
    },
    {
      "func": {
        "id": "writeToml_0",
        "description": "Takes serialized JSON, converts to TOML and write a serialized TOML to a file.",
        "declaration": "function writeToml(string calldata json, string calldata path) external;",
        "visibility": "external",
        "mutability": "",
        "signature": "writeToml(string,string)",
        "selector": "0xc0865ba7",
        "selectorBytes": [
          192,
          134,
          91,
          167
        ]
      },
      "group": "toml",
      "status": "stable",
      "safety": "safe"
    },
    {
      "func": {
        "id": "writeToml_1",
        "description": "Takes serialized JSON, converts to TOML and write a serialized TOML table to an **existing** TOML file, replacing a value with key = <value_key.>\nThis is useful to replace a specific value of a TOML file, without having to parse the entire thing.",
        "declaration": "function writeToml(string calldata json, string calldata path, string calldata valueKey) external;",
        "visibility": "external",
        "mutability": "",
        "signature": "writeToml(string,string,string)",
        "selector": "0x51ac6a33",
        "selectorBytes": [
          81,
          172,
          106,
          51
        ]
      },
      "group": "toml",
      "status": "stable",
      "safety": "safe"
    }
  ]
}<|MERGE_RESOLUTION|>--- conflicted
+++ resolved
@@ -8565,7 +8565,6 @@
     },
     {
       "func": {
-<<<<<<< HEAD
         "id": "snapshotGasLastCall_0",
         "description": "Snapshot capture the gas usage of the last call by name from the callee perspective.",
         "declaration": "function snapshotGasLastCall(string calldata name) external returns (uint256 gasUsed);",
@@ -8606,8 +8605,6 @@
     },
     {
       "func": {
-=======
->>>>>>> dd86b30d
         "id": "snapshotState",
         "description": "Snapshot the current state of the evm.\nReturns the ID of the snapshot that was created.\nTo revert a snapshot use `revertToState`.",
         "declaration": "function snapshotState() external returns (uint256 snapshotId);",
@@ -8623,7 +8620,6 @@
         ]
       },
       "group": "evm",
-<<<<<<< HEAD
       "status": "stable",
       "safety": "unsafe"
     },
@@ -8664,8 +8660,6 @@
         ]
       },
       "group": "evm",
-=======
->>>>>>> dd86b30d
       "status": "stable",
       "safety": "unsafe"
     },
