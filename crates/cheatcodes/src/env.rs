--- conflicted
+++ resolved
@@ -289,12 +289,7 @@
         env::set_var(key, value);
 
         let err = env(key, &DynSolType::Uint(256)).unwrap_err().to_string();
-<<<<<<< HEAD
-        assert!(!err.contains(value));
-        assert_eq!(err, "failed parsing $parse_env_uint as type `uint256`: parser error:\n$parse_env_uint\n^\nexpected at least one digit");
-=======
         assert_eq!(err.matches("$parse_env_uint").count(), 2, "{err:?}");
->>>>>>> cdbaf9dd
         env::remove_var(key);
     }
 }