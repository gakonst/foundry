--- conflicted
+++ resolved
@@ -920,148 +920,6 @@
     Ok(Default::default())
 }
 
-<<<<<<< HEAD
-pub(crate) fn handle_expect_revert(
-    is_cheatcode: bool,
-    is_create: bool,
-    internal_expect_revert: bool,
-    expected_revert: &mut ExpectedRevert,
-    status: InstructionResult,
-    retdata: Bytes,
-    known_contracts: &Option<ContractsByArtifact>,
-) -> Result<(Option<Address>, Bytes)> {
-    let success_return = || {
-        if is_create {
-            (Some(DUMMY_CREATE_ADDRESS), Bytes::new())
-        } else {
-            (None, DUMMY_CALL_OUTPUT.clone())
-        }
-    };
-
-    let stringify = |data: &[u8]| {
-        if let Ok(s) = String::abi_decode(data, true) {
-            return s;
-        }
-        if data.is_ascii() {
-            return std::str::from_utf8(data).unwrap().to_owned();
-        }
-        hex::encode_prefixed(data)
-    };
-
-    // Check depths if it's not an expect cheatcode call and if internal expect reverts not enabled.
-    if !is_cheatcode && !internal_expect_revert {
-        ensure!(
-            expected_revert.max_depth > expected_revert.depth,
-            "call didn't revert at a lower depth than cheatcode call depth"
-        );
-    }
-
-    if expected_revert.count == 0 {
-        if expected_revert.reverter.is_none() && expected_revert.reason.is_none() {
-            ensure!(
-                matches!(status, return_ok!()),
-                "call reverted when it was expected not to revert"
-            );
-            return Ok(success_return());
-        }
-
-        // Flags to track if the reason and reverter match.
-        let mut reason_match = expected_revert.reason.as_ref().map(|_| false);
-        let mut reverter_match = expected_revert.reverter.as_ref().map(|_| false);
-
-        // Reverter check
-        if let (Some(expected_reverter), Some(actual_reverter)) =
-            (expected_revert.reverter, expected_revert.reverted_by)
-        {
-            if expected_reverter == actual_reverter {
-                reverter_match = Some(true);
-            }
-        }
-
-        // Reason check
-        let expected_reason = expected_revert.reason.as_deref();
-        if let Some(expected_reason) = expected_reason {
-            let mut actual_revert: Vec<u8> = retdata.into();
-            actual_revert = decode_revert(actual_revert);
-
-            if actual_revert == expected_reason {
-                reason_match = Some(true);
-            }
-        };
-
-        match (reason_match, reverter_match) {
-            (Some(true), Some(true)) => Err(fmt_err!(
-                "expected 0 reverts with reason: {}, from address: {}, but got one",
-                &stringify(expected_reason.unwrap_or_default()),
-                expected_revert.reverter.unwrap()
-            )),
-            (Some(true), None) => Err(fmt_err!(
-                "expected 0 reverts with reason: {}, but got one",
-                &stringify(expected_reason.unwrap_or_default())
-            )),
-            (None, Some(true)) => Err(fmt_err!(
-                "expected 0 reverts from address: {}, but got one",
-                expected_revert.reverter.unwrap()
-            )),
-            _ => Ok(success_return()),
-        }
-    } else {
-        ensure!(!matches!(status, return_ok!()), "next call did not revert as expected");
-
-        // If expected reverter address is set then check it matches the actual reverter.
-        if let (Some(expected_reverter), Some(actual_reverter)) =
-            (expected_revert.reverter, expected_revert.reverted_by)
-        {
-            if expected_reverter != actual_reverter {
-                return Err(fmt_err!(
-                    "Reverter != expected reverter: {} != {}",
-                    actual_reverter,
-                    expected_reverter
-                ));
-            }
-        }
-
-        let expected_reason = expected_revert.reason.as_deref();
-        // If None, accept any revert.
-        let Some(expected_reason) = expected_reason else {
-            return Ok(success_return());
-        };
-
-        if !expected_reason.is_empty() && retdata.is_empty() {
-            bail!("call reverted as expected, but without data");
-        }
-
-        let mut actual_revert: Vec<u8> = retdata.into();
-
-        // Compare only the first 4 bytes if partial match.
-        if expected_revert.partial_match && actual_revert.get(..4) == expected_reason.get(..4) {
-            return Ok(success_return())
-        }
-
-        // Try decoding as known errors.
-        actual_revert = decode_revert(actual_revert);
-
-        if actual_revert == expected_reason ||
-            (is_cheatcode && memchr::memmem::find(&actual_revert, expected_reason).is_some())
-        {
-            Ok(success_return())
-        } else {
-            let (actual, expected) = if let Some(contracts) = known_contracts {
-                let decoder = RevertDecoder::new().with_abis(contracts.iter().map(|(_, c)| &c.abi));
-                (
-                    &decoder.decode(actual_revert.as_slice(), Some(status)),
-                    &decoder.decode(expected_reason, Some(status)),
-                )
-            } else {
-                (&stringify(&actual_revert), &stringify(expected_reason))
-            };
-            Err(fmt_err!("Error != expected error: {} != {}", actual, expected,))
-        }
-    }
-}
-
-=======
->>>>>>> 6d9e6157
 fn checks_topics_and_data(checks: [bool; 5], expected: &RawLog, log: &RawLog) -> bool {
     if log.topics().len() != expected.topics().len() {
         return false
