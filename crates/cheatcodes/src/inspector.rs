--- conflicted
+++ resolved
@@ -46,8 +46,6 @@
     path::PathBuf,
     sync::Arc,
 };
-
-<<<<<<< HEAD
 pub trait CheatcodesExecutor {
     fn get_inspector<'a, DB: DatabaseExt>(
         &'a mut self,
@@ -105,10 +103,7 @@
     }
 }
 
-macro_rules! try_or_continue {
-=======
 macro_rules! try_or_return {
->>>>>>> ffb1e03e
     ($e:expr) => {
         match $e {
             Ok(v) => v,
@@ -316,12 +311,8 @@
         self.config.script_wallets.as_ref()
     }
 
-<<<<<<< HEAD
+    /// Decodes the input data and applies the cheatcode.
     fn apply_cheatcode<DB: DatabaseExt, E: CheatcodesExecutor>(
-=======
-    /// Decodes the input data and applies the cheatcode.
-    fn apply_cheatcode<DB: DatabaseExt>(
->>>>>>> ffb1e03e
         &mut self,
         ecx: &mut EvmContext<DB>,
         call: &CallInputs,
@@ -419,15 +410,11 @@
 
 impl Cheatcodes {
     #[inline]
-<<<<<<< HEAD
     pub fn initialize_interp<DB: DatabaseExt>(
         &mut self,
         _: &mut Interpreter,
         ecx: &mut EvmContext<DB>,
     ) {
-=======
-    fn initialize_interp(&mut self, _interpreter: &mut Interpreter, ecx: &mut EvmContext<DB>) {
->>>>>>> ffb1e03e
         // When the first interpreter is initialized we've circumvented the balance and gas checks,
         // so we apply our actual block data with the correct fees and all.
         if let Some(block) = self.block.take() {
@@ -438,17 +425,12 @@
         }
     }
 
-<<<<<<< HEAD
+    #[inline]
     pub fn step<DB: DatabaseExt>(
         &mut self,
         interpreter: &mut Interpreter,
         ecx: &mut EvmContext<DB>,
     ) {
-        let ecx = &mut ecx.inner;
-=======
-    #[inline]
-    fn step(&mut self, interpreter: &mut Interpreter, ecx: &mut EvmContext<DB>) {
->>>>>>> ffb1e03e
         self.pc = interpreter.program_counter();
 
         // `pauseGasMetering`: reset interpreter gas.
