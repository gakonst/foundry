use alloy_json_abi::JsonAbi;
use alloy_primitives::Address;
use eyre::{Result, WrapErr};
use foundry_common::{cli_warn, fs, TestFunctionExt};
use foundry_compilers::{
    artifacts::{CompactBytecode, CompactDeployedBytecode, Settings},
    cache::{CacheEntry, CompilerCache},
    utils::read_json_file,
    Artifact, ProjectCompileOutput,
};
use foundry_config::{error::ExtractConfigError, figment::Figment, Chain, Config, NamedChain};
use foundry_debugger::Debugger;
use foundry_evm::{
    executors::{DeployResult, EvmError, RawCallResult},
    opts::EvmOpts,
    traces::{
        debug::DebugTraceIdentifier,
        decode_trace_arena,
<<<<<<< HEAD
        identifier::{CachedSignatures, EtherscanIdentifier, SignaturesIdentifier},
        render_trace_arena, CallTraceDecoder, CallTraceDecoderBuilder, TraceKind, Traces,
=======
        identifier::{EtherscanIdentifier, SignaturesIdentifier},
        render_trace_arena_with_bytecodes, CallTraceDecoder, CallTraceDecoderBuilder, TraceKind,
        Traces,
>>>>>>> 25f24e67
    },
};
use std::{
    fmt::Write,
    path::{Path, PathBuf},
    str::FromStr,
};
use yansi::Paint;

/// Given a `Project`'s output, removes the matching ABI, Bytecode and
/// Runtime Bytecode of the given contract.
#[track_caller]
pub fn remove_contract(
    output: &mut ProjectCompileOutput,
    path: &Path,
    name: &str,
) -> Result<(JsonAbi, CompactBytecode, CompactDeployedBytecode)> {
    let contract = if let Some(contract) = output.remove(path, name) {
        contract
    } else {
        let mut err = format!("could not find artifact: `{name}`");
        if let Some(suggestion) =
            super::did_you_mean(name, output.artifacts().map(|(name, _)| name)).pop()
        {
            if suggestion != name {
                err = format!(
                    r#"{err}

        Did you mean `{suggestion}`?"#
                );
            }
        }
        eyre::bail!(err)
    };

    let abi = contract
        .get_abi()
        .ok_or_else(|| eyre::eyre!("contract {} does not contain abi", name))?
        .into_owned();

    let bin = contract
        .get_bytecode()
        .ok_or_else(|| eyre::eyre!("contract {} does not contain bytecode", name))?
        .into_owned();

    let runtime = contract
        .get_deployed_bytecode()
        .ok_or_else(|| eyre::eyre!("contract {} does not contain deployed bytecode", name))?
        .into_owned();

    Ok((abi, bin, runtime))
}

/// Helper function for finding a contract by ContractName
// TODO: Is there a better / more ergonomic way to get the artifacts given a project and a
// contract name?
pub fn get_cached_entry_by_name(
    cache: &CompilerCache<Settings>,
    name: &str,
) -> Result<(PathBuf, CacheEntry)> {
    let mut cached_entry = None;
    let mut alternatives = Vec::new();

    for (abs_path, entry) in cache.files.iter() {
        for (artifact_name, _) in entry.artifacts.iter() {
            if artifact_name == name {
                if cached_entry.is_some() {
                    eyre::bail!(
                        "contract with duplicate name `{}`. please pass the path instead",
                        name
                    )
                }
                cached_entry = Some((abs_path.to_owned(), entry.to_owned()));
            } else {
                alternatives.push(artifact_name);
            }
        }
    }

    if let Some(entry) = cached_entry {
        return Ok(entry);
    }

    let mut err = format!("could not find artifact: `{name}`");
    if let Some(suggestion) = super::did_you_mean(name, &alternatives).pop() {
        err = format!(
            r#"{err}

        Did you mean `{suggestion}`?"#
        );
    }
    eyre::bail!(err)
}

/// Returns error if constructor has arguments.
pub fn ensure_clean_constructor(abi: &JsonAbi) -> Result<()> {
    if let Some(constructor) = &abi.constructor {
        if !constructor.inputs.is_empty() {
            eyre::bail!("Contract constructor should have no arguments. Add those arguments to  `run(...)` instead, and call it with `--sig run(...)`.");
        }
    }
    Ok(())
}

pub fn needs_setup(abi: &JsonAbi) -> bool {
    let setup_fns: Vec<_> = abi.functions().filter(|func| func.name.is_setup()).collect();

    for setup_fn in setup_fns.iter() {
        if setup_fn.name != "setUp" {
            println!(
                "{} Found invalid setup function \"{}\" did you mean \"setUp()\"?",
                "Warning:".yellow().bold(),
                setup_fn.signature()
            );
        }
    }

    setup_fns.len() == 1 && setup_fns[0].name == "setUp"
}

pub fn eta_key(state: &indicatif::ProgressState, f: &mut dyn Write) {
    write!(f, "{:.1}s", state.eta().as_secs_f64()).unwrap()
}

pub fn init_progress(len: u64, label: &str) -> indicatif::ProgressBar {
    let pb = indicatif::ProgressBar::new(len);
    let mut template =
        "{prefix}{spinner:.green} [{elapsed_precise}] [{wide_bar:.cyan/blue}] {pos}/{len} "
            .to_string();
    write!(template, "{label}").unwrap();
    template += " ({eta})";
    pb.set_style(
        indicatif::ProgressStyle::with_template(&template)
            .unwrap()
            .with_key("eta", crate::utils::eta_key)
            .progress_chars("#>-"),
    );
    pb
}

/// True if the network calculates gas costs differently.
pub fn has_different_gas_calc(chain_id: u64) -> bool {
    if let Some(chain) = Chain::from(chain_id).named() {
        return matches!(
            chain,
            NamedChain::Acala |
                NamedChain::AcalaMandalaTestnet |
                NamedChain::AcalaTestnet |
                NamedChain::Arbitrum |
                NamedChain::ArbitrumGoerli |
                NamedChain::ArbitrumSepolia |
                NamedChain::ArbitrumTestnet |
                NamedChain::Karura |
                NamedChain::KaruraTestnet |
                NamedChain::Mantle |
                NamedChain::MantleSepolia |
                NamedChain::MantleTestnet |
                NamedChain::Moonbase |
                NamedChain::Moonbeam |
                NamedChain::MoonbeamDev |
                NamedChain::Moonriver
        );
    }
    false
}

/// True if it supports broadcasting in batches.
pub fn has_batch_support(chain_id: u64) -> bool {
    if let Some(chain) = Chain::from(chain_id).named() {
        return !matches!(
            chain,
            NamedChain::Arbitrum |
                NamedChain::ArbitrumTestnet |
                NamedChain::ArbitrumGoerli |
                NamedChain::ArbitrumSepolia
        );
    }
    true
}

/// Helpers for loading configuration.
///
/// This is usually implicitly implemented on a "&CmdArgs" struct via impl macros defined in
/// `forge_config` (see [`foundry_config::impl_figment_convert`] for more details) and the impl
/// definition on `T: Into<Config> + Into<Figment>` below.
///
/// Each function also has an `emit_warnings` form which does the same thing as its counterpart but
/// also prints `Config::__warnings` to stderr
pub trait LoadConfig {
    /// Load and sanitize the [`Config`] based on the options provided in self
    ///
    /// Returns an error if loading the config failed
    fn try_load_config(self) -> Result<Config, ExtractConfigError>;
    /// Load and sanitize the [`Config`] based on the options provided in self
    fn load_config(self) -> Config;
    /// Load and sanitize the [`Config`], as well as extract [`EvmOpts`] from self
    fn load_config_and_evm_opts(self) -> Result<(Config, EvmOpts)>;
    /// Load [`Config`] but do not sanitize. See [`Config::sanitized`] for more information
    fn load_config_unsanitized(self) -> Config;
    /// Load [`Config`] but do not sanitize. See [`Config::sanitized`] for more information.
    ///
    /// Returns an error if loading failed
    fn try_load_config_unsanitized(self) -> Result<Config, ExtractConfigError>;
    /// Same as [`LoadConfig::load_config`] but also emits warnings generated
    fn load_config_emit_warnings(self) -> Config;
    /// Same as [`LoadConfig::load_config`] but also emits warnings generated
    ///
    /// Returns an error if loading failed
    fn try_load_config_emit_warnings(self) -> Result<Config, ExtractConfigError>;
    /// Same as [`LoadConfig::load_config_and_evm_opts`] but also emits warnings generated
    fn load_config_and_evm_opts_emit_warnings(self) -> Result<(Config, EvmOpts)>;
    /// Same as [`LoadConfig::load_config_unsanitized`] but also emits warnings generated
    fn load_config_unsanitized_emit_warnings(self) -> Config;
    fn try_load_config_unsanitized_emit_warnings(self) -> Result<Config, ExtractConfigError>;
}

impl<T> LoadConfig for T
where
    T: Into<Config> + Into<Figment>,
{
    fn try_load_config(self) -> Result<Config, ExtractConfigError> {
        let figment: Figment = self.into();
        Ok(Config::try_from(figment)?.sanitized())
    }

    fn load_config(self) -> Config {
        self.into()
    }

    fn load_config_and_evm_opts(self) -> Result<(Config, EvmOpts)> {
        let figment: Figment = self.into();

        let mut evm_opts = figment.extract::<EvmOpts>().map_err(ExtractConfigError::new)?;
        let config = Config::try_from(figment)?.sanitized();

        // update the fork url if it was an alias
        if let Some(fork_url) = config.get_rpc_url() {
            trace!(target: "forge::config", ?fork_url, "Update EvmOpts fork url");
            evm_opts.fork_url = Some(fork_url?.into_owned());
        }

        Ok((config, evm_opts))
    }

    fn load_config_unsanitized(self) -> Config {
        let figment: Figment = self.into();
        Config::from_provider(figment)
    }

    fn try_load_config_unsanitized(self) -> Result<Config, ExtractConfigError> {
        let figment: Figment = self.into();
        Config::try_from(figment)
    }

    fn load_config_emit_warnings(self) -> Config {
        let config = self.load_config();
        config.warnings.iter().for_each(|w| cli_warn!("{w}"));
        config
    }

    fn try_load_config_emit_warnings(self) -> Result<Config, ExtractConfigError> {
        let config = self.try_load_config()?;
        config.warnings.iter().for_each(|w| cli_warn!("{w}"));
        Ok(config)
    }

    fn load_config_and_evm_opts_emit_warnings(self) -> Result<(Config, EvmOpts)> {
        let (config, evm_opts) = self.load_config_and_evm_opts()?;
        config.warnings.iter().for_each(|w| cli_warn!("{w}"));
        Ok((config, evm_opts))
    }

    fn load_config_unsanitized_emit_warnings(self) -> Config {
        let config = self.load_config_unsanitized();
        config.warnings.iter().for_each(|w| cli_warn!("{w}"));
        config
    }

    fn try_load_config_unsanitized_emit_warnings(self) -> Result<Config, ExtractConfigError> {
        let config = self.try_load_config_unsanitized()?;
        config.warnings.iter().for_each(|w| cli_warn!("{w}"));
        Ok(config)
    }
}

/// Read contract constructor arguments from the given file.
pub fn read_constructor_args_file(constructor_args_path: PathBuf) -> Result<Vec<String>> {
    if !constructor_args_path.exists() {
        eyre::bail!("Constructor args file \"{}\" not found", constructor_args_path.display());
    }
    let args = if constructor_args_path.extension() == Some(std::ffi::OsStr::new("json")) {
        read_json_file(&constructor_args_path).wrap_err(format!(
            "Constructor args file \"{}\" must encode a json array",
            constructor_args_path.display(),
        ))?
    } else {
        fs::read_to_string(constructor_args_path)?.split_whitespace().map(str::to_string).collect()
    };
    Ok(args)
}

/// A slimmed down return from the executor used for returning minimal trace + gas metering info
#[derive(Debug)]
pub struct TraceResult {
    pub success: bool,
    pub traces: Option<Traces>,
    pub gas_used: u64,
}

impl TraceResult {
    /// Create a new [`TraceResult`] from a [`RawCallResult`].
    pub fn from_raw(raw: RawCallResult, trace_kind: TraceKind) -> Self {
        let RawCallResult { gas_used, traces, reverted, .. } = raw;
        Self { success: !reverted, traces: traces.map(|arena| vec![(trace_kind, arena)]), gas_used }
    }
}

impl From<DeployResult> for TraceResult {
    fn from(result: DeployResult) -> Self {
        Self::from_raw(result.raw, TraceKind::Deployment)
    }
}

impl TryFrom<Result<DeployResult, EvmError>> for TraceResult {
    type Error = EvmError;

    fn try_from(value: Result<DeployResult, EvmError>) -> Result<Self, Self::Error> {
        match value {
            Ok(result) => Ok(Self::from(result)),
            Err(EvmError::Execution(err)) => Ok(Self::from_raw(err.raw, TraceKind::Deployment)),
            Err(err) => Err(err),
        }
    }
}

/// labels the traces, conditionally prints them or opens the debugger
pub async fn handle_traces(
    mut result: TraceResult,
    config: &Config,
    chain: Option<Chain>,
    labels: Vec<String>,
    debug: bool,
    decode_internal: bool,
    verbose: bool,
) -> Result<()> {
    let labels = labels.iter().filter_map(|label_str| {
        let mut iter = label_str.split(':');

        if let Some(addr) = iter.next() {
            if let (Ok(address), Some(label)) = (Address::from_str(addr), iter.next()) {
                return Some((address, label.to_string()));
            }
        }
        None
    });
    let config_labels = config.labels.clone().into_iter();
    let mut decoder = CallTraceDecoderBuilder::new()
        .with_labels(labels.chain(config_labels))
        .with_signature_identifier(SignaturesIdentifier::new(
            Config::foundry_cache_dir(),
            config.offline,
        )?)
        .build();

    let mut etherscan_identifier = EtherscanIdentifier::new(config, chain)?;
    if let Some(etherscan_identifier) = &mut etherscan_identifier {
        for (_, trace) in result.traces.as_deref_mut().unwrap_or_default() {
            decoder.identify(trace, etherscan_identifier);
        }
    }

    if decode_internal {
        let sources = if let Some(etherscan_identifier) = &etherscan_identifier {
            etherscan_identifier.get_compiled_contracts().await?
        } else {
            Default::default()
        };
        decoder.debug_identifier = Some(DebugTraceIdentifier::new(sources));
    }

    if debug {
        let sources = if let Some(etherscan_identifier) = etherscan_identifier {
            etherscan_identifier.get_compiled_contracts().await?
        } else {
            Default::default()
        };
        let mut debugger = Debugger::builder()
            .traces(result.traces.expect("missing traces"))
            .decoder(&decoder)
            .sources(sources)
            .build();
        debugger.try_run()?;
    } else {
        print_traces(&mut result, &decoder, verbose).await?;
    }

    Ok(())
}

pub async fn print_traces(
    result: &mut TraceResult,
    decoder: &CallTraceDecoder,
    verbose: bool,
) -> Result<()> {
    let traces = result.traces.as_mut().expect("No traces found");

    println!("Traces:");
    for (_, arena) in traces {
        decode_trace_arena(arena, decoder).await?;
        println!("{}", render_trace_arena_with_bytecodes(arena, verbose));
    }
    println!();

    if result.success {
        println!("{}", "Transaction successfully executed.".green());
    } else {
        println!("{}", "Transaction failed.".red());
    }

    println!("Gas used: {}", result.gas_used);
    Ok(())
}

/// Traverse the artifacts in the project to generate local signatures and merge them into the cache
/// file.
pub fn cache_local_signatures(output: &ProjectCompileOutput, cache_path: PathBuf) -> Result<()> {
    let path = cache_path.join("signatures");
    let mut cached_signatures = CachedSignatures::load(cache_path);
    output.artifacts().for_each(|(_, artifact)| {
        if let Some(abi) = &artifact.abi {
            for func in abi.functions() {
                cached_signatures.functions.insert(func.selector().to_string(), func.signature());
            }
            for event in abi.events() {
                cached_signatures
                    .events
                    .insert(event.selector().to_string(), event.full_signature());
            }
        }
    });

    fs::write_json_file(&path, &cached_signatures)?;
    Ok(())
}<|MERGE_RESOLUTION|>--- conflicted
+++ resolved
@@ -16,14 +16,9 @@
     traces::{
         debug::DebugTraceIdentifier,
         decode_trace_arena,
-<<<<<<< HEAD
         identifier::{CachedSignatures, EtherscanIdentifier, SignaturesIdentifier},
-        render_trace_arena, CallTraceDecoder, CallTraceDecoderBuilder, TraceKind, Traces,
-=======
-        identifier::{EtherscanIdentifier, SignaturesIdentifier},
         render_trace_arena_with_bytecodes, CallTraceDecoder, CallTraceDecoderBuilder, TraceKind,
         Traces,
->>>>>>> 25f24e67
     },
 };
 use std::{
