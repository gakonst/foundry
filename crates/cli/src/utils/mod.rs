use alloy_primitives::U256;
use ethers::{prelude::TransactionReceipt, providers::Middleware};
use eyre::{ContextCompat, Result};
use foundry_common::units::format_units;
use foundry_config::{Chain, Config};
<<<<<<< HEAD

=======
use foundry_utils::types::ToAlloy;
>>>>>>> 691e1bdd
use std::{
    ffi::OsStr,
    future::Future,
    ops::Mul,
    path::{Path, PathBuf},
    process::{Command, Output, Stdio},
    time::{Duration, SystemTime, UNIX_EPOCH},
};
use tracing_error::ErrorLayer;
use tracing_subscriber::prelude::*;
use yansi::Paint;
mod cmd;
pub use cmd::*;

mod suggestions;
pub use suggestions::*;

// reexport all `foundry_config::utils`
#[doc(hidden)]
pub use foundry_config::utils::*;

/// Deterministic fuzzer seed used for gas snapshots and coverage reports.
///
/// The keccak256 hash of "foundry rulez"
pub static STATIC_FUZZ_SEED: [u8; 32] = [
    0x01, 0x00, 0xfa, 0x69, 0xa5, 0xf1, 0x71, 0x0a, 0x95, 0xcd, 0xef, 0x94, 0x88, 0x9b, 0x02, 0x84,
    0x5d, 0x64, 0x0b, 0x19, 0xad, 0xf0, 0xe3, 0x57, 0xb8, 0xd4, 0xbe, 0x7d, 0x49, 0xee, 0x70, 0xe6,
];

/// Useful extensions to [`std::path::Path`].
pub trait FoundryPathExt {
    /// Returns true if the [`Path`] ends with `.t.sol`
    fn is_sol_test(&self) -> bool;

    /// Returns true if the  [`Path`] has a `sol` extension
    fn is_sol(&self) -> bool;

    /// Returns true if the  [`Path`] has a `yul` extension
    fn is_yul(&self) -> bool;
}

impl<T: AsRef<Path>> FoundryPathExt for T {
    fn is_sol_test(&self) -> bool {
        self.as_ref()
            .file_name()
            .and_then(|s| s.to_str())
            .map(|s| s.ends_with(".t.sol"))
            .unwrap_or_default()
    }

    fn is_sol(&self) -> bool {
        self.as_ref().extension() == Some(std::ffi::OsStr::new("sol"))
    }

    fn is_yul(&self) -> bool {
        self.as_ref().extension() == Some(std::ffi::OsStr::new("yul"))
    }
}

/// Initializes a tracing Subscriber for logging
#[allow(dead_code)]
pub fn subscriber() {
    tracing_subscriber::Registry::default()
        .with(tracing_subscriber::EnvFilter::from_default_env())
        .with(ErrorLayer::default())
        .with(tracing_subscriber::fmt::layer())
        .init()
}

<<<<<<< HEAD
use thiserror::Error;

#[derive(Debug, Error, PartialEq)]
pub enum ParseU256Error {
    #[error("Failed to parse as a decimal or hexadecimal value. If using a hex string, make sure it is prefixed with '0x'.")]
    ParseError,

    #[error("Invalid format. If you're using a hex string, make sure it is prefixed with '0x'")]
    InvalidFormat,
}

/// Parses a string as a U256 value.
/// It will try to parse the string either:
/// 1. As a hex value, by stripping the "0x" prefix if it has it.
/// 2. As a decimal value.
///
/// If both options fail, the function will assume it is an unprefixed hex string.
pub fn parse_u256(s: &str) -> Result<U256, ParseU256Error> {
    // If decoding as a decimal fails, check if it has the "0x" prefix and try to decode as hex
    if let Some(stripped) = s.strip_prefix("0x") {
        return U256::from_str_radix(stripped, 16).map_err(|_| ParseU256Error::ParseError)
    }

    // Try to decode the string as a decimal value
    if let Ok(value) = U256::from_dec_str(s) {
        return Ok(value)
    }

    // If all attempts fail, return an error
    Err(ParseU256Error::InvalidFormat)
}

/// parse a hex str or decimal str as U256
// TODO: rm after alloy transition
pub fn alloy_parse_u256(s: &str) -> Result<alloy_primitives::U256> {
    use foundry_utils::types::ToAlloy;
    Ok(parse_u256(s)?.to_alloy())
}

=======
>>>>>>> 691e1bdd
/// Returns a [RetryProvider](foundry_common::RetryProvider) instantiated using [Config]'s RPC URL
/// and chain.
///
/// Defaults to `http://localhost:8545` and `Mainnet`.
pub fn get_provider(config: &Config) -> Result<foundry_common::RetryProvider> {
    get_provider_builder(config)?.build()
}

/// Returns a [ProviderBuilder](foundry_common::ProviderBuilder) instantiated using [Config]'s RPC
/// URL and chain.
///
/// Defaults to `http://localhost:8545` and `Mainnet`.
pub fn get_provider_builder(config: &Config) -> Result<foundry_common::ProviderBuilder> {
    let url = config.get_rpc_url_or_localhost_http()?;
    let chain = config.chain_id.unwrap_or_default();
    let mut builder = foundry_common::ProviderBuilder::new(url.as_ref()).chain(chain);

    let jwt = config.get_rpc_jwt_secret()?;
    if let Some(jwt) = jwt {
        builder = builder.jwt(jwt.as_ref());
    }

    Ok(builder)
}

pub async fn get_chain<M>(chain: Option<Chain>, provider: M) -> Result<Chain>
where
    M: Middleware,
    M::Error: 'static,
{
    match chain {
        Some(chain) => Ok(chain),
        None => Ok(Chain::Id(provider.get_chainid().await?.as_u64())),
    }
}

/// Parses an ether value from a string.
///
/// The amount can be tagged with a unit, e.g. "1ether".
///
/// If the string represents an untagged amount (e.g. "100") then
/// it is interpreted as wei.
pub fn parse_ether_value(value: &str) -> Result<U256> {
    Ok(if value.starts_with("0x") {
        U256::from_str_radix(value, 16)?
    } else {
        alloy_dyn_abi::DynSolType::coerce_str(&alloy_dyn_abi::DynSolType::Uint(256), value)?
            .as_uint()
            .wrap_err("Could not parse ether value from string")?
            .0
    })
}

/// Parses a `Duration` from a &str
pub fn parse_delay(delay: &str) -> Result<Duration> {
    let delay = if delay.ends_with("ms") {
        let d: u64 = delay.trim_end_matches("ms").parse()?;
        Duration::from_millis(d)
    } else {
        let d: f64 = delay.parse()?;
        let delay = (d * 1000.0).round();
        if delay.is_infinite() || delay.is_nan() || delay.is_sign_negative() {
            eyre::bail!("delay must be finite and non-negative");
        }

        Duration::from_millis(delay as u64)
    };
    Ok(delay)
}

/// Returns the current time as a [`Duration`] since the Unix epoch.
pub fn now() -> Duration {
    SystemTime::now().duration_since(UNIX_EPOCH).expect("time went backwards")
}

/// Runs the `future` in a new [`tokio::runtime::Runtime`]
#[allow(unused)]
pub fn block_on<F: Future>(future: F) -> F::Output {
    let rt = tokio::runtime::Runtime::new().expect("could not start tokio rt");
    rt.block_on(future)
}

/// Conditionally print a message
///
/// This macro accepts a predicate and the message to print if the predicate is tru
///
/// ```ignore
/// let quiet = true;
/// p_println!(!quiet => "message");
/// ```
#[macro_export]
macro_rules! p_println {
    ($p:expr => $($arg:tt)*) => {{
        if $p {
            println!($($arg)*)
        }
    }}
}

/// Loads a dotenv file, from the cwd and the project root, ignoring potential failure.
///
/// We could use `tracing::warn!` here, but that would imply that the dotenv file can't configure
/// the logging behavior of Foundry.
///
/// Similarly, we could just use `eprintln!`, but colors are off limits otherwise dotenv is implied
/// to not be able to configure the colors. It would also mess up the JSON output.
pub fn load_dotenv() {
    let load = |p: &Path| {
        dotenvy::from_path(p.join(".env")).ok();
    };

    // we only want the .env file of the cwd and project root
    // `find_project_root_path` calls `current_dir` internally so both paths are either both `Ok` or
    // both `Err`
    if let (Ok(cwd), Ok(prj_root)) = (std::env::current_dir(), find_project_root_path(None)) {
        load(&prj_root);
        if cwd != prj_root {
            // prj root and cwd can be identical
            load(&cwd);
        }
    };
}

/// Disables terminal colours if either:
/// - Running windows and the terminal does not support colour codes.
/// - Colour has been disabled by some environment variable.
/// - We are running inside a test
pub fn enable_paint() {
    let is_windows = cfg!(windows) && !Paint::enable_windows_ascii();
    let env_colour_disabled = std::env::var("NO_COLOR").is_ok();
    if is_windows || env_colour_disabled {
        Paint::disable();
    }
}

/// Prints parts of the receipt to stdout
pub fn print_receipt(chain: Chain, receipt: &TransactionReceipt) {
    let gas_used = receipt.gas_used.unwrap_or_default();
    let gas_price = receipt.effective_gas_price.unwrap_or_default();
    foundry_common::shell::println(format!(
        "\n##### {chain}\n{status}Hash: {tx_hash:?}{caddr}\nBlock: {bn}\n{gas}\n",
        status = if receipt.status.map_or(true, |s| s.is_zero()) {
            "❌  [Failed]"
        } else {
            "✅  [Success]"
        },
        tx_hash = receipt.transaction_hash,
        caddr = if let Some(addr) = &receipt.contract_address {
            format!("\nContract Address: {}", addr.to_alloy().to_checksum(None))
        } else {
            String::new()
        },
        bn = receipt.block_number.unwrap_or_default(),
        gas = if gas_price.is_zero() {
            format!("Gas Used: {gas_used}")
        } else {
            let paid = format_units(gas_used.mul(gas_price).to_alloy(), 18)
                .unwrap_or_else(|_| "N/A".into());
            let gas_price = format_units(gas_price.to_alloy(), 9).unwrap_or_else(|_| "N/A".into());
            format!(
                "Paid: {} ETH ({gas_used} gas * {} gwei)",
                paid.trim_end_matches('0'),
                gas_price.trim_end_matches('0').trim_end_matches('.')
            )
        },
    ))
    .expect("could not print receipt");
}

/// Useful extensions to [`std::process::Command`].
pub trait CommandUtils {
    /// Returns the command's output if execution is successful, otherwise, throws an error.
    fn exec(&mut self) -> Result<Output>;

    /// Returns the command's stdout if execution is successful, otherwise, throws an error.
    fn get_stdout_lossy(&mut self) -> Result<String>;
}

impl CommandUtils for Command {
    #[track_caller]
    fn exec(&mut self) -> Result<Output> {
        tracing::trace!(command=?self, "executing");

        let output = self.output()?;

        tracing::trace!(code=?output.status.code(), ?output);

        if output.status.success() {
            Ok(output)
        } else {
            let mut stderr = String::from_utf8_lossy(&output.stderr);
            let mut msg = stderr.trim();
            if msg.is_empty() {
                stderr = String::from_utf8_lossy(&output.stdout);
                msg = stderr.trim();
            }

            let mut name = self.get_program().to_string_lossy();
            if let Some(arg) = self.get_args().next() {
                let arg = arg.to_string_lossy();
                if !arg.starts_with('-') {
                    let name = name.to_mut();
                    name.push(' ');
                    name.push_str(&arg);
                }
            }

            let mut err = match output.status.code() {
                Some(code) => format!("{name} exited with code {code}"),
                None => format!("{name} terminated by a signal"),
            };
            if !msg.is_empty() {
                err.push_str(": ");
                err.push_str(msg);
            }
            Err(eyre::eyre!(err))
        }
    }

    #[track_caller]
    fn get_stdout_lossy(&mut self) -> Result<String> {
        let output = self.exec()?;
        let stdout = String::from_utf8_lossy(&output.stdout);
        Ok(stdout.trim().into())
    }
}

#[derive(Clone, Copy, Debug)]
pub struct Git<'a> {
    pub root: &'a Path,
    pub quiet: bool,
    pub shallow: bool,
}

impl<'a> Git<'a> {
    #[inline]
    pub fn new(root: &'a Path) -> Self {
        Self { root, quiet: false, shallow: false }
    }

    #[inline]
    pub fn from_config(config: &'a Config) -> Self {
        Self::new(config.__root.0.as_path())
    }

    pub fn root_of(relative_to: &Path) -> Result<PathBuf> {
        let output = Self::cmd_no_root()
            .current_dir(relative_to)
            .args(["rev-parse", "--show-toplevel"])
            .get_stdout_lossy()?;
        Ok(PathBuf::from(output))
    }

    pub fn clone_with_branch(
        shallow: bool,
        from: impl AsRef<OsStr>,
        branch: impl AsRef<OsStr>,
        to: Option<impl AsRef<OsStr>>,
    ) -> Result<()> {
        Self::cmd_no_root()
            .stderr(Stdio::inherit())
            .args(["clone", "--recurse-submodules"])
            .args(shallow.then_some("--depth=1"))
            .args(shallow.then_some("--shallow-submodules"))
            .arg("-b")
            .arg(branch)
            .arg(from)
            .args(to)
            .exec()
            .map(drop)
    }

    pub fn clone(
        shallow: bool,
        from: impl AsRef<OsStr>,
        to: Option<impl AsRef<OsStr>>,
    ) -> Result<()> {
        Self::cmd_no_root()
            .stderr(Stdio::inherit())
            .args(["clone", "--recurse-submodules"])
            .args(shallow.then_some("--depth=1"))
            .args(shallow.then_some("--shallow-submodules"))
            .arg(from)
            .args(to)
            .exec()
            .map(drop)
    }

    pub fn fetch(
        self,
        shallow: bool,
        remote: impl AsRef<OsStr>,
        branch: Option<impl AsRef<OsStr>>,
    ) -> Result<()> {
        self.cmd()
            .stderr(Stdio::inherit())
            .arg("fetch")
            .args(shallow.then_some("--no-tags"))
            .args(shallow.then_some("--depth=1"))
            .arg(remote)
            .args(branch)
            .exec()
            .map(drop)
    }

    #[inline]
    pub fn root(self, root: &Path) -> Git<'_> {
        Git { root, ..self }
    }

    #[inline]
    pub fn quiet(self, quiet: bool) -> Self {
        Self { quiet, ..self }
    }

    /// True to perform shallow clones
    #[inline]
    pub fn shallow(self, shallow: bool) -> Self {
        Self { shallow, ..self }
    }

    pub fn checkout(self, recursive: bool, tag: impl AsRef<OsStr>) -> Result<()> {
        self.cmd()
            .arg("checkout")
            .args(recursive.then_some("--recurse-submodules"))
            .arg(tag)
            .exec()
            .map(drop)
    }

    pub fn init(self) -> Result<()> {
        self.cmd().arg("init").exec().map(drop)
    }

    #[allow(clippy::should_implement_trait)] // this is not std::ops::Add clippy
    pub fn add<I, S>(self, paths: I) -> Result<()>
    where
        I: IntoIterator<Item = S>,
        S: AsRef<OsStr>,
    {
        self.cmd().arg("add").args(paths).exec().map(drop)
    }

    pub fn reset(self, hard: bool, tree: impl AsRef<OsStr>) -> Result<()> {
        self.cmd().arg("reset").args(hard.then_some("--hard")).arg(tree).exec().map(drop)
    }

    pub fn commit_tree(
        self,
        tree: impl AsRef<OsStr>,
        msg: Option<impl AsRef<OsStr>>,
    ) -> Result<String> {
        self.cmd()
            .arg("commit-tree")
            .arg(tree)
            .args(msg.as_ref().is_some().then_some("-m"))
            .args(msg)
            .get_stdout_lossy()
    }

    pub fn rm<I, S>(self, force: bool, paths: I) -> Result<()>
    where
        I: IntoIterator<Item = S>,
        S: AsRef<OsStr>,
    {
        self.cmd().arg("rm").args(force.then_some("--force")).args(paths).exec().map(drop)
    }

    pub fn commit(self, msg: &str) -> Result<()> {
        let output = self
            .cmd()
            .args(["commit", "-m", msg])
            .args(cfg!(any(test, debug_assertions)).then_some("--no-gpg-sign"))
            .output()?;
        if !output.status.success() {
            let stdout = String::from_utf8_lossy(&output.stdout);
            let stderr = String::from_utf8_lossy(&output.stderr);
            // ignore "nothing to commit" error
            let msg = "nothing to commit, working tree clean";
            if !(stdout.contains(msg) || stderr.contains(msg)) {
                return Err(eyre::eyre!(
                    "failed to commit (code={:?}, stdout={:?}, stderr={:?})",
                    output.status.code(),
                    stdout.trim(),
                    stderr.trim()
                ))
            }
        }
        Ok(())
    }

    pub fn is_in_repo(self) -> std::io::Result<bool> {
        self.cmd().args(["rev-parse", "--is-inside-work-tree"]).status().map(|s| s.success())
    }

    pub fn is_clean(self) -> Result<bool> {
        self.cmd().args(["status", "--porcelain"]).exec().map(|out| out.stdout.is_empty())
    }

    pub fn has_branch(self, branch: impl AsRef<OsStr>) -> Result<bool> {
        self.cmd()
            .args(["branch", "--list", "--no-color"])
            .arg(branch)
            .get_stdout_lossy()
            .map(|stdout| !stdout.is_empty())
    }

    pub fn ensure_clean(self) -> Result<()> {
        if self.is_clean()? {
            Ok(())
        } else {
            Err(eyre::eyre!(
                "\
The target directory is a part of or on its own an already initialized git repository,
and it requires clean working and staging areas, including no untracked files.

Check the current git repository's status with `git status`.
Then, you can track files with `git add ...` and then commit them with `git commit`,
ignore them in the `.gitignore` file, or run this command again with the `--no-commit` flag.

If none of the previous steps worked, please open an issue at:
https://github.com/foundry-rs/foundry/issues/new/choose"
            ))
        }
    }

    pub fn commit_hash(self, short: bool, revision: &str) -> Result<String> {
        self.cmd()
            .arg("rev-parse")
            .args(short.then_some("--short"))
            .arg(revision)
            .get_stdout_lossy()
    }

    pub fn tag(self) -> Result<String> {
        self.cmd().arg("tag").get_stdout_lossy()
    }

    pub fn has_missing_dependencies<I, S>(self, paths: I) -> Result<bool>
    where
        I: IntoIterator<Item = S>,
        S: AsRef<OsStr>,
    {
        self.cmd()
            .args(["submodule", "status"])
            .args(paths)
            .get_stdout_lossy()
            .map(|stdout| stdout.lines().any(|line| line.starts_with('-')))
    }

    pub fn submodule_add(
        self,
        force: bool,
        url: impl AsRef<OsStr>,
        path: impl AsRef<OsStr>,
    ) -> Result<()> {
        self.cmd()
            .stderr(self.stderr())
            .args(["submodule", "add"])
            .args(self.shallow.then_some("--depth=1"))
            .args(force.then_some("--force"))
            .arg(url)
            .arg(path)
            .exec()
            .map(drop)
    }

    pub fn submodule_update<I, S>(
        self,
        force: bool,
        remote: bool,
        no_fetch: bool,
        recursive: bool,
        paths: I,
    ) -> Result<()>
    where
        I: IntoIterator<Item = S>,
        S: AsRef<OsStr>,
    {
        self.cmd()
            .stderr(self.stderr())
            .args(["submodule", "update", "--progress", "--init"])
            .args(self.shallow.then_some("--depth=1"))
            .args(force.then_some("--force"))
            .args(remote.then_some("--remote"))
            .args(no_fetch.then_some("--no-fetch"))
            .args(recursive.then_some("--recursive"))
            .args(paths)
            .exec()
            .map(drop)
    }

    pub fn submodule_foreach(self, recursive: bool, cmd: impl AsRef<OsStr>) -> Result<()> {
        self.cmd()
            .stderr(self.stderr())
            .args(["submodule", "foreach"])
            .args(recursive.then_some("--recursive"))
            .arg(cmd)
            .exec()
            .map(drop)
    }

    pub fn submodule_init(self) -> Result<()> {
        self.cmd().stderr(self.stderr()).args(["submodule", "init"]).exec().map(drop)
    }

    pub fn cmd(self) -> Command {
        let mut cmd = Self::cmd_no_root();
        cmd.current_dir(self.root);
        cmd
    }

    pub fn cmd_no_root() -> Command {
        let mut cmd = Command::new("git");
        cmd.stdout(Stdio::piped()).stderr(Stdio::piped());
        cmd
    }

    // don't set this in cmd() because it's not wanted for all commands
    fn stderr(self) -> Stdio {
        if self.quiet {
            Stdio::piped()
        } else {
            Stdio::inherit()
        }
    }
}

#[cfg(test)]
mod tests {
    use super::*;
    use foundry_common::fs;
    use std::{env, fs::File, io::Write};
    use tempfile::tempdir;

    #[test]
    fn foundry_path_ext_works() {
        let p = Path::new("contracts/MyTest.t.sol");
        assert!(p.is_sol_test());
        assert!(p.is_sol());
        let p = Path::new("contracts/Greeter.sol");
        assert!(!p.is_sol_test());
    }

    #[test]
    fn can_parse_u256s_correctly() {
        let num = "1";
        let res = parse_u256(num);
        assert!(res.is_ok());
        let num = "0x10";
        let res = parse_u256(num);
        assert_eq!(U256::from(16), res.unwrap());
        // This should not be parse-able, as we explicitly need prefixed hex strings.
        let num = "ff";
        let res = parse_u256(num);
        assert!(res.is_err());
    }

    // loads .env from cwd and project dir, See [`find_project_root_path()`]
    #[test]
    fn can_load_dotenv() {
        let temp = tempdir().unwrap();
        Git::new(temp.path()).init().unwrap();
        let cwd_env = temp.path().join(".env");
        fs::create_file(temp.path().join("foundry.toml")).unwrap();
        let nested = temp.path().join("nested");
        fs::create_dir(&nested).unwrap();

        let mut cwd_file = File::create(cwd_env).unwrap();
        let mut prj_file = File::create(nested.join(".env")).unwrap();

        cwd_file.write_all("TESTCWDKEY=cwd_val".as_bytes()).unwrap();
        cwd_file.sync_all().unwrap();

        prj_file.write_all("TESTPRJKEY=prj_val".as_bytes()).unwrap();
        prj_file.sync_all().unwrap();

        let cwd = env::current_dir().unwrap();
        env::set_current_dir(nested).unwrap();
        load_dotenv();
        env::set_current_dir(cwd).unwrap();

        assert_eq!(env::var("TESTCWDKEY").unwrap(), "cwd_val");
        assert_eq!(env::var("TESTPRJKEY").unwrap(), "prj_val");
    }
}<|MERGE_RESOLUTION|>--- conflicted
+++ resolved
@@ -3,11 +3,7 @@
 use eyre::{ContextCompat, Result};
 use foundry_common::units::format_units;
 use foundry_config::{Chain, Config};
-<<<<<<< HEAD
-
-=======
 use foundry_utils::types::ToAlloy;
->>>>>>> 691e1bdd
 use std::{
     ffi::OsStr,
     future::Future,
@@ -77,48 +73,6 @@
         .init()
 }
 
-<<<<<<< HEAD
-use thiserror::Error;
-
-#[derive(Debug, Error, PartialEq)]
-pub enum ParseU256Error {
-    #[error("Failed to parse as a decimal or hexadecimal value. If using a hex string, make sure it is prefixed with '0x'.")]
-    ParseError,
-
-    #[error("Invalid format. If you're using a hex string, make sure it is prefixed with '0x'")]
-    InvalidFormat,
-}
-
-/// Parses a string as a U256 value.
-/// It will try to parse the string either:
-/// 1. As a hex value, by stripping the "0x" prefix if it has it.
-/// 2. As a decimal value.
-///
-/// If both options fail, the function will assume it is an unprefixed hex string.
-pub fn parse_u256(s: &str) -> Result<U256, ParseU256Error> {
-    // If decoding as a decimal fails, check if it has the "0x" prefix and try to decode as hex
-    if let Some(stripped) = s.strip_prefix("0x") {
-        return U256::from_str_radix(stripped, 16).map_err(|_| ParseU256Error::ParseError)
-    }
-
-    // Try to decode the string as a decimal value
-    if let Ok(value) = U256::from_dec_str(s) {
-        return Ok(value)
-    }
-
-    // If all attempts fail, return an error
-    Err(ParseU256Error::InvalidFormat)
-}
-
-/// parse a hex str or decimal str as U256
-// TODO: rm after alloy transition
-pub fn alloy_parse_u256(s: &str) -> Result<alloy_primitives::U256> {
-    use foundry_utils::types::ToAlloy;
-    Ok(parse_u256(s)?.to_alloy())
-}
-
-=======
->>>>>>> 691e1bdd
 /// Returns a [RetryProvider](foundry_common::RetryProvider) instantiated using [Config]'s RPC URL
 /// and chain.
 ///
