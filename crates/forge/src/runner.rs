//! The Forge test runner.

use crate::{
    fuzz::{invariant::BasicTxDetails, BaseCounterExample},
    multi_runner::{is_matching_test, TestContract},
    progress::{start_fuzz_progress, TestsProgress},
    result::{SuiteResult, TestKind, TestResult, TestSetup, TestStatus},
    TestFilter, TestOptions,
};
use alloy_dyn_abi::DynSolValue;
use alloy_json_abi::Function;
use alloy_primitives::{address, Address, Bytes, U256};
use eyre::Result;
use foundry_common::{
    contracts::{ContractsByAddress, ContractsByArtifact},
    TestFunctionExt,
};
use foundry_config::{FuzzConfig, InvariantConfig};
use foundry_evm::{
    constants::CALLER,
    coverage::HitMaps,
    decode::{decode_console_logs, RevertDecoder},
    executors::{
        fuzz::{CaseOutcome, CounterExampleOutcome, FuzzOutcome, FuzzedExecutor},
        invariant::{
            check_sequence, replay_error, replay_run, InvariantExecutor, InvariantFuzzError,
            InvariantFuzzTestResult,
        },
        CallResult, EvmError, ExecutionErr, Executor, RawCallResult,
    },
    fuzz::{
        fixture_name,
        invariant::{CallDetails, InvariantContract},
        CounterExample, FuzzFixtures,
    },
    traces::{load_contracts, TraceKind},
};
use proptest::test_runner::TestRunner;
use rayon::prelude::*;
use std::{
    cmp::min,
    collections::{BTreeMap, HashMap},
    time::Instant,
};

/// When running tests, we deploy all external libraries present in the project. To avoid additional
/// libraries affecting nonces of senders used in tests, we are using separate address to
/// predeploy libraries.
///
/// `address(uint160(uint256(keccak256("foundry library deployer"))))`
pub const LIBRARY_DEPLOYER: Address = address!("1F95D37F27EA0dEA9C252FC09D5A6eaA97647353");

/// A type that executes all tests of a contract
#[derive(Clone, Debug)]
pub struct ContractRunner<'a> {
    pub name: &'a str,
    /// The data of the contract being ran.
    pub contract: &'a TestContract,
    /// The libraries that need to be deployed before the contract.
    pub libs_to_deploy: &'a Vec<Bytes>,
    /// The executor used by the runner.
    pub executor: Executor,
    /// Revert decoder. Contains all known errors.
    pub revert_decoder: &'a RevertDecoder,
    /// The initial balance of the test contract
    pub initial_balance: U256,
    /// The address which will be used as the `from` field in all EVM calls
    pub sender: Address,
    /// Should generate debug traces
    pub debug: bool,
    /// Overall test run progress.
    progress: Option<&'a TestsProgress>,
}

impl<'a> ContractRunner<'a> {
    #[allow(clippy::too_many_arguments)]
    pub fn new(
        name: &'a str,
        executor: Executor,
        contract: &'a TestContract,
        libs_to_deploy: &'a Vec<Bytes>,
        initial_balance: U256,
        sender: Option<Address>,
        revert_decoder: &'a RevertDecoder,
        debug: bool,
        progress: Option<&'a TestsProgress>,
    ) -> Self {
        Self {
            name,
            executor,
            contract,
            libs_to_deploy,
            initial_balance,
            sender: sender.unwrap_or_default(),
            revert_decoder,
            debug,
            progress,
        }
    }
}

impl<'a> ContractRunner<'a> {
    /// Deploys the test contract inside the runner from the sending account, and optionally runs
    /// the `setUp` function on the test contract.
    pub fn setup(&mut self, call_setup: bool) -> TestSetup {
        match self._setup(call_setup) {
            Ok(setup) => setup,
            Err(err) => TestSetup::failed(err.to_string()),
        }
    }

    fn _setup(&mut self, call_setup: bool) -> Result<TestSetup> {
        trace!(call_setup, "setting up");

        // We max out their balance so that they can deploy and make calls.
        self.executor.set_balance(self.sender, U256::MAX)?;
        self.executor.set_balance(CALLER, U256::MAX)?;

        // We set the nonce of the deployer accounts to 1 to get the same addresses as DappTools
        self.executor.set_nonce(self.sender, 1)?;

        // Deploy libraries
        self.executor.set_balance(LIBRARY_DEPLOYER, U256::MAX)?;

        let mut logs = Vec::new();
        let mut traces = Vec::with_capacity(self.libs_to_deploy.len());
        for code in self.libs_to_deploy.iter() {
            match self.executor.deploy(
                LIBRARY_DEPLOYER,
                code.clone(),
                U256::ZERO,
                Some(self.revert_decoder),
            ) {
                Ok(d) => {
                    logs.extend(d.raw.logs);
                    traces.extend(d.raw.traces.map(|traces| (TraceKind::Deployment, traces)));
                }
                Err(e) => {
                    return Ok(TestSetup::from_evm_error_with(e, logs, traces, Default::default()))
                }
            }
        }

        let address = self.sender.create(self.executor.get_nonce(self.sender)?);

        // Set the contracts initial balance before deployment, so it is available during
        // construction
        self.executor.set_balance(address, self.initial_balance)?;

        // Deploy the test contract
        match self.executor.deploy(
            self.sender,
            self.contract.bytecode.clone(),
            U256::ZERO,
            Some(self.revert_decoder),
        ) {
            Ok(d) => {
                logs.extend(d.raw.logs);
                traces.extend(d.raw.traces.map(|traces| (TraceKind::Deployment, traces)));
                d.address
            }
            Err(e) => {
                return Ok(TestSetup::from_evm_error_with(e, logs, traces, Default::default()))
            }
        };

        // Reset `self.sender`s, `CALLER`s and `LIBRARY_DEPLOYER`'s balance to the initial balance.
        self.executor.set_balance(self.sender, self.initial_balance)?;
        self.executor.set_balance(CALLER, self.initial_balance)?;
        self.executor.set_balance(LIBRARY_DEPLOYER, self.initial_balance)?;

        self.executor.deploy_create2_deployer()?;

        // Optionally call the `setUp` function
        let result = if call_setup {
            trace!("calling setUp");
            let res = self.executor.setup(None, address, Some(self.revert_decoder));
            let (setup_logs, setup_traces, labeled_addresses, reason, coverage) = match res {
                Ok(RawCallResult { traces, labels, logs, coverage, .. }) => {
                    trace!(%address, "successfully called setUp");
                    (logs, traces, labels, None, coverage)
                }
                Err(EvmError::Execution(err)) => {
                    let ExecutionErr {
                        raw: RawCallResult { traces, labels, logs, coverage, .. },
                        reason,
                    } = *err;
                    (logs, traces, labels, Some(format!("setup failed: {reason}")), coverage)
                }
                Err(err) => {
                    (Vec::new(), None, HashMap::new(), Some(format!("setup failed: {err}")), None)
                }
            };
            traces.extend(setup_traces.map(|traces| (TraceKind::Setup, traces)));
            logs.extend(setup_logs);

            TestSetup {
                address,
                logs,
                traces,
                labeled_addresses,
                reason,
                coverage,
                fuzz_fixtures: self.fuzz_fixtures(address),
            }
        } else {
            TestSetup::success(
                address,
                logs,
                traces,
                Default::default(),
                None,
                self.fuzz_fixtures(address),
            )
        };

        Ok(result)
    }

    /// Collect fixtures from test contract.
    ///
    /// Fixtures can be defined:
    /// - as storage arrays in test contract, prefixed with `fixture`
    /// - as functions prefixed with `fixture` and followed by parameter name to be fuzzed
    ///
    /// Storage array fixtures:
    /// `uint256[] public fixture_amount = [1, 2, 3];`
    /// define an array of uint256 values to be used for fuzzing `amount` named parameter in scope
    /// of the current test.
    ///
    /// Function fixtures:
    /// `function fixture_owner() public returns (address[] memory){}`
    /// returns an array of addresses to be used for fuzzing `owner` named parameter in scope of the
    /// current test.
    fn fuzz_fixtures(&mut self, address: Address) -> FuzzFixtures {
        let mut fixtures = HashMap::new();
        let fixture_functions = self.contract.abi.functions().filter(|func| func.is_fixture());
        for func in fixture_functions {
            if func.inputs.is_empty() {
                // Read fixtures declared as functions.
                if let Ok(CallResult { raw: _, decoded_result }) =
                    self.executor.call(CALLER, address, func, &[], U256::ZERO, None)
                {
                    fixtures.insert(fixture_name(func.name.clone()), decoded_result);
                }
            } else {
                // For reading fixtures from storage arrays we collect values by calling the
                // function with incremented indexes until there's an error.
                let mut vals = Vec::new();
                let mut index = 0;
                loop {
                    if let Ok(CallResult { raw: _, decoded_result }) = self.executor.call(
                        CALLER,
                        address,
                        func,
                        &[DynSolValue::Uint(U256::from(index), 256)],
                        U256::ZERO,
                        None,
                    ) {
                        vals.push(decoded_result);
                    } else {
                        // No result returned for this index, we reached the end of storage
                        // array or the function is not a valid fixture.
                        break;
                    }
                    index += 1;
                }
                fixtures.insert(fixture_name(func.name.clone()), DynSolValue::Array(vals));
            };
        }
        FuzzFixtures::new(fixtures)
    }

    /// Runs all tests for a contract whose names match the provided regular expression
    pub fn run_tests(
        mut self,
        filter: &dyn TestFilter,
        test_options: &TestOptions,
        known_contracts: ContractsByArtifact,
        handle: &tokio::runtime::Handle,
    ) -> SuiteResult {
        info!("starting tests");
        let start = Instant::now();
        let mut warnings = Vec::new();

        let setup_fns: Vec<_> =
            self.contract.abi.functions().filter(|func| func.name.is_setup()).collect();
<<<<<<< HEAD
        let needs_setup = setup_fns.len() == 1 && setup_fns[0].name == "setUp";
=======

        // Whether to call the `setUp` function.
        let call_setup = setup_fns.len() == 1 && setup_fns[0].name == "setUp";

>>>>>>> b7dcf466
        // There is a single miss-cased `setUp` function, so we add a warning
        for &setup_fn in setup_fns.iter() {
            if setup_fn.name != "setUp" {
                warnings.push(format!(
                    "Found invalid setup function \"{}\" did you mean \"setUp()\"?",
                    setup_fn.signature()
                ));
            }
        }
        // There are multiple setUp function, so we return a single test result for `setUp`
        if setup_fns.len() > 1 {
            return SuiteResult::new(
                start.elapsed(),
                [("setUp()".to_string(), TestResult::fail("multiple setUp functions".to_string()))]
                    .into(),
                warnings,
            )
        }

        let has_invariants = self.contract.abi.functions().any(|func| func.is_invariant_test());
        let after_invariant_fns: Vec<_> =
            self.contract.abi.functions().filter(|func| func.name.is_after_invariant()).collect();
        if after_invariant_fns.len() > 1 {
            // Return a single test result failure if multiple functions declared.
            return SuiteResult::new(
                start.elapsed(),
                [(
                    "afterInvariant()".to_string(),
                    TestResult::fail("multiple afterInvariant functions".to_string()),
                )]
                .into(),
                warnings,
            )
        }
        let needs_after_invariant = after_invariant_fns.first().map_or(false, |after_invariant_fn| {
            let match_sig = after_invariant_fn.name == "afterInvariant";
            if !match_sig {
                warnings.push(format!(
                    "Found invalid afterInvariant function \"{}\" did you mean \"afterInvariant()\"?",
                    after_invariant_fn.signature()
                ));
            }
            match_sig
        });

        // Invariant testing requires tracing to figure out what contracts were created.
        let tmp_tracing = self.executor.inspector.tracer.is_none() && has_invariants && call_setup;
        if tmp_tracing {
            self.executor.set_tracing(true);
        }
        let setup_time = Instant::now();
        let setup = self.setup(call_setup);
        debug!("finished setting up in {:?}", setup_time.elapsed());
        if tmp_tracing {
            self.executor.set_tracing(false);
        }

        if setup.reason.is_some() {
            // The setup failed, so we return a single test result for `setUp`
            return SuiteResult::new(
                start.elapsed(),
                [(
                    "setUp()".to_string(),
                    TestResult {
                        status: TestStatus::Failure,
                        reason: setup.reason,
                        decoded_logs: decode_console_logs(&setup.logs),
                        logs: setup.logs,
                        traces: setup.traces,
                        coverage: setup.coverage,
                        labeled_addresses: setup.labeled_addresses,
                        ..Default::default()
                    },
                )]
                .into(),
                warnings,
            )
        }

        // Filter out functions sequentially since it's very fast and there is no need to do it
        // in parallel.
        let find_timer = Instant::now();
        let functions = self
            .contract
            .abi
            .functions()
            .filter(|func| is_matching_test(func, filter))
            .collect::<Vec<_>>();
        let find_time = find_timer.elapsed();
        debug!(
            "Found {} test functions out of {} in {:?}",
            functions.len(),
            self.contract.abi.functions().count(),
            find_time,
        );

        let identified_contracts =
            has_invariants.then(|| load_contracts(setup.traces.clone(), &known_contracts));
        let test_results = functions
            .par_iter()
            .map(|&func| {
                let start = Instant::now();

                let _guard = handle.enter();

                let sig = func.signature();
                let span = debug_span!("test", name = tracing::field::Empty).entered();
                if !span.is_disabled() {
                    if enabled!(tracing::Level::TRACE) {
                        span.record("name", &sig);
                    } else {
                        span.record("name", &func.name);
                    }
                }

                let setup = setup.clone();
                let should_fail = func.is_test_fail();
                let mut res = if func.is_invariant_test() {
                    let runner = test_options.invariant_runner(self.name, &func.name);
                    let invariant_config = test_options.invariant_config(self.name, &func.name);

                    self.run_invariant_test(
                        runner,
                        setup,
                        invariant_config.clone(),
                        func,
                        needs_after_invariant,
                        &known_contracts,
                        identified_contracts.as_ref().unwrap(),
                    )
                } else if func.is_fuzz_test() {
                    debug_assert!(func.is_test());
                    let runner = test_options.fuzz_runner(self.name, &func.name);
                    let fuzz_config = test_options.fuzz_config(self.name, &func.name);

                    self.run_fuzz_test(func, should_fail, runner, setup, fuzz_config.clone())
                } else {
                    debug_assert!(func.is_test());
                    self.run_test(func, should_fail, setup)
                };

                res.duration = start.elapsed();

                (sig, res)
            })
            .collect::<BTreeMap<_, _>>();

        let duration = start.elapsed();
        let suite_result = SuiteResult::new(duration, test_results, warnings);
        info!(
            duration=?suite_result.duration,
            "done. {}/{} successful",
            suite_result.passed(),
            suite_result.test_results.len()
        );
        suite_result
    }

    /// Runs a single test
    ///
    /// Calls the given functions and returns the `TestResult`.
    ///
    /// State modifications are not committed to the evm database but discarded after the call,
    /// similar to `eth_call`.
    #[instrument(level = "debug", name = "normal", skip_all)]
    pub fn run_test(&self, func: &Function, should_fail: bool, setup: TestSetup) -> TestResult {
        let TestSetup {
            address, mut logs, mut traces, mut labeled_addresses, mut coverage, ..
        } = setup;

        // Run unit test
        let (mut raw_call_result, reason) = match self.executor.call(
            self.sender,
            address,
            func,
            &[],
            U256::ZERO,
            Some(self.revert_decoder),
        ) {
            Ok(res) => (res.raw, None),
            Err(EvmError::Execution(err)) => (err.raw, Some(err.reason)),
            Err(EvmError::SkipError) => {
                return TestResult {
                    status: TestStatus::Skipped,
                    reason: None,
                    decoded_logs: decode_console_logs(&logs),
                    traces,
                    labeled_addresses,
                    ..Default::default()
                }
            }
            Err(err) => {
                return TestResult {
                    status: TestStatus::Failure,
                    reason: Some(err.to_string()),
                    decoded_logs: decode_console_logs(&logs),
                    traces,
                    labeled_addresses,
                    ..Default::default()
                }
            }
        };

        let success =
            self.executor.is_raw_call_mut_success(setup.address, &mut raw_call_result, should_fail);

        let RawCallResult {
            gas_used: gas,
            stipend,
            logs: execution_logs,
            traces: execution_trace,
            coverage: execution_coverage,
            labels: new_labels,
            debug,
            cheatcodes,
            ..
        } = raw_call_result;

        let breakpoints = cheatcodes.map(|c| c.breakpoints).unwrap_or_default();
        let debug_arena = debug;
        traces.extend(execution_trace.map(|traces| (TraceKind::Execution, traces)));
        labeled_addresses.extend(new_labels);
        logs.extend(execution_logs);
        coverage = merge_coverages(coverage, execution_coverage);

        TestResult {
            status: match success {
                true => TestStatus::Success,
                false => TestStatus::Failure,
            },
            reason,
            counterexample: None,
            decoded_logs: decode_console_logs(&logs),
            logs,
            kind: TestKind::Unit { gas: gas.wrapping_sub(stipend) },
            traces,
            coverage,
            labeled_addresses,
            debug: debug_arena,
            breakpoints,
            duration: std::time::Duration::default(),
            gas_report_traces: Vec::new(),
        }
    }

    #[instrument(level = "debug", name = "invariant", skip_all)]
    #[allow(clippy::too_many_arguments)]
    pub fn run_invariant_test(
        &self,
        runner: TestRunner,
        setup: TestSetup,
        invariant_config: InvariantConfig,
        func: &Function,
        needs_after_invariant: bool,
        known_contracts: &ContractsByArtifact,
        identified_contracts: &ContractsByAddress,
    ) -> TestResult {
        let TestSetup { address, logs, traces, labeled_addresses, coverage, fuzz_fixtures, .. } =
            setup;

        // First, run the test normally to see if it needs to be skipped.
        if let Err(EvmError::SkipError) = self.executor.call(
            self.sender,
            address,
            func,
            &[],
            U256::ZERO,
            Some(self.revert_decoder),
        ) {
            return TestResult {
                status: TestStatus::Skipped,
                reason: None,
                decoded_logs: decode_console_logs(&logs),
                traces,
                labeled_addresses,
                kind: TestKind::Invariant { runs: 1, calls: 1, reverts: 1 },
                coverage,
                ..Default::default()
            }
        };

        let mut evm = InvariantExecutor::new(
            self.executor.clone(),
            runner,
            invariant_config.clone(),
            identified_contracts,
            known_contracts,
        );
        let invariant_contract = InvariantContract {
            address,
            invariant_function: func,
            needs_after_invariant,
            abi: &self.contract.abi,
        };

        let mut logs = logs.clone();
        let mut traces = traces.clone();
        let mut coverage = coverage.clone();

        let failure_dir = invariant_config.clone().failure_dir(self.name);
        let failure_file = failure_dir.join(invariant_contract.invariant_function.clone().name);

        // Try to replay recorded failure if any.
        if let Ok(call_sequence) =
            foundry_common::fs::read_json_file::<Vec<BaseCounterExample>>(failure_file.as_path())
        {
            // Create calls from failed sequence and check if invariant still broken.
            let txes = call_sequence
                .clone()
                .into_iter()
                .map(|seq| BasicTxDetails {
                    sender: seq.sender.unwrap_or_default(),
                    call_details: CallDetails {
                        target: seq.addr.unwrap_or_default(),
                        calldata: seq.calldata,
                    },
                })
                .collect::<Vec<BasicTxDetails>>();
            if let Ok((success, replayed_entirely)) = check_sequence(
                self.executor.clone(),
                &txes,
                (0..min(txes.len(), invariant_config.depth as usize)).collect(),
                invariant_contract.address,
                invariant_contract.invariant_function.selector().to_vec().into(),
                invariant_config.fail_on_revert,
                invariant_contract.needs_after_invariant,
            ) {
                if !success {
                    // If sequence still fails then replay error to collect traces and
                    // exit without executing new runs.
                    let _ = replay_run(
                        &invariant_contract,
                        self.executor.clone(),
                        known_contracts,
                        identified_contracts.clone(),
                        &mut logs,
                        &mut traces,
                        &mut coverage,
                        txes,
                    );
                    return TestResult {
                        status: TestStatus::Failure,
                        reason: if replayed_entirely {
                            Some(format!(
                                "{} replay failure",
                                invariant_contract.invariant_function.name
                            ))
                        } else {
                            Some(format!(
                                "{} persisted failure revert",
                                invariant_contract.invariant_function.name
                            ))
                        },
                        decoded_logs: decode_console_logs(&logs),
                        traces,
                        coverage,
                        counterexample: Some(CounterExample::Sequence(call_sequence)),
                        kind: TestKind::Invariant { runs: 1, calls: 1, reverts: 1 },
                        ..Default::default()
                    }
                }
            }
        }

        let progress =
            start_fuzz_progress(self.progress, self.name, &func.name, invariant_config.runs);
        let InvariantFuzzTestResult { error, cases, reverts, last_run_inputs, gas_report_traces } =
            match evm.invariant_fuzz(invariant_contract.clone(), &fuzz_fixtures, progress.as_ref())
            {
                Ok(x) => x,
                Err(e) => {
                    return TestResult {
                        status: TestStatus::Failure,
                        reason: Some(format!(
                            "failed to set up invariant testing environment: {e}"
                        )),
                        decoded_logs: decode_console_logs(&logs),
                        traces,
                        labeled_addresses,
                        kind: TestKind::Invariant { runs: 0, calls: 0, reverts: 0 },
                        ..Default::default()
                    }
                }
            };

        let mut counterexample = None;
        let success = error.is_none();
        let reason = error.as_ref().and_then(|err| err.revert_reason());

        match error {
            // If invariants were broken, replay the error to collect logs and traces
            Some(error) => match error {
                InvariantFuzzError::BrokenInvariant(case_data) |
                InvariantFuzzError::Revert(case_data) => {
                    // Replay error to create counterexample and to collect logs, traces and
                    // coverage.
                    match replay_error(
                        &case_data,
                        &invariant_contract,
                        self.executor.clone(),
                        known_contracts,
                        identified_contracts.clone(),
                        &mut logs,
                        &mut traces,
                        &mut coverage,
                        progress.as_ref(),
                    ) {
                        Ok(call_sequence) => {
                            if !call_sequence.is_empty() {
                                // Persist error in invariant failure dir.
                                if let Err(err) = foundry_common::fs::create_dir_all(failure_dir) {
                                    error!(%err, "Failed to create invariant failure dir");
                                } else if let Err(err) = foundry_common::fs::write_json_file(
                                    failure_file.as_path(),
                                    &call_sequence,
                                ) {
                                    error!(%err, "Failed to record call sequence");
                                }
                                counterexample = Some(CounterExample::Sequence(call_sequence))
                            }
                        }
                        Err(err) => {
                            error!(%err, "Failed to replay invariant error");
                        }
                    };
                }
                InvariantFuzzError::MaxAssumeRejects(_) => {}
            },

            // If invariants ran successfully, replay the last run to collect logs and
            // traces.
            _ => {
                if let Err(err) = replay_run(
                    &invariant_contract,
                    self.executor.clone(),
                    known_contracts,
                    identified_contracts.clone(),
                    &mut logs,
                    &mut traces,
                    &mut coverage,
                    last_run_inputs.clone(),
                ) {
                    error!(%err, "Failed to replay last invariant run");
                }
            }
        }

        TestResult {
            status: match success {
                true => TestStatus::Success,
                false => TestStatus::Failure,
            },
            reason,
            counterexample,
            decoded_logs: decode_console_logs(&logs),
            logs,
            kind: TestKind::Invariant {
                runs: cases.len(),
                calls: cases.iter().map(|sequence| sequence.cases().len()).sum(),
                reverts,
            },
            coverage,
            traces,
            labeled_addresses: labeled_addresses.clone(),
            gas_report_traces,
            ..Default::default() // TODO collect debug traces on the last run or error
        }
    }

    #[instrument(level = "debug", name = "fuzz", skip_all)]
    pub fn run_fuzz_test(
        &self,
        func: &Function,
        should_fail: bool,
        runner: TestRunner,
        setup: TestSetup,
        fuzz_config: FuzzConfig,
    ) -> TestResult {
        let TestSetup {
            address,
            mut logs,
            mut traces,
            mut labeled_addresses,
            mut coverage,
            fuzz_fixtures,
            ..
        } = setup;

        // Run fuzz test
        let progress = start_fuzz_progress(self.progress, self.name, &func.name, fuzz_config.runs);
        let fuzzed_executor = FuzzedExecutor::new(
            self.executor.clone(),
            runner.clone(),
            self.sender,
            fuzz_config.clone(),
        );
        let result = fuzzed_executor.fuzz(
            func,
            &fuzz_fixtures,
            address,
            should_fail,
            self.revert_decoder,
            progress.as_ref(),
        );

        let mut debug = Default::default();
        let mut breakpoints = Default::default();

        // Check the last test result and skip the test
        // if it's marked as so.
        if let Some("SKIPPED") = result.reason.as_deref() {
            return TestResult {
                status: TestStatus::Skipped,
                decoded_logs: decode_console_logs(&logs),
                traces,
                labeled_addresses,
                debug,
                breakpoints,
                coverage,
                ..Default::default()
            }
        }

        // if should debug
        if self.debug {
            let mut debug_executor = self.executor.clone();
            // turn the debug traces on
            debug_executor.inspector.enable_debugger(true);
            debug_executor.inspector.tracing(true);
            let calldata = if let Some(counterexample) = result.counterexample.as_ref() {
                match counterexample {
                    CounterExample::Single(ce) => ce.calldata.clone(),
                    _ => unimplemented!(),
                }
            } else {
                result.first_case.calldata.clone()
            };
            // rerun the last relevant test with traces
            let debug_result =
                FuzzedExecutor::new(debug_executor, runner, self.sender, fuzz_config).single_fuzz(
                    address,
                    should_fail,
                    calldata,
                );

            (debug, breakpoints) = match debug_result {
                Ok(fuzz_outcome) => match fuzz_outcome {
                    FuzzOutcome::Case(CaseOutcome { debug, breakpoints, .. }) => {
                        (debug, breakpoints)
                    }
                    FuzzOutcome::CounterExample(CounterExampleOutcome {
                        debug,
                        breakpoints,
                        ..
                    }) => (debug, breakpoints),
                },
                Err(_) => (Default::default(), Default::default()),
            };
        }

        let kind = TestKind::Fuzz {
            median_gas: result.median_gas(false),
            mean_gas: result.mean_gas(false),
            first_case: result.first_case,
            runs: result.gas_by_case.len(),
        };

        // Record logs, labels and traces
        logs.extend(result.logs);
        labeled_addresses.extend(result.labeled_addresses);
        traces.extend(result.traces.map(|traces| (TraceKind::Execution, traces)));
        coverage = merge_coverages(coverage, result.coverage);

        TestResult {
            status: match result.success {
                true => TestStatus::Success,
                false => TestStatus::Failure,
            },
            reason: result.reason,
            counterexample: result.counterexample,
            decoded_logs: decode_console_logs(&logs),
            logs,
            kind,
            traces,
            coverage,
            labeled_addresses,
            debug,
            breakpoints,
            duration: std::time::Duration::default(),
            gas_report_traces: result.gas_report_traces.into_iter().map(|t| vec![t]).collect(),
        }
    }
}

/// Utility function to merge coverage options
fn merge_coverages(mut coverage: Option<HitMaps>, other: Option<HitMaps>) -> Option<HitMaps> {
    let old_coverage = std::mem::take(&mut coverage);
    match (old_coverage, other) {
        (Some(old_coverage), Some(other)) => Some(old_coverage.merged(other)),
        (None, Some(other)) => Some(other),
        (Some(old_coverage), None) => Some(old_coverage),
        (None, None) => None,
    }
}<|MERGE_RESOLUTION|>--- conflicted
+++ resolved
@@ -285,14 +285,10 @@
 
         let setup_fns: Vec<_> =
             self.contract.abi.functions().filter(|func| func.name.is_setup()).collect();
-<<<<<<< HEAD
-        let needs_setup = setup_fns.len() == 1 && setup_fns[0].name == "setUp";
-=======
 
         // Whether to call the `setUp` function.
         let call_setup = setup_fns.len() == 1 && setup_fns[0].name == "setUp";
 
->>>>>>> b7dcf466
         // There is a single miss-cased `setUp` function, so we add a warning
         for &setup_fn in setup_fns.iter() {
             if setup_fn.name != "setUp" {
@@ -327,7 +323,7 @@
                 warnings,
             )
         }
-        let needs_after_invariant = after_invariant_fns.first().map_or(false, |after_invariant_fn| {
+        let call_after_invariant = after_invariant_fns.first().map_or(false, |after_invariant_fn| {
             let match_sig = after_invariant_fn.name == "afterInvariant";
             if !match_sig {
                 warnings.push(format!(
@@ -419,7 +415,7 @@
                         setup,
                         invariant_config.clone(),
                         func,
-                        needs_after_invariant,
+                        call_after_invariant,
                         &known_contracts,
                         identified_contracts.as_ref().unwrap(),
                     )
@@ -546,7 +542,7 @@
         setup: TestSetup,
         invariant_config: InvariantConfig,
         func: &Function,
-        needs_after_invariant: bool,
+        call_after_invariant: bool,
         known_contracts: &ContractsByArtifact,
         identified_contracts: &ContractsByAddress,
     ) -> TestResult {
@@ -584,7 +580,7 @@
         let invariant_contract = InvariantContract {
             address,
             invariant_function: func,
-            needs_after_invariant,
+            call_after_invariant,
             abi: &self.contract.abi,
         };
 
@@ -618,7 +614,7 @@
                 invariant_contract.address,
                 invariant_contract.invariant_function.selector().to_vec().into(),
                 invariant_config.fail_on_revert,
-                invariant_contract.needs_after_invariant,
+                invariant_contract.call_after_invariant,
             ) {
                 if !success {
                     // If sequence still fails then replay error to collect traces and
