--- conflicted
+++ resolved
@@ -336,86 +336,6 @@
 
         // Run unit test
         let mut executor = self.executor.clone();
-<<<<<<< HEAD
-        let start = Instant::now();
-        let debug_arena;
-        let (reverted, reason, gas, stipend, coverage, state_changeset, breakpoints, env) =
-            match executor.execute_test(
-                self.sender,
-                address,
-                func,
-                &[],
-                U256::ZERO,
-                Some(self.revert_decoder),
-            ) {
-                Ok(res) => {
-                    let RawCallResult {
-                        reverted,
-                        gas_used: gas,
-                        stipend,
-                        logs: execution_logs,
-                        traces: execution_trace,
-                        coverage: execution_coverage,
-                        labels: new_labels,
-                        state_changeset,
-                        debug,
-                        cheatcodes,
-                        env,
-                        ..
-                    } = res.raw;
-
-                    let breakpoints = cheatcodes.map(|c| c.breakpoints).unwrap_or_default();
-                    traces.extend(execution_trace.map(|traces| (TraceKind::Execution, traces)));
-                    labeled_addresses.extend(new_labels);
-                    logs.extend(execution_logs);
-                    debug_arena = debug;
-                    coverage = merge_coverages(coverage, execution_coverage);
-
-                    (reverted, None, gas, stipend, coverage, state_changeset, breakpoints, env)
-                }
-                Err(EvmError::Execution(err)) => {
-                    let ExecutionErr { raw, reason } = *err;
-                    traces.extend(raw.traces.map(|traces| (TraceKind::Execution, traces)));
-                    labeled_addresses.extend(raw.labels);
-                    logs.extend(raw.logs);
-                    debug_arena = raw.debug;
-                    (
-                        raw.reverted,
-                        Some(reason),
-                        raw.gas_used,
-                        raw.stipend,
-                        None,
-                        raw.state_changeset,
-                        Default::default(),
-                        raw.env,
-                    )
-                }
-                Err(EvmError::SkipError) => {
-                    return TestResult {
-                        status: TestStatus::Skipped,
-                        reason: None,
-                        decoded_logs: decode_console_logs(&logs),
-                        traces,
-                        labeled_addresses,
-                        kind: TestKind::Standard(0),
-                        environment: self.get_environment(None),
-                        duration: start.elapsed(),
-                        ..Default::default()
-                    }
-                }
-                Err(err) => {
-                    return TestResult {
-                        status: TestStatus::Failure,
-                        reason: Some(err.to_string()),
-                        decoded_logs: decode_console_logs(&logs),
-                        traces,
-                        labeled_addresses,
-                        kind: TestKind::Standard(0),
-                        environment: self.get_environment(None),
-                        duration: start.elapsed(),
-                        ..Default::default()
-                    }
-=======
         let start: Instant = Instant::now();
         let (raw_call_result, reason) = match executor.execute_test(
             self.sender,
@@ -449,7 +369,6 @@
                     kind: TestKind::Standard(0),
                     duration: start.elapsed(),
                     ..Default::default()
->>>>>>> f8a9d5e4
                 }
             }
         };
@@ -465,6 +384,7 @@
             state_changeset,
             debug,
             cheatcodes,
+            env,
             ..
         } = raw_call_result;
 
