--- conflicted
+++ resolved
@@ -136,11 +136,8 @@
         isolate: true,
         unchecked_cheatcode_artifacts: false,
         create2_library_salt: Config::DEFAULT_CREATE2_LIBRARY_SALT,
-<<<<<<< HEAD
+        lang: Language::Solidity,
         dependencies: Default::default(),
-=======
-        lang: Language::Solidity,
->>>>>>> f8ad354e
         __non_exhaustive: (),
         __warnings: vec![],
     };
