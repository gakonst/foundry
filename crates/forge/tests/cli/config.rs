--- conflicted
+++ resolved
@@ -136,12 +136,6 @@
         doc: Default::default(),
         bind_json: Default::default(),
         fs_permissions: Default::default(),
-<<<<<<< HEAD
-        cancun: true,
-        mutate: Default::default(),
-        __non_exhaustive: (),
-        __warnings: vec![],
-=======
         labels: Default::default(),
         isolate: true,
         unchecked_cheatcode_artifacts: false,
@@ -155,8 +149,8 @@
         extra_args: vec![],
         eof_version: None,
         alphanet: false,
+        mutate: Default::default(),
         _non_exhaustive: (),
->>>>>>> f8aa4afe
     };
     prj.write_config(input.clone());
     let config = cmd.config();
