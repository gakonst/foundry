<<<<<<< HEAD
#![allow(clippy::disallowed_macros)]
=======
#[macro_use]
extern crate foundry_test_utils;
>>>>>>> 120ae66d

pub mod constants;
pub mod utils;

mod build;
mod cache;
mod cmd;
mod config;
mod coverage;
mod create;
mod debug;
mod doc;
mod multi_script;
mod script;
mod svm;
mod test_cmd;
mod verify;

mod ext_integration;

#[cfg(feature = "heavy-integration-tests")]
mod heavy_integration;<|MERGE_RESOLUTION|>--- conflicted
+++ resolved
@@ -1,9 +1,7 @@
-<<<<<<< HEAD
 #![allow(clippy::disallowed_macros)]
-=======
+
 #[macro_use]
 extern crate foundry_test_utils;
->>>>>>> 120ae66d
 
 pub mod constants;
 pub mod utils;
