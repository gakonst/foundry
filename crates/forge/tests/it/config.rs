//! Test config.

use forge::{
    result::{SuiteResult, TestStatus},
    MultiContractRunner,
};
use foundry_evm::{
    decode::decode_console_logs,
    revm::primitives::SpecId,
    traces::{render_trace_arena, CallTraceDecoderBuilder},
};
use foundry_test_utils::{init_tracing, Filter};
use futures::future::join_all;
use itertools::Itertools;
use std::collections::BTreeMap;

/// How to execute a test run.
pub struct TestConfig {
    pub runner: MultiContractRunner,
    pub should_fail: bool,
    pub filter: Filter,
}

impl TestConfig {
    pub fn new(runner: MultiContractRunner) -> Self {
        Self::with_filter(runner, Filter::matches_all())
    }

    pub fn with_filter(runner: MultiContractRunner, filter: Filter) -> Self {
        init_tracing();
        Self { runner, should_fail: false, filter }
    }

    pub fn evm_spec(mut self, spec: SpecId) -> Self {
        self.runner.evm_spec = spec;
        self
    }

    pub fn should_fail(self) -> Self {
        self.set_should_fail(true)
    }

    pub fn set_should_fail(mut self, should_fail: bool) -> Self {
        self.should_fail = should_fail;
        self
    }

    /// Executes the test runner
    pub fn test(&mut self) -> BTreeMap<String, SuiteResult> {
        self.runner.test_collect(&self.filter)
    }

    pub async fn run(&mut self) {
        self.try_run().await.unwrap()
    }

    /// Executes the test case
    ///
    /// Returns an error if
    ///    * filter matched 0 test cases
    ///    * a test results deviates from the configured `should_fail` setting
    pub async fn try_run(&mut self) -> eyre::Result<()> {
        let suite_result = self.test();
        if suite_result.is_empty() {
            eyre::bail!("empty test result");
        }
        for (_, SuiteResult { test_results, .. }) in suite_result {
            for (test_name, result) in test_results {
                if self.should_fail && (result.status == TestStatus::Success) ||
                    !self.should_fail && (result.status == TestStatus::Failure)
                {
                    let logs = decode_console_logs(&result.logs);
                    let outcome = if self.should_fail { "fail" } else { "pass" };
                    let call_trace_decoder = CallTraceDecoderBuilder::default().build();
                    let decoded_traces = join_all(
                        result
                            .traces
                            .iter()
                            .map(|(_, a)| render_trace_arena(a, &call_trace_decoder))
                            .collect::<Vec<_>>(),
                    )
                    .await
                    .into_iter()
                    .map(|x| x.unwrap())
                    .collect::<Vec<_>>();
                    eyre::bail!(
                        "Test {} did not {} as expected.\nReason: {:?}\nLogs:\n{}\n\nTraces:\n{}",
                        test_name,
                        outcome,
                        result.reason,
                        logs.join("\n"),
                        decoded_traces.into_iter().format("\n"),
                    )
                }
            }
        }

        Ok(())
    }
}

<<<<<<< HEAD
pub fn manifest_root() -> &'static Path {
    let mut root = Path::new(env!("CARGO_MANIFEST_DIR"));
    // need to check here where we're executing the test from, if in `forge` we need to also allow
    // `testdata`
    if root.ends_with("forge") {
        root = root.parent().unwrap();
    }
    root
}

/// Builds a base runner
pub fn base_runner() -> MultiContractRunnerBuilder {
    init_tracing();
    MultiContractRunnerBuilder::default()
        .sender(EVM_OPTS.sender)
        .with_test_options(TEST_OPTS.clone())
}

/// Builds a non-tracing runner
pub fn runner() -> MultiContractRunner {
    let mut config = Config::with_root(PROJECT.root());
    config.fs_permissions = FsPermissions::new(vec![PathPermission::read_write(manifest_root())]);
    runner_with_config(config)
}

/// Builds a non-tracing runner
pub fn runner_with_config(mut config: Config) -> MultiContractRunner {
    config.rpc_endpoints = rpc_endpoints();
    config.allow_paths.push(manifest_root().to_path_buf());

    // no prompt testing
    config.prompt_timeout = 0;

    let root = &PROJECT.paths.root;
    let opts = &*EVM_OPTS;
    let env = opts.local_evm_env();
    let output = COMPILED.clone();
    base_runner()
        .with_cheats_config(CheatsConfig::new(&config, opts.clone(), None))
        .sender(config.sender)
        .build(root, output, env, opts.clone())
        .unwrap()
}

/// Builds a tracing runner
pub fn tracing_runner() -> MultiContractRunner {
    let mut opts = EVM_OPTS.clone();
    opts.verbosity = 5;
    base_runner()
        .build(&PROJECT.paths.root, (*COMPILED).clone(), EVM_OPTS.local_evm_env(), opts)
        .unwrap()
}

// Builds a runner that runs against forked state
pub async fn forked_runner(rpc: &str) -> MultiContractRunner {
    let mut opts = EVM_OPTS.clone();

    opts.env.chain_id = None; // clear chain id so the correct one gets fetched from the RPC
    opts.fork_url = Some(rpc.to_string());

    let env = opts.evm_env().await.expect("Could not instantiate fork environment");
    let fork = opts.get_fork(&Default::default(), env.clone());

    base_runner()
        .with_fork(fork)
        .build(&PROJECT.paths.root, (*COMPILED).clone(), env, opts)
        .unwrap()
}

/// the RPC endpoints used during tests
pub fn rpc_endpoints() -> RpcEndpoints {
    RpcEndpoints::new([
        (
            "rpcAlias",
            RpcEndpoint::Url(
                "https://eth-mainnet.alchemyapi.io/v2/Lc7oIGYeL_QvInzI0Wiu_pOZZDEKBrdf".to_string(),
            ),
        ),
        ("rpcEnvAlias", RpcEndpoint::Env("${RPC_ENV_ALIAS}".to_string())),
    ])
}

=======
>>>>>>> 319398fe
/// A helper to assert the outcome of multiple tests with helpful assert messages
#[track_caller]
#[allow(clippy::type_complexity)]
pub fn assert_multiple(
    actuals: &BTreeMap<String, SuiteResult>,
    expecteds: BTreeMap<
        &str,
        Vec<(&str, bool, Option<String>, Option<Vec<String>>, Option<usize>)>,
    >,
) {
    assert_eq!(actuals.len(), expecteds.len(), "We did not run as many contracts as we expected");
    for (contract_name, tests) in &expecteds {
        assert!(
            actuals.contains_key(*contract_name),
            "We did not run the contract {contract_name}"
        );

        assert_eq!(
            actuals[*contract_name].len(),
            expecteds[contract_name].len(),
            "We did not run as many test functions as we expected for {contract_name}"
        );
        for (test_name, should_pass, reason, expected_logs, expected_warning_count) in tests {
            let logs = &actuals[*contract_name].test_results[*test_name].decoded_logs;

            let warnings_count = &actuals[*contract_name].warnings.len();

            if *should_pass {
                assert!(
                    actuals[*contract_name].test_results[*test_name].status == TestStatus::Success,
                    "Test {} did not pass as expected.\nReason: {:?}\nLogs:\n{}",
                    test_name,
                    actuals[*contract_name].test_results[*test_name].reason,
                    logs.join("\n")
                );
            } else {
                assert!(
                    actuals[*contract_name].test_results[*test_name].status == TestStatus::Failure,
                    "Test {} did not fail as expected.\nLogs:\n{}",
                    test_name,
                    logs.join("\n")
                );
                assert_eq!(
                    actuals[*contract_name].test_results[*test_name].reason, *reason,
                    "Failure reason for test {test_name} did not match what we expected."
                );
            }

            if let Some(expected_logs) = expected_logs {
                assert_eq!(
                    logs,
                    expected_logs,
                    "Logs did not match for test {}.\nExpected:\n{}\n\nGot:\n{}",
                    test_name,
                    expected_logs.join("\n"),
                    logs.join("\n")
                );
            }

            if let Some(expected_warning_count) = expected_warning_count {
                assert_eq!(
                    warnings_count, expected_warning_count,
                    "Test {test_name} did not pass as expected. Expected:\n{expected_warning_count}Got:\n{warnings_count}"
                );
            }
        }
    }
}<|MERGE_RESOLUTION|>--- conflicted
+++ resolved
@@ -99,91 +99,6 @@
     }
 }
 
-<<<<<<< HEAD
-pub fn manifest_root() -> &'static Path {
-    let mut root = Path::new(env!("CARGO_MANIFEST_DIR"));
-    // need to check here where we're executing the test from, if in `forge` we need to also allow
-    // `testdata`
-    if root.ends_with("forge") {
-        root = root.parent().unwrap();
-    }
-    root
-}
-
-/// Builds a base runner
-pub fn base_runner() -> MultiContractRunnerBuilder {
-    init_tracing();
-    MultiContractRunnerBuilder::default()
-        .sender(EVM_OPTS.sender)
-        .with_test_options(TEST_OPTS.clone())
-}
-
-/// Builds a non-tracing runner
-pub fn runner() -> MultiContractRunner {
-    let mut config = Config::with_root(PROJECT.root());
-    config.fs_permissions = FsPermissions::new(vec![PathPermission::read_write(manifest_root())]);
-    runner_with_config(config)
-}
-
-/// Builds a non-tracing runner
-pub fn runner_with_config(mut config: Config) -> MultiContractRunner {
-    config.rpc_endpoints = rpc_endpoints();
-    config.allow_paths.push(manifest_root().to_path_buf());
-
-    // no prompt testing
-    config.prompt_timeout = 0;
-
-    let root = &PROJECT.paths.root;
-    let opts = &*EVM_OPTS;
-    let env = opts.local_evm_env();
-    let output = COMPILED.clone();
-    base_runner()
-        .with_cheats_config(CheatsConfig::new(&config, opts.clone(), None))
-        .sender(config.sender)
-        .build(root, output, env, opts.clone())
-        .unwrap()
-}
-
-/// Builds a tracing runner
-pub fn tracing_runner() -> MultiContractRunner {
-    let mut opts = EVM_OPTS.clone();
-    opts.verbosity = 5;
-    base_runner()
-        .build(&PROJECT.paths.root, (*COMPILED).clone(), EVM_OPTS.local_evm_env(), opts)
-        .unwrap()
-}
-
-// Builds a runner that runs against forked state
-pub async fn forked_runner(rpc: &str) -> MultiContractRunner {
-    let mut opts = EVM_OPTS.clone();
-
-    opts.env.chain_id = None; // clear chain id so the correct one gets fetched from the RPC
-    opts.fork_url = Some(rpc.to_string());
-
-    let env = opts.evm_env().await.expect("Could not instantiate fork environment");
-    let fork = opts.get_fork(&Default::default(), env.clone());
-
-    base_runner()
-        .with_fork(fork)
-        .build(&PROJECT.paths.root, (*COMPILED).clone(), env, opts)
-        .unwrap()
-}
-
-/// the RPC endpoints used during tests
-pub fn rpc_endpoints() -> RpcEndpoints {
-    RpcEndpoints::new([
-        (
-            "rpcAlias",
-            RpcEndpoint::Url(
-                "https://eth-mainnet.alchemyapi.io/v2/Lc7oIGYeL_QvInzI0Wiu_pOZZDEKBrdf".to_string(),
-            ),
-        ),
-        ("rpcEnvAlias", RpcEndpoint::Env("${RPC_ENV_ALIAS}".to_string())),
-    ])
-}
-
-=======
->>>>>>> 319398fe
 /// A helper to assert the outcome of multiple tests with helpful assert messages
 #[track_caller]
 #[allow(clippy::type_complexity)]
