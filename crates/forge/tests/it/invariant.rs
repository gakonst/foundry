//! Invariant tests.

use crate::{config::*, test_helpers::TEST_DATA_DEFAULT};
use alloy_primitives::U256;
use forge::{fuzz::CounterExample, result::TestStatus, TestOptions};
use foundry_test_utils::Filter;
use std::collections::BTreeMap;

#[tokio::test(flavor = "multi_thread")]
async fn test_invariant() {
    let filter = Filter::new(".*", ".*", ".*fuzz/invariant/(target|targetAbi|common)");
    let mut runner = TEST_DATA_DEFAULT.runner();
    let results = runner.test_collect(&filter);

    assert_multiple(
        &results,
        BTreeMap::from([
            (
                "default/fuzz/invariant/common/InvariantHandlerFailure.t.sol:InvariantHandlerFailure",
                vec![("statefulFuzz_BrokenInvariant()", true, None, None, None)],
            ),
            (
                "default/fuzz/invariant/common/InvariantInnerContract.t.sol:InvariantInnerContract",
                vec![(
                    "invariantHideJesus()",
                    false,
                    Some("revert: jesus betrayed".into()),
                    None,
                    None,
                )],
            ),
            (
                "default/fuzz/invariant/common/InvariantReentrancy.t.sol:InvariantReentrancy",
                vec![("invariantNotStolen()", true, None, None, None)],
            ),
            (
                "default/fuzz/invariant/common/InvariantTest1.t.sol:InvariantTest",
                vec![
                    ("invariant_neverFalse()", false, Some("revert: false".into()), None, None),
                    (
                        "statefulFuzz_neverFalseWithInvariantAlias()",
                        false,
                        Some("revert: false".into()),
                        None,
                        None,
                    ),
                ],
            ),
            (
                "default/fuzz/invariant/target/ExcludeContracts.t.sol:ExcludeContracts",
                vec![("invariantTrueWorld()", true, None, None, None)],
            ),
            (
                "default/fuzz/invariant/target/TargetContracts.t.sol:TargetContracts",
                vec![("invariantTrueWorld()", true, None, None, None)],
            ),
            (
                "default/fuzz/invariant/target/TargetSenders.t.sol:TargetSenders",
                vec![(
                    "invariantTrueWorld()",
                    false,
                    Some("revert: false world".into()),
                    None,
                    None,
                )],
            ),
            (
                "default/fuzz/invariant/target/TargetInterfaces.t.sol:TargetWorldInterfaces",
                vec![(
                    "invariantTrueWorld()",
                    false,
                    Some("revert: false world".into()),
                    None,
                    None,
                )],
            ),
            (
                "default/fuzz/invariant/target/ExcludeSenders.t.sol:ExcludeSenders",
                vec![("invariantTrueWorld()", true, None, None, None)],
            ),
            (
                "default/fuzz/invariant/target/TargetSelectors.t.sol:TargetSelectors",
                vec![("invariantTrueWorld()", true, None, None, None)],
            ),
            (
                "default/fuzz/invariant/targetAbi/ExcludeArtifacts.t.sol:ExcludeArtifacts",
                vec![("invariantShouldPass()", true, None, None, None)],
            ),
            (
                "default/fuzz/invariant/targetAbi/TargetArtifacts.t.sol:TargetArtifacts",
                vec![
                    ("invariantShouldPass()", true, None, None, None),
                    (
                        "invariantShouldFail()",
                        false,
                        Some("revert: false world".into()),
                        None,
                        None,
                    ),
                ],
            ),
            (
                "default/fuzz/invariant/targetAbi/TargetArtifactSelectors.t.sol:TargetArtifactSelectors",
                vec![("invariantShouldPass()", true, None, None, None)],
            ),
            (
                "default/fuzz/invariant/targetAbi/TargetArtifactSelectors2.t.sol:TargetArtifactSelectors2",
                vec![(
                    "invariantShouldFail()",
                    false,
                    Some("revert: it's false".into()),
                    None,
                    None,
                )],
            ),
            (
                "default/fuzz/invariant/common/InvariantShrinkWithAssert.t.sol:InvariantShrinkWithAssert",
                vec![(
                    "invariant_with_assert()",
                    false,
                    Some("<empty revert data>".into()),
                    None,
                    None,
                )],
            ),
            (
                "default/fuzz/invariant/common/InvariantShrinkWithAssert.t.sol:InvariantShrinkWithRequire",
                vec![(
                    "invariant_with_require()",
                    false,
                    Some("revert: wrong counter".into()),
                    None,
                    None,
                )],
            ),
            (
                "default/fuzz/invariant/common/InvariantPreserveState.t.sol:InvariantPreserveState",
                vec![("invariant_preserve_state()", true, None, None, None)],
            ),
            (
                "default/fuzz/invariant/common/InvariantCalldataDictionary.t.sol:InvariantCalldataDictionary",
                vec![(
                    "invariant_owner_never_changes()",
                    false,
                    Some("<empty revert data>".into()),
                    None,
                    None,
                )],
            ),
            (
                "default/fuzz/invariant/common/InvariantAssume.t.sol:InvariantAssume",
                vec![("invariant_dummy()", true, None, None, None)],
            ),
            (
                "default/fuzz/invariant/common/InvariantCustomError.t.sol:InvariantCustomError",
                vec![("invariant_decode_error()", true, None, None, None)],
            ),
            (
                "default/fuzz/invariant/target/FuzzedTargetContracts.t.sol:ExplicitTargetContract",
                vec![("invariant_explicit_target()", true, None, None, None)],
            ),
            (
                "default/fuzz/invariant/target/FuzzedTargetContracts.t.sol:DynamicTargetContract",
                vec![("invariant_dynamic_targets()", true, None, None, None)],
            ),
            (
                "default/fuzz/invariant/common/InvariantFixtures.t.sol:InvariantFixtures",
                vec![(
                    "invariant_target_not_compromised()",
                    false,
                    Some("<empty revert data>".into()),
                    None,
                    None,
                )],
            ),
            (
<<<<<<< HEAD
                "default/fuzz/invariant/common/InvariantScrapeReturnValue.t.sol:FindFromReturnValueTest",
                vec![(
                    "invariant_value_not_found()",
                    false,
                    Some("revert: value found".into()),
                    None,
                    None,
                )],
            ),
            (
                "default/fuzz/invariant/common/InvariantScrapeLogs.t.sol:FindFromLogValueTest",
                vec![(
                    "invariant_value_not_found()",
                    false,
                    Some("revert: value found".into()),
                    None,
                    None,
                )],
=======
                "default/fuzz/invariant/common/InvariantShrinkBigSequence.t.sol:ShrinkBigSequenceTest",
                vec![("invariant_shrink_big_sequence()", true, None, None, None)],
>>>>>>> d21c3e7e
            ),
        ]),
    );
}

#[tokio::test(flavor = "multi_thread")]
async fn test_invariant_override() {
    let filter = Filter::new(".*", ".*", ".*fuzz/invariant/common/InvariantReentrancy.t.sol");
    let mut runner = TEST_DATA_DEFAULT.runner();
    runner.test_options.invariant.fail_on_revert = false;
    runner.test_options.invariant.call_override = true;
    let results = runner.test_collect(&filter);

    assert_multiple(
        &results,
        BTreeMap::from([(
            "default/fuzz/invariant/common/InvariantReentrancy.t.sol:InvariantReentrancy",
            vec![("invariantNotStolen()", false, Some("revert: stolen".into()), None, None)],
        )]),
    );
}

#[tokio::test(flavor = "multi_thread")]
async fn test_invariant_fail_on_revert() {
    let filter = Filter::new(".*", ".*", ".*fuzz/invariant/common/InvariantHandlerFailure.t.sol");
    let mut runner = TEST_DATA_DEFAULT.runner();
    runner.test_options.invariant.fail_on_revert = true;
    runner.test_options.invariant.runs = 1;
    runner.test_options.invariant.depth = 10;
    let results = runner.test_collect(&filter);

    assert_multiple(
        &results,
        BTreeMap::from([(
            "default/fuzz/invariant/common/InvariantHandlerFailure.t.sol:InvariantHandlerFailure",
            vec![(
                "statefulFuzz_BrokenInvariant()",
                false,
                Some("revert: failed on revert".into()),
                None,
                None,
            )],
        )]),
    );
}

#[tokio::test(flavor = "multi_thread")]
#[ignore]
async fn test_invariant_storage() {
    let filter = Filter::new(".*", ".*", ".*fuzz/invariant/storage/InvariantStorageTest.t.sol");
    let mut runner = TEST_DATA_DEFAULT.runner();
    runner.test_options.invariant.depth = 100 + (50 * cfg!(windows) as u32);
    runner.test_options.fuzz.seed = Some(U256::from(6u32));
    let results = runner.test_collect(&filter);

    assert_multiple(
        &results,
        BTreeMap::from([(
            "default/fuzz/invariant/storage/InvariantStorageTest.t.sol:InvariantStorageTest",
            vec![
                ("invariantChangeAddress()", false, Some("changedAddr".to_string()), None, None),
                ("invariantChangeString()", false, Some("changedString".to_string()), None, None),
                ("invariantChangeUint()", false, Some("changedUint".to_string()), None, None),
                ("invariantPush()", false, Some("pushUint".to_string()), None, None),
            ],
        )]),
    );
}

#[tokio::test(flavor = "multi_thread")]
#[cfg_attr(windows, ignore = "for some reason there's different rng")]
async fn test_invariant_shrink() {
    let filter = Filter::new(".*", ".*", ".*fuzz/invariant/common/InvariantInnerContract.t.sol");
    let mut runner = TEST_DATA_DEFAULT.runner();
    runner.test_options.fuzz.seed = Some(U256::from(119u32));
    let results = runner.test_collect(&filter);

    let results =
        results.values().last().expect("`InvariantInnerContract.t.sol` should be testable.");

    let result =
        results.test_results.values().last().expect("`InvariantInnerContract` should be testable.");

    let counter = result
        .counterexample
        .as_ref()
        .expect("`InvariantInnerContract` should have failed with a counterexample.");

    match counter {
        CounterExample::Single(_) => panic!("CounterExample should be a sequence."),
        // `fuzz_seed` at 119 makes this sequence shrinkable from 4 to 2.
        CounterExample::Sequence(sequence) => {
            assert!(sequence.len() <= 3);

            if sequence.len() == 2 {
                // call order should always be preserved
                let create_fren_sequence = sequence[0].clone();
                assert_eq!(
                    create_fren_sequence.contract_name.unwrap(),
                    "default/fuzz/invariant/common/InvariantInnerContract.t.sol:Jesus"
                );
                assert_eq!(create_fren_sequence.signature.unwrap(), "create_fren()");

                let betray_sequence = sequence[1].clone();
                assert_eq!(
                    betray_sequence.contract_name.unwrap(),
                    "default/fuzz/invariant/common/InvariantInnerContract.t.sol:Judas"
                );
                assert_eq!(betray_sequence.signature.unwrap(), "betray()");
            }
        }
    };
}

#[tokio::test(flavor = "multi_thread")]
#[cfg_attr(windows, ignore = "for some reason there's different rng")]
async fn test_invariant_assert_shrink() {
    let mut opts = TEST_DATA_DEFAULT.test_opts.clone();
    opts.fuzz.seed = Some(U256::from(119u32));

    // ensure assert and require shrinks to same sequence of 3 or less
    test_shrink(opts.clone(), "InvariantShrinkWithAssert").await;
    test_shrink(opts.clone(), "InvariantShrinkWithRequire").await;
}

async fn test_shrink(opts: TestOptions, contract_pattern: &str) {
    let filter = Filter::new(
        ".*",
        contract_pattern,
        ".*fuzz/invariant/common/InvariantShrinkWithAssert.t.sol",
    );
    let mut runner = TEST_DATA_DEFAULT.runner();
    runner.test_options = opts.clone();
    let results = runner.test_collect(&filter);
    let results = results.values().last().expect("`InvariantShrinkWithAssert` should be testable.");

    let result = results
        .test_results
        .values()
        .last()
        .expect("`InvariantShrinkWithAssert` should be testable.");

    assert_eq!(result.status, TestStatus::Failure);

    let counter = result
        .counterexample
        .as_ref()
        .expect("`InvariantShrinkWithAssert` should have failed with a counterexample.");

    match counter {
        CounterExample::Single(_) => panic!("CounterExample should be a sequence."),
        CounterExample::Sequence(sequence) => {
            assert!(sequence.len() <= 3);
        }
    };
}

#[tokio::test(flavor = "multi_thread")]
#[cfg_attr(windows, ignore = "for some reason there's different rng")]
async fn test_shrink_big_sequence() {
    let mut opts = TEST_DATA_DEFAULT.test_opts.clone();
    opts.fuzz.seed = Some(U256::from(119u32));

    let filter =
        Filter::new(".*", ".*", ".*fuzz/invariant/common/InvariantShrinkBigSequence.t.sol");
    let mut runner = TEST_DATA_DEFAULT.runner();
    runner.test_options = opts.clone();
    runner.test_options.invariant.runs = 1;
    runner.test_options.invariant.depth = 500;
    let results = runner.test_collect(&filter);
    let results =
        results.values().last().expect("`InvariantShrinkBigSequence` should be testable.");

    let result = results
        .test_results
        .values()
        .last()
        .expect("`InvariantShrinkBigSequence` should be testable.");

    assert_eq!(result.status, TestStatus::Failure);

    let counter = result
        .counterexample
        .as_ref()
        .expect("`InvariantShrinkBigSequence` should have failed with a counterexample.");

    match counter {
        CounterExample::Single(_) => panic!("CounterExample should be a sequence."),
        CounterExample::Sequence(sequence) => {
            // ensure shrinks to same sequence of 77
            assert_eq!(sequence.len(), 77);
        }
    };
}

#[tokio::test(flavor = "multi_thread")]
async fn test_invariant_preserve_state() {
    let filter = Filter::new(".*", ".*", ".*fuzz/invariant/common/InvariantPreserveState.t.sol");
    let mut runner = TEST_DATA_DEFAULT.runner();
    // Should not fail with default options.
    runner.test_options.invariant.fail_on_revert = true;
    let results = runner.test_collect(&filter);
    assert_multiple(
        &results,
        BTreeMap::from([(
            "default/fuzz/invariant/common/InvariantPreserveState.t.sol:InvariantPreserveState",
            vec![("invariant_preserve_state()", true, None, None, None)],
        )]),
    );

    // same test should revert when preserve state enabled
    runner.test_options.invariant.fail_on_revert = true;
    runner.test_options.invariant.preserve_state = true;
    let results = runner.test_collect(&filter);
    assert_multiple(
        &results,
        BTreeMap::from([(
            "default/fuzz/invariant/common/InvariantPreserveState.t.sol:InvariantPreserveState",
            vec![(
                "invariant_preserve_state()",
                false,
                Some("EvmError: Revert".into()),
                None,
                None,
            )],
        )]),
    );
}

#[tokio::test(flavor = "multi_thread")]
async fn test_invariant_with_address_fixture() {
    let mut runner = TEST_DATA_DEFAULT.runner();
    let results = runner.test_collect(&Filter::new(
        ".*",
        ".*",
        ".*fuzz/invariant/common/InvariantCalldataDictionary.t.sol",
    ));
    assert_multiple(
        &results,
        BTreeMap::from([(
            "default/fuzz/invariant/common/InvariantCalldataDictionary.t.sol:InvariantCalldataDictionary",
            vec![(
                "invariant_owner_never_changes()",
                false,
                Some("<empty revert data>".into()),
                None,
                None,
            )],
        )]),
    );
}

#[tokio::test(flavor = "multi_thread")]
async fn test_invariant_assume_does_not_revert() {
    let filter = Filter::new(".*", ".*", ".*fuzz/invariant/common/InvariantAssume.t.sol");
    let mut runner = TEST_DATA_DEFAULT.runner();
    // Should not treat vm.assume as revert.
    runner.test_options.invariant.fail_on_revert = true;
    let results = runner.test_collect(&filter);
    assert_multiple(
        &results,
        BTreeMap::from([(
            "default/fuzz/invariant/common/InvariantAssume.t.sol:InvariantAssume",
            vec![("invariant_dummy()", true, None, None, None)],
        )]),
    );
}

#[tokio::test(flavor = "multi_thread")]
async fn test_invariant_assume_respects_restrictions() {
    let filter = Filter::new(".*", ".*", ".*fuzz/invariant/common/InvariantAssume.t.sol");
    let mut runner = TEST_DATA_DEFAULT.runner();
    runner.test_options.invariant.runs = 1;
    runner.test_options.invariant.depth = 10;
    runner.test_options.invariant.max_assume_rejects = 1;
    let results = runner.test_collect(&filter);
    assert_multiple(
        &results,
        BTreeMap::from([(
            "default/fuzz/invariant/common/InvariantAssume.t.sol:InvariantAssume",
            vec![(
                "invariant_dummy()",
                false,
                Some("The `vm.assume` cheatcode rejected too many inputs (1 allowed)".into()),
                None,
                None,
            )],
        )]),
    );
}

#[tokio::test(flavor = "multi_thread")]
async fn test_invariant_decode_custom_error() {
    let filter = Filter::new(".*", ".*", ".*fuzz/invariant/common/InvariantCustomError.t.sol");
    let mut runner = TEST_DATA_DEFAULT.runner();
    runner.test_options.invariant.fail_on_revert = true;
    let results = runner.test_collect(&filter);
    assert_multiple(
        &results,
        BTreeMap::from([(
            "default/fuzz/invariant/common/InvariantCustomError.t.sol:InvariantCustomError",
            vec![(
                "invariant_decode_error()",
                false,
                Some("InvariantCustomError(111, \"custom\")".into()),
                None,
                None,
            )],
        )]),
    );
}

#[tokio::test(flavor = "multi_thread")]
async fn test_invariant_fuzzed_selected_targets() {
    let filter = Filter::new(".*", ".*", ".*fuzz/invariant/target/FuzzedTargetContracts.t.sol");
    let mut runner = TEST_DATA_DEFAULT.runner();
    runner.test_options.invariant.fail_on_revert = true;
    let results = runner.test_collect(&filter);
    assert_multiple(
        &results,
        BTreeMap::from([
            (
                "default/fuzz/invariant/target/FuzzedTargetContracts.t.sol:ExplicitTargetContract",
                vec![("invariant_explicit_target()", true, None, None, None)],
            ),
            (
                "default/fuzz/invariant/target/FuzzedTargetContracts.t.sol:DynamicTargetContract",
                vec![(
                    "invariant_dynamic_targets()",
                    false,
                    Some("revert: wrong target selector called".into()),
                    None,
                    None,
                )],
            ),
        ]),
    );
}

#[tokio::test(flavor = "multi_thread")]
async fn test_invariant_fixtures() {
    let filter = Filter::new(".*", ".*", ".*fuzz/invariant/common/InvariantFixtures.t.sol");
    let mut runner = TEST_DATA_DEFAULT.runner();
    runner.test_options.invariant.runs = 1;
    runner.test_options.invariant.depth = 100;
    let results = runner.test_collect(&filter);
    assert_multiple(
        &results,
        BTreeMap::from([(
            "default/fuzz/invariant/common/InvariantFixtures.t.sol:InvariantFixtures",
            vec![(
                "invariant_target_not_compromised()",
                false,
                Some("<empty revert data>".into()),
                None,
                None,
            )],
        )]),
    );
}

#[tokio::test(flavor = "multi_thread")]
async fn test_invariant_scrape_return_values() {
    let filter =
        Filter::new(".*", ".*", ".*fuzz/invariant/common/InvariantScrapeReturnValue.t.sol");
    let mut runner = TEST_DATA_DEFAULT.runner();
    runner.test_options.invariant.fail_on_revert = true;
    let results = runner.test_collect(&filter);
    assert_multiple(
        &results,
        BTreeMap::from([
            (
                "default/fuzz/invariant/common/InvariantScrapeReturnValue.t.sol:FindFromReturnValueTest",
                vec![(
                    "invariant_value_not_found()",
                    false,
                    Some("revert: value found".into()),
                    None,
                    None,
                )],
            ),
        ]),
    );
}

#[tokio::test(flavor = "multi_thread")]
async fn test_invariant_scrape_logs() {
    let filter = Filter::new(".*", ".*", ".*fuzz/invariant/common/InvariantScrapeLogs.t.sol");
    let mut runner = TEST_DATA_DEFAULT.runner();
    runner.test_options.invariant.fail_on_revert = false;
    let results = runner.test_collect(&filter);
    assert_multiple(
        &results,
        BTreeMap::from([(
            "default/fuzz/invariant/common/InvariantScrapeLogs.t.sol:FindFromLogValueTest",
            vec![(
                "invariant_value_not_found()",
                false,
                Some("revert: value found".into()),
                None,
                None,
            )],
        )]),
    );
}<|MERGE_RESOLUTION|>--- conflicted
+++ resolved
@@ -174,29 +174,28 @@
                 )],
             ),
             (
-<<<<<<< HEAD
-                "default/fuzz/invariant/common/InvariantScrapeReturnValue.t.sol:FindFromReturnValueTest",
-                vec![(
-                    "invariant_value_not_found()",
-                    false,
-                    Some("revert: value found".into()),
-                    None,
-                    None,
-                )],
-            ),
-            (
-                "default/fuzz/invariant/common/InvariantScrapeLogs.t.sol:FindFromLogValueTest",
-                vec![(
-                    "invariant_value_not_found()",
-                    false,
-                    Some("revert: value found".into()),
-                    None,
-                    None,
-                )],
-=======
                 "default/fuzz/invariant/common/InvariantShrinkBigSequence.t.sol:ShrinkBigSequenceTest",
                 vec![("invariant_shrink_big_sequence()", true, None, None, None)],
->>>>>>> d21c3e7e
+            ),
+            (
+                "default/fuzz/invariant/common/InvariantScrapeReturnValue.t.sol:FindFromReturnValueTest",
+                vec![(
+                    "invariant_value_not_found()",
+                    false,
+                    Some("revert: value found".into()),
+                    None,
+                    None,
+                )],
+            ),
+            (
+                "default/fuzz/invariant/common/InvariantScrapeLogs.t.sol:FindFromLogValueTest",
+                vec![(
+                    "invariant_value_not_found()",
+                    false,
+                    Some("revert: value found".into()),
+                    None,
+                    None,
+                )],
             ),
         ]),
     );
