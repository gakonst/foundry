//! Invariant tests.

use crate::{config::*, test_helpers::TEST_DATA_DEFAULT};
use alloy_primitives::U256;
use forge::{fuzz::CounterExample, result::TestStatus, TestOptions};
use foundry_test_utils::Filter;
use std::collections::BTreeMap;

#[tokio::test(flavor = "multi_thread")]
async fn test_invariant() {
    let filter = Filter::new(".*", ".*", ".*fuzz/invariant/(target|targetAbi|common)");
    let mut runner = TEST_DATA_DEFAULT.runner();
    let results = runner.test_collect(&filter);

    assert_multiple(
        &results,
        BTreeMap::from([
            (
                "default/fuzz/invariant/common/InvariantHandlerFailure.t.sol:InvariantHandlerFailure",
                vec![("statefulFuzz_BrokenInvariant()", true, None, None, None)],
            ),
            (
                "default/fuzz/invariant/common/InvariantInnerContract.t.sol:InvariantInnerContract",
                vec![(
                    "invariantHideJesus()",
                    false,
                    Some("revert: jesus betrayed".into()),
                    None,
                    None,
                )],
            ),
            (
                "default/fuzz/invariant/common/InvariantReentrancy.t.sol:InvariantReentrancy",
                vec![("invariantNotStolen()", true, None, None, None)],
            ),
            (
                "default/fuzz/invariant/common/InvariantTest1.t.sol:InvariantTest",
                vec![
                    ("invariant_neverFalse()", false, Some("revert: false".into()), None, None),
                    (
                        "statefulFuzz_neverFalseWithInvariantAlias()",
                        false,
                        Some("revert: false".into()),
                        None,
                        None,
                    ),
                ],
            ),
            (
                "default/fuzz/invariant/target/ExcludeContracts.t.sol:ExcludeContracts",
                vec![("invariantTrueWorld()", true, None, None, None)],
            ),
            (
                "default/fuzz/invariant/target/TargetContracts.t.sol:TargetContracts",
                vec![("invariantTrueWorld()", true, None, None, None)],
            ),
            (
                "default/fuzz/invariant/target/TargetSenders.t.sol:TargetSenders",
                vec![(
                    "invariantTrueWorld()",
                    false,
                    Some("revert: false world".into()),
                    None,
                    None,
                )],
            ),
            (
                "default/fuzz/invariant/target/TargetInterfaces.t.sol:TargetWorldInterfaces",
                vec![(
                    "invariantTrueWorld()",
                    false,
                    Some("revert: false world".into()),
                    None,
                    None,
                )],
            ),
            (
                "default/fuzz/invariant/target/ExcludeSenders.t.sol:ExcludeSenders",
                vec![("invariantTrueWorld()", true, None, None, None)],
            ),
            (
                "default/fuzz/invariant/target/TargetSelectors.t.sol:TargetSelectors",
                vec![("invariantTrueWorld()", true, None, None, None)],
            ),
            (
                "default/fuzz/invariant/targetAbi/ExcludeArtifacts.t.sol:ExcludeArtifacts",
                vec![("invariantShouldPass()", true, None, None, None)],
            ),
            (
                "default/fuzz/invariant/targetAbi/TargetArtifacts.t.sol:TargetArtifacts",
                vec![
                    ("invariantShouldPass()", true, None, None, None),
                    (
                        "invariantShouldFail()",
                        false,
                        Some("revert: false world".into()),
                        None,
                        None,
                    ),
                ],
            ),
            (
                "default/fuzz/invariant/targetAbi/TargetArtifactSelectors.t.sol:TargetArtifactSelectors",
                vec![("invariantShouldPass()", true, None, None, None)],
            ),
            (
                "default/fuzz/invariant/targetAbi/TargetArtifactSelectors2.t.sol:TargetArtifactSelectors2",
                vec![(
                    "invariantShouldFail()",
                    false,
                    Some("revert: it's false".into()),
                    None,
                    None,
                )],
            ),
            (
                "default/fuzz/invariant/common/InvariantShrinkWithAssert.t.sol:InvariantShrinkWithAssert",
                vec![(
                    "invariant_with_assert()",
                    false,
                    Some("<empty revert data>".into()),
                    None,
                    None,
                )],
            ),
            (
                "default/fuzz/invariant/common/InvariantShrinkWithAssert.t.sol:InvariantShrinkWithRequire",
                vec![(
                    "invariant_with_require()",
                    false,
                    Some("revert: wrong counter".into()),
                    None,
                    None,
                )],
            ),
            (
                "default/fuzz/invariant/common/InvariantPreserveState.t.sol:InvariantPreserveState",
                vec![("invariant_preserve_state()", true, None, None, None)],
            ),
            (
                "default/fuzz/invariant/common/InvariantCalldataDictionary.t.sol:InvariantCalldataDictionary",
                vec![(
                    "invariant_owner_never_changes()",
                    false,
                    Some("<empty revert data>".into()),
                    None,
                    None,
                )],
            ),
            (
                "default/fuzz/invariant/common/InvariantAssume.t.sol:InvariantAssume",
                vec![("invariant_dummy()", true, None, None, None)],
            ),
            (
                "default/fuzz/invariant/common/InvariantCustomError.t.sol:InvariantCustomError",
                vec![("invariant_decode_error()", true, None, None, None)],
            ),
            (
                "default/fuzz/invariant/target/FuzzedTargetContracts.t.sol:ExplicitTargetContract",
                vec![("invariant_explicit_target()", true, None, None, None)],
            ),
            (
                "default/fuzz/invariant/target/FuzzedTargetContracts.t.sol:DynamicTargetContract",
                vec![("invariant_dynamic_targets()", true, None, None, None)],
            ),
            (
<<<<<<< HEAD
                "default/fuzz/invariant/common/InvariantScrapeReturnValue.t.sol:FindFromReturnValueTest",
                vec![(
                    "invariant_value_not_found()",
                    false,
                    Some("revert: value found".into()),
                    None,
                    None,
                )],
            ),
            (
                "default/fuzz/invariant/common/InvariantScrapeLogs.t.sol:FindFromLogValueTest",
                vec![(
                    "invariant_value_not_found()",
                    false,
                    Some("revert: value found".into()),
=======
                "default/fuzz/invariant/common/InvariantFixtures.t.sol:InvariantFixtures",
                vec![(
                    "invariant_target_not_compromised()",
                    false,
                    Some("<empty revert data>".into()),
>>>>>>> 008922d5
                    None,
                    None,
                )],
            ),
        ]),
    );
}

#[tokio::test(flavor = "multi_thread")]
async fn test_invariant_override() {
    let filter = Filter::new(".*", ".*", ".*fuzz/invariant/common/InvariantReentrancy.t.sol");
    let mut runner = TEST_DATA_DEFAULT.runner();
    runner.test_options.invariant.fail_on_revert = false;
    runner.test_options.invariant.call_override = true;
    let results = runner.test_collect(&filter);

    assert_multiple(
        &results,
        BTreeMap::from([(
            "default/fuzz/invariant/common/InvariantReentrancy.t.sol:InvariantReentrancy",
            vec![("invariantNotStolen()", false, Some("revert: stolen".into()), None, None)],
        )]),
    );
}

#[tokio::test(flavor = "multi_thread")]
async fn test_invariant_fail_on_revert() {
    let filter = Filter::new(".*", ".*", ".*fuzz/invariant/common/InvariantHandlerFailure.t.sol");
    let mut runner = TEST_DATA_DEFAULT.runner();
    runner.test_options.invariant.fail_on_revert = true;
    runner.test_options.invariant.runs = 1;
    runner.test_options.invariant.depth = 10;
    let results = runner.test_collect(&filter);

    assert_multiple(
        &results,
        BTreeMap::from([(
            "default/fuzz/invariant/common/InvariantHandlerFailure.t.sol:InvariantHandlerFailure",
            vec![(
                "statefulFuzz_BrokenInvariant()",
                false,
                Some("revert: failed on revert".into()),
                None,
                None,
            )],
        )]),
    );
}

#[tokio::test(flavor = "multi_thread")]
#[ignore]
async fn test_invariant_storage() {
    let filter = Filter::new(".*", ".*", ".*fuzz/invariant/storage/InvariantStorageTest.t.sol");
    let mut runner = TEST_DATA_DEFAULT.runner();
    runner.test_options.invariant.depth = 100 + (50 * cfg!(windows) as u32);
    runner.test_options.fuzz.seed = Some(U256::from(6u32));
    let results = runner.test_collect(&filter);

    assert_multiple(
        &results,
        BTreeMap::from([(
            "default/fuzz/invariant/storage/InvariantStorageTest.t.sol:InvariantStorageTest",
            vec![
                ("invariantChangeAddress()", false, Some("changedAddr".to_string()), None, None),
                ("invariantChangeString()", false, Some("changedString".to_string()), None, None),
                ("invariantChangeUint()", false, Some("changedUint".to_string()), None, None),
                ("invariantPush()", false, Some("pushUint".to_string()), None, None),
            ],
        )]),
    );
}

#[tokio::test(flavor = "multi_thread")]
#[cfg_attr(windows, ignore = "for some reason there's different rng")]
async fn test_invariant_shrink() {
    let filter = Filter::new(".*", ".*", ".*fuzz/invariant/common/InvariantInnerContract.t.sol");
    let mut runner = TEST_DATA_DEFAULT.runner();
    runner.test_options.fuzz.seed = Some(U256::from(119u32));
    let results = runner.test_collect(&filter);

    let results =
        results.values().last().expect("`InvariantInnerContract.t.sol` should be testable.");

    let result =
        results.test_results.values().last().expect("`InvariantInnerContract` should be testable.");

    let counter = result
        .counterexample
        .as_ref()
        .expect("`InvariantInnerContract` should have failed with a counterexample.");

    match counter {
        CounterExample::Single(_) => panic!("CounterExample should be a sequence."),
        // `fuzz_seed` at 119 makes this sequence shrinkable from 4 to 2.
        CounterExample::Sequence(sequence) => {
            assert!(sequence.len() <= 3);

            if sequence.len() == 2 {
                // call order should always be preserved
                let create_fren_sequence = sequence[0].clone();
                assert_eq!(
                    create_fren_sequence.contract_name.unwrap(),
                    "default/fuzz/invariant/common/InvariantInnerContract.t.sol:Jesus"
                );
                assert_eq!(create_fren_sequence.signature.unwrap(), "create_fren()");

                let betray_sequence = sequence[1].clone();
                assert_eq!(
                    betray_sequence.contract_name.unwrap(),
                    "default/fuzz/invariant/common/InvariantInnerContract.t.sol:Judas"
                );
                assert_eq!(betray_sequence.signature.unwrap(), "betray()");
            }
        }
    };
}

#[tokio::test(flavor = "multi_thread")]
#[cfg_attr(windows, ignore = "for some reason there's different rng")]
async fn test_invariant_assert_shrink() {
    let mut opts = TEST_DATA_DEFAULT.test_opts.clone();
    opts.fuzz.seed = Some(U256::from(119u32));

    // ensure assert and require shrinks to same sequence of 3 or less
    test_shrink(opts.clone(), "InvariantShrinkWithAssert").await;
    test_shrink(opts.clone(), "InvariantShrinkWithRequire").await;
}

async fn test_shrink(opts: TestOptions, contract_pattern: &str) {
    let filter = Filter::new(
        ".*",
        contract_pattern,
        ".*fuzz/invariant/common/InvariantShrinkWithAssert.t.sol",
    );
    let mut runner = TEST_DATA_DEFAULT.runner();
    runner.test_options = opts.clone();
    let results = runner.test_collect(&filter);
    let results = results.values().last().expect("`InvariantShrinkWithAssert` should be testable.");

    let result = results
        .test_results
        .values()
        .last()
        .expect("`InvariantShrinkWithAssert` should be testable.");

    assert_eq!(result.status, TestStatus::Failure);

    let counter = result
        .counterexample
        .as_ref()
        .expect("`InvariantShrinkWithAssert` should have failed with a counterexample.");

    match counter {
        CounterExample::Single(_) => panic!("CounterExample should be a sequence."),
        CounterExample::Sequence(sequence) => {
            assert!(sequence.len() <= 3);
        }
    };
}

#[tokio::test(flavor = "multi_thread")]
async fn test_invariant_preserve_state() {
    let filter = Filter::new(".*", ".*", ".*fuzz/invariant/common/InvariantPreserveState.t.sol");
    let mut runner = TEST_DATA_DEFAULT.runner();
    // Should not fail with default options.
    runner.test_options.invariant.fail_on_revert = true;
    let results = runner.test_collect(&filter);
    assert_multiple(
        &results,
        BTreeMap::from([(
            "default/fuzz/invariant/common/InvariantPreserveState.t.sol:InvariantPreserveState",
            vec![("invariant_preserve_state()", true, None, None, None)],
        )]),
    );

    // same test should revert when preserve state enabled
    runner.test_options.invariant.fail_on_revert = true;
    runner.test_options.invariant.preserve_state = true;
    let results = runner.test_collect(&filter);
    assert_multiple(
        &results,
        BTreeMap::from([(
            "default/fuzz/invariant/common/InvariantPreserveState.t.sol:InvariantPreserveState",
            vec![(
                "invariant_preserve_state()",
                false,
                Some("EvmError: Revert".into()),
                None,
                None,
            )],
        )]),
    );
}

#[tokio::test(flavor = "multi_thread")]
async fn test_invariant_with_address_fixture() {
    let mut runner = TEST_DATA_DEFAULT.runner();
    let results = runner.test_collect(&Filter::new(
        ".*",
        ".*",
        ".*fuzz/invariant/common/InvariantCalldataDictionary.t.sol",
    ));
    assert_multiple(
        &results,
        BTreeMap::from([(
            "default/fuzz/invariant/common/InvariantCalldataDictionary.t.sol:InvariantCalldataDictionary",
            vec![(
                "invariant_owner_never_changes()",
                false,
                Some("<empty revert data>".into()),
                None,
                None,
            )],
        )]),
    );
}

#[tokio::test(flavor = "multi_thread")]
async fn test_invariant_assume_does_not_revert() {
    let filter = Filter::new(".*", ".*", ".*fuzz/invariant/common/InvariantAssume.t.sol");
    let mut runner = TEST_DATA_DEFAULT.runner();
    // Should not treat vm.assume as revert.
    runner.test_options.invariant.fail_on_revert = true;
    let results = runner.test_collect(&filter);
    assert_multiple(
        &results,
        BTreeMap::from([(
            "default/fuzz/invariant/common/InvariantAssume.t.sol:InvariantAssume",
            vec![("invariant_dummy()", true, None, None, None)],
        )]),
    );
}

#[tokio::test(flavor = "multi_thread")]
async fn test_invariant_assume_respects_restrictions() {
    let filter = Filter::new(".*", ".*", ".*fuzz/invariant/common/InvariantAssume.t.sol");
    let mut runner = TEST_DATA_DEFAULT.runner();
    runner.test_options.invariant.runs = 1;
    runner.test_options.invariant.depth = 10;
    runner.test_options.invariant.max_assume_rejects = 1;
    let results = runner.test_collect(&filter);
    assert_multiple(
        &results,
        BTreeMap::from([(
            "default/fuzz/invariant/common/InvariantAssume.t.sol:InvariantAssume",
            vec![(
                "invariant_dummy()",
                false,
                Some("The `vm.assume` cheatcode rejected too many inputs (1 allowed)".into()),
                None,
                None,
            )],
        )]),
    );
}

#[tokio::test(flavor = "multi_thread")]
async fn test_invariant_decode_custom_error() {
    let filter = Filter::new(".*", ".*", ".*fuzz/invariant/common/InvariantCustomError.t.sol");
    let mut runner = TEST_DATA_DEFAULT.runner();
    runner.test_options.invariant.fail_on_revert = true;
    let results = runner.test_collect(&filter);
    assert_multiple(
        &results,
        BTreeMap::from([(
            "default/fuzz/invariant/common/InvariantCustomError.t.sol:InvariantCustomError",
            vec![(
                "invariant_decode_error()",
                false,
                Some("InvariantCustomError(111, \"custom\")".into()),
                None,
                None,
            )],
        )]),
    );
}

#[tokio::test(flavor = "multi_thread")]
async fn test_invariant_fuzzed_selected_targets() {
    let filter = Filter::new(".*", ".*", ".*fuzz/invariant/target/FuzzedTargetContracts.t.sol");
    let mut runner = TEST_DATA_DEFAULT.runner();
    runner.test_options.invariant.fail_on_revert = true;
    let results = runner.test_collect(&filter);
    assert_multiple(
        &results,
        BTreeMap::from([
            (
                "default/fuzz/invariant/target/FuzzedTargetContracts.t.sol:ExplicitTargetContract",
                vec![("invariant_explicit_target()", true, None, None, None)],
            ),
            (
                "default/fuzz/invariant/target/FuzzedTargetContracts.t.sol:DynamicTargetContract",
                vec![(
                    "invariant_dynamic_targets()",
                    false,
                    Some("revert: wrong target selector called".into()),
                    None,
                    None,
                )],
            ),
        ]),
    );
}

#[tokio::test(flavor = "multi_thread")]
<<<<<<< HEAD
async fn test_invariant_scrape_return_values() {
    let filter =
        Filter::new(".*", ".*", ".*fuzz/invariant/common/InvariantScrapeReturnValue.t.sol");
    let mut runner = TEST_DATA_DEFAULT.runner();
    runner.test_options.invariant.fail_on_revert = true;
    let results = runner.test_collect(&filter);
    assert_multiple(
        &results,
        BTreeMap::from([
            (
                "default/fuzz/invariant/common/InvariantScrapeReturnValue.t.sol:FindFromReturnValueTest",
                vec![(
                    "invariant_value_not_found()",
                    false,
                    Some("revert: value found".into()),
                    None,
                    None,
                )],
            ),
        ]),
    );
}

#[tokio::test(flavor = "multi_thread")]
async fn test_invariant_scrape_logs() {
    let filter = Filter::new(".*", ".*", ".*fuzz/invariant/common/InvariantScrapeLogs.t.sol");
    let mut runner = TEST_DATA_DEFAULT.runner();
    runner.test_options.invariant.fail_on_revert = false;
=======
async fn test_invariant_fixtures() {
    let filter = Filter::new(".*", ".*", ".*fuzz/invariant/common/InvariantFixtures.t.sol");
    let mut runner = TEST_DATA_DEFAULT.runner();
    runner.test_options.invariant.runs = 1;
    runner.test_options.invariant.depth = 100;
>>>>>>> 008922d5
    let results = runner.test_collect(&filter);
    assert_multiple(
        &results,
        BTreeMap::from([(
<<<<<<< HEAD
            "default/fuzz/invariant/common/InvariantScrapeLogs.t.sol:FindFromLogValueTest",
            vec![(
                "invariant_value_not_found()",
                false,
                Some("revert: value found".into()),
=======
            "default/fuzz/invariant/common/InvariantFixtures.t.sol:InvariantFixtures",
            vec![(
                "invariant_target_not_compromised()",
                false,
                Some("<empty revert data>".into()),
>>>>>>> 008922d5
                None,
                None,
            )],
        )]),
    );
}<|MERGE_RESOLUTION|>--- conflicted
+++ resolved
@@ -164,7 +164,16 @@
                 vec![("invariant_dynamic_targets()", true, None, None, None)],
             ),
             (
-<<<<<<< HEAD
+                "default/fuzz/invariant/common/InvariantFixtures.t.sol:InvariantFixtures",
+                vec![(
+                    "invariant_target_not_compromised()",
+                    false,
+                    Some("<empty revert data>".into()),
+                    None,
+                    None,
+                )],
+            ),
+            (
                 "default/fuzz/invariant/common/InvariantScrapeReturnValue.t.sol:FindFromReturnValueTest",
                 vec![(
                     "invariant_value_not_found()",
@@ -180,13 +189,6 @@
                     "invariant_value_not_found()",
                     false,
                     Some("revert: value found".into()),
-=======
-                "default/fuzz/invariant/common/InvariantFixtures.t.sol:InvariantFixtures",
-                vec![(
-                    "invariant_target_not_compromised()",
-                    false,
-                    Some("<empty revert data>".into()),
->>>>>>> 008922d5
                     None,
                     None,
                 )],
@@ -492,7 +494,28 @@
 }
 
 #[tokio::test(flavor = "multi_thread")]
-<<<<<<< HEAD
+async fn test_invariant_fixtures() {
+    let filter = Filter::new(".*", ".*", ".*fuzz/invariant/common/InvariantFixtures.t.sol");
+    let mut runner = TEST_DATA_DEFAULT.runner();
+    runner.test_options.invariant.runs = 1;
+    runner.test_options.invariant.depth = 100;
+    let results = runner.test_collect(&filter);
+    assert_multiple(
+        &results,
+        BTreeMap::from([(
+            "default/fuzz/invariant/common/InvariantFixtures.t.sol:InvariantFixtures",
+            vec![(
+                "invariant_target_not_compromised()",
+                false,
+                Some("<empty revert data>".into()),
+                None,
+                None,
+            )],
+        )]),
+    );
+}
+
+#[tokio::test(flavor = "multi_thread")]
 async fn test_invariant_scrape_return_values() {
     let filter =
         Filter::new(".*", ".*", ".*fuzz/invariant/common/InvariantScrapeReturnValue.t.sol");
@@ -521,30 +544,15 @@
     let filter = Filter::new(".*", ".*", ".*fuzz/invariant/common/InvariantScrapeLogs.t.sol");
     let mut runner = TEST_DATA_DEFAULT.runner();
     runner.test_options.invariant.fail_on_revert = false;
-=======
-async fn test_invariant_fixtures() {
-    let filter = Filter::new(".*", ".*", ".*fuzz/invariant/common/InvariantFixtures.t.sol");
-    let mut runner = TEST_DATA_DEFAULT.runner();
-    runner.test_options.invariant.runs = 1;
-    runner.test_options.invariant.depth = 100;
->>>>>>> 008922d5
-    let results = runner.test_collect(&filter);
-    assert_multiple(
-        &results,
-        BTreeMap::from([(
-<<<<<<< HEAD
+    let results = runner.test_collect(&filter);
+    assert_multiple(
+        &results,
+        BTreeMap::from([(
             "default/fuzz/invariant/common/InvariantScrapeLogs.t.sol:FindFromLogValueTest",
             vec![(
                 "invariant_value_not_found()",
                 false,
                 Some("revert: value found".into()),
-=======
-            "default/fuzz/invariant/common/InvariantFixtures.t.sol:InvariantFixtures",
-            vec![(
-                "invariant_target_not_compromised()",
-                false,
-                Some("<empty revert data>".into()),
->>>>>>> 008922d5
                 None,
                 None,
             )],
