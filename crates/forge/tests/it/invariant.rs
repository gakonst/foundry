//! Invariant tests.

use crate::config::*;
use alloy_primitives::U256;
use forge::{fuzz::CounterExample, result::TestStatus, TestOptions};
use foundry_test_utils::Filter;
use std::collections::BTreeMap;

#[tokio::test(flavor = "multi_thread")]
async fn test_invariant() {
    let mut runner = runner().await;

    let results = runner
        .test_collect(
            &Filter::new(".*", ".*", ".*fuzz/invariant/(target|targetAbi|common)"),
            test_opts(),
        )
        .await;

    assert_multiple(
        &results,
        BTreeMap::from([
            (
                "fuzz/invariant/common/InvariantHandlerFailure.t.sol:InvariantHandlerFailure",
                vec![("statefulFuzz_BrokenInvariant()", true, None, None, None)],
            ),
            (
                "fuzz/invariant/common/InvariantInnerContract.t.sol:InvariantInnerContract",
                vec![(
                    "invariantHideJesus()",
                    false,
                    Some("revert: jesus betrayed".into()),
                    None,
                    None,
                )],
            ),
            (
                "fuzz/invariant/common/InvariantReentrancy.t.sol:InvariantReentrancy",
                vec![("invariantNotStolen()", true, None, None, None)],
            ),
            (
                "fuzz/invariant/common/InvariantTest1.t.sol:InvariantTest",
                vec![
                    ("invariant_neverFalse()", false, Some("revert: false".into()), None, None),
                    (
                        "statefulFuzz_neverFalseWithInvariantAlias()",
                        false,
                        Some("revert: false".into()),
                        None,
                        None,
                    ),
                ],
            ),
            (
                "fuzz/invariant/target/ExcludeContracts.t.sol:ExcludeContracts",
                vec![("invariantTrueWorld()", true, None, None, None)],
            ),
            (
                "fuzz/invariant/target/TargetContracts.t.sol:TargetContracts",
                vec![("invariantTrueWorld()", true, None, None, None)],
            ),
            (
                "fuzz/invariant/target/TargetSenders.t.sol:TargetSenders",
                vec![(
                    "invariantTrueWorld()",
                    false,
                    Some("revert: false world".into()),
                    None,
                    None,
                )],
            ),
            (
                "fuzz/invariant/target/TargetInterfaces.t.sol:TargetWorldInterfaces",
                vec![(
                    "invariantTrueWorld()",
                    false,
                    Some("revert: false world".into()),
                    None,
                    None,
                )],
            ),
            (
                "fuzz/invariant/target/ExcludeSenders.t.sol:ExcludeSenders",
                vec![("invariantTrueWorld()", true, None, None, None)],
            ),
            (
                "fuzz/invariant/target/TargetSelectors.t.sol:TargetSelectors",
                vec![("invariantTrueWorld()", true, None, None, None)],
            ),
            (
                "fuzz/invariant/targetAbi/ExcludeArtifacts.t.sol:ExcludeArtifacts",
                vec![("invariantShouldPass()", true, None, None, None)],
            ),
            (
                "fuzz/invariant/targetAbi/TargetArtifacts.t.sol:TargetArtifacts",
                vec![
                    ("invariantShouldPass()", true, None, None, None),
                    (
                        "invariantShouldFail()",
                        false,
                        Some("revert: false world".into()),
                        None,
                        None,
                    ),
                ],
            ),
            (
                "fuzz/invariant/targetAbi/TargetArtifactSelectors.t.sol:TargetArtifactSelectors",
                vec![("invariantShouldPass()", true, None, None, None)],
            ),
            (
                "fuzz/invariant/targetAbi/TargetArtifactSelectors2.t.sol:TargetArtifactSelectors2",
                vec![(
                    "invariantShouldFail()",
                    false,
                    Some("revert: it's false".into()),
                    None,
                    None,
                )],
            ),
            (
                "fuzz/invariant/common/InvariantShrinkWithAssert.t.sol:InvariantShrinkWithAssert",
                vec![(
                    "invariant_with_assert()",
                    false,
                    Some("<empty revert data>".into()),
                    None,
                    None,
                )],
            ),
            (
                "fuzz/invariant/common/InvariantShrinkWithAssert.t.sol:InvariantShrinkWithRequire",
                vec![(
                    "invariant_with_require()",
                    false,
                    Some("revert: wrong counter".into()),
                    None,
                    None,
                )],
            ),
            (
<<<<<<< HEAD
                "fuzz/invariant/common/InvariantCalldataDictionary.t.sol:InvariantCalldataDictionary",
                vec![("invariant_owner_never_changes()", true, None, None, None)],
=======
                "fuzz/invariant/common/InvariantPreserveState.t.sol:InvariantPreserveState",
                vec![("invariant_preserve_state()", true, None, None, None)],
>>>>>>> 2f432fb7
            ),
        ]),
    );
}

#[tokio::test(flavor = "multi_thread")]
async fn test_invariant_override() {
    let mut runner = runner().await;

    let mut opts = test_opts();
    opts.invariant.call_override = true;
    runner.test_options = opts.clone();

    let results = runner
        .test_collect(
            &Filter::new(".*", ".*", ".*fuzz/invariant/common/InvariantReentrancy.t.sol"),
            opts,
        )
        .await;

    assert_multiple(
        &results,
        BTreeMap::from([(
            "fuzz/invariant/common/InvariantReentrancy.t.sol:InvariantReentrancy",
            vec![("invariantNotStolen()", false, Some("revert: stolen".into()), None, None)],
        )]),
    );
}

#[tokio::test(flavor = "multi_thread")]
async fn test_invariant_fail_on_revert() {
    let mut runner = runner().await;

    let mut opts = test_opts();
    opts.invariant.fail_on_revert = true;
    opts.invariant.runs = 1;
    opts.invariant.depth = 10;
    runner.test_options = opts.clone();

    let results = runner
        .test_collect(
            &Filter::new(".*", ".*", ".*fuzz/invariant/common/InvariantHandlerFailure.t.sol"),
            opts,
        )
        .await;

    assert_multiple(
        &results,
        BTreeMap::from([(
            "fuzz/invariant/common/InvariantHandlerFailure.t.sol:InvariantHandlerFailure",
            vec![(
                "statefulFuzz_BrokenInvariant()",
                false,
                Some("revert: failed on revert".into()),
                None,
                None,
            )],
        )]),
    );
}

#[tokio::test(flavor = "multi_thread")]
#[ignore]
async fn test_invariant_storage() {
    let mut runner = runner().await;

    let mut opts = test_opts();
    opts.invariant.depth = 100 + (50 * cfg!(windows) as u32);
    opts.fuzz.seed = Some(U256::from(6u32));
    runner.test_options = opts.clone();

    let results = runner
        .test_collect(
            &Filter::new(".*", ".*", ".*fuzz/invariant/storage/InvariantStorageTest.t.sol"),
            opts,
        )
        .await;

    assert_multiple(
        &results,
        BTreeMap::from([(
            "fuzz/invariant/storage/InvariantStorageTest.t.sol:InvariantStorageTest",
            vec![
                ("invariantChangeAddress()", false, Some("changedAddr".to_string()), None, None),
                ("invariantChangeString()", false, Some("changedString".to_string()), None, None),
                ("invariantChangeUint()", false, Some("changedUint".to_string()), None, None),
                ("invariantPush()", false, Some("pushUint".to_string()), None, None),
            ],
        )]),
    );
}

#[tokio::test(flavor = "multi_thread")]
#[cfg_attr(windows, ignore = "for some reason there's different rng")]
async fn test_invariant_shrink() {
    let mut runner = runner().await;

    let mut opts = test_opts();
    opts.fuzz.seed = Some(U256::from(119u32));
    runner.test_options = opts.clone();

    let results = runner
        .test_collect(
            &Filter::new(".*", ".*", ".*fuzz/invariant/common/InvariantInnerContract.t.sol"),
            opts,
        )
        .await;

    let results =
        results.values().last().expect("`InvariantInnerContract.t.sol` should be testable.");

    let result =
        results.test_results.values().last().expect("`InvariantInnerContract` should be testable.");

    let counter = result
        .counterexample
        .as_ref()
        .expect("`InvariantInnerContract` should have failed with a counterexample.");

    match counter {
        CounterExample::Single(_) => panic!("CounterExample should be a sequence."),
        // `fuzz_seed` at 119 makes this sequence shrinkable from 4 to 2.
        CounterExample::Sequence(sequence) => {
            assert_eq!(sequence.len(), 2);

            // call order should always be preserved
            let create_fren_sequence = sequence[0].clone();
            assert_eq!(
                create_fren_sequence.contract_name.unwrap(),
                "fuzz/invariant/common/InvariantInnerContract.t.sol:Jesus"
            );
            assert_eq!(create_fren_sequence.signature.unwrap(), "create_fren()");

            let betray_sequence = sequence[1].clone();
            assert_eq!(
                betray_sequence.contract_name.unwrap(),
                "fuzz/invariant/common/InvariantInnerContract.t.sol:Judas"
            );
            assert_eq!(betray_sequence.signature.unwrap(), "betray()");
        }
    };
}

#[tokio::test(flavor = "multi_thread")]
#[cfg_attr(windows, ignore = "for some reason there's different rng")]
async fn test_invariant_assert_shrink() {
    let mut opts = test_opts();
    opts.fuzz.seed = Some(U256::from(119u32));

    // ensure assert and require shrinks to same sequence of 3 or less
    test_shrink(opts.clone(), "InvariantShrinkWithAssert").await;
    test_shrink(opts.clone(), "InvariantShrinkWithRequire").await;
}

async fn test_shrink(opts: TestOptions, contract_pattern: &str) {
    let mut runner = runner().await;
    runner.test_options = opts.clone();
    let results = runner
        .test_collect(
            &Filter::new(
                ".*",
                contract_pattern,
                ".*fuzz/invariant/common/InvariantShrinkWithAssert.t.sol",
            ),
            opts,
        )
        .await;
    let results = results.values().last().expect("`InvariantShrinkWithAssert` should be testable.");

    let result = results
        .test_results
        .values()
        .last()
        .expect("`InvariantShrinkWithAssert` should be testable.");

    assert_eq!(result.status, TestStatus::Failure);

    let counter = result
        .counterexample
        .as_ref()
        .expect("`InvariantShrinkWithAssert` should have failed with a counterexample.");

    match counter {
        CounterExample::Single(_) => panic!("CounterExample should be a sequence."),
        CounterExample::Sequence(sequence) => {
            assert!(sequence.len() <= 3);
        }
    };
}

#[tokio::test(flavor = "multi_thread")]
<<<<<<< HEAD
async fn test_invariant_calldata_fuzz_dictionary_addresses() {
    let mut runner = runner().await;

    // should not fail with default options (address dict not finite)
    let opts = test_opts();
    runner.test_options = opts.clone();
    let results = runner
        .test_collect(
            &Filter::new(".*", ".*", ".*fuzz/invariant/common/InvariantCalldataDictionary.t.sol"),
=======
async fn test_invariant_preserve_state() {
    let mut runner = runner().await;

    // should not fail with default options
    let mut opts = test_opts();
    opts.invariant.fail_on_revert = true;
    runner.test_options = opts.clone();
    let results = runner
        .test_collect(
            &Filter::new(".*", ".*", ".*fuzz/invariant/common/InvariantPreserveState.t.sol"),
>>>>>>> 2f432fb7
            opts,
        )
        .await;
    assert_multiple(
        &results,
        BTreeMap::from([(
<<<<<<< HEAD
            "fuzz/invariant/common/InvariantCalldataDictionary.t.sol:InvariantCalldataDictionary",
            vec![("invariant_owner_never_changes()", true, None, None, None)],
        )]),
    );

    // same test should fail when calldata address dict is bounded
    let mut opts = test_opts();
    // set address dictionary to single entry to fail fast
    opts.invariant.dictionary.max_calldata_fuzz_dictionary_addresses = 1;
=======
            "fuzz/invariant/common/InvariantPreserveState.t.sol:InvariantPreserveState",
            vec![("invariant_preserve_state()", true, None, None, None)],
        )]),
    );

    // same test should revert when preserve state enabled
    let mut opts = test_opts();
    opts.invariant.fail_on_revert = true;
    opts.invariant.preserve_state = true;
>>>>>>> 2f432fb7
    runner.test_options = opts.clone();

    let results = runner
        .test_collect(
<<<<<<< HEAD
            &Filter::new(".*", ".*", ".*fuzz/invariant/common/InvariantCalldataDictionary.t.sol"),
=======
            &Filter::new(".*", ".*", ".*fuzz/invariant/common/InvariantPreserveState.t.sol"),
>>>>>>> 2f432fb7
            opts,
        )
        .await;
    assert_multiple(
        &results,
        BTreeMap::from([(
<<<<<<< HEAD
            "fuzz/invariant/common/InvariantCalldataDictionary.t.sol:InvariantCalldataDictionary",
            vec![(
                "invariant_owner_never_changes()",
                false,
                Some("<empty revert data>".into()),
=======
            "fuzz/invariant/common/InvariantPreserveState.t.sol:InvariantPreserveState",
            vec![(
                "invariant_preserve_state()",
                false,
                Some("EvmError: Revert".into()),
>>>>>>> 2f432fb7
                None,
                None,
            )],
        )]),
    );
}<|MERGE_RESOLUTION|>--- conflicted
+++ resolved
@@ -139,13 +139,12 @@
                 )],
             ),
             (
-<<<<<<< HEAD
+                "fuzz/invariant/common/InvariantPreserveState.t.sol:InvariantPreserveState",
+                vec![("invariant_preserve_state()", true, None, None, None)],
+            ),
+            (
                 "fuzz/invariant/common/InvariantCalldataDictionary.t.sol:InvariantCalldataDictionary",
                 vec![("invariant_owner_never_changes()", true, None, None, None)],
-=======
-                "fuzz/invariant/common/InvariantPreserveState.t.sol:InvariantPreserveState",
-                vec![("invariant_preserve_state()", true, None, None, None)],
->>>>>>> 2f432fb7
             ),
         ]),
     );
@@ -337,7 +336,55 @@
 }
 
 #[tokio::test(flavor = "multi_thread")]
-<<<<<<< HEAD
+async fn test_invariant_preserve_state() {
+    let mut runner = runner().await;
+
+    // should not fail with default options
+    let mut opts = test_opts();
+    opts.invariant.fail_on_revert = true;
+    runner.test_options = opts.clone();
+    let results = runner
+        .test_collect(
+            &Filter::new(".*", ".*", ".*fuzz/invariant/common/InvariantPreserveState.t.sol"),
+            opts,
+        )
+        .await;
+    assert_multiple(
+        &results,
+        BTreeMap::from([(
+            "fuzz/invariant/common/InvariantPreserveState.t.sol:InvariantPreserveState",
+            vec![("invariant_preserve_state()", true, None, None, None)],
+        )]),
+    );
+
+    // same test should revert when preserve state enabled
+    let mut opts = test_opts();
+    opts.invariant.fail_on_revert = true;
+    opts.invariant.preserve_state = true;
+    runner.test_options = opts.clone();
+
+    let results = runner
+        .test_collect(
+            &Filter::new(".*", ".*", ".*fuzz/invariant/common/InvariantPreserveState.t.sol"),
+            opts,
+        )
+        .await;
+    assert_multiple(
+        &results,
+        BTreeMap::from([(
+            "fuzz/invariant/common/InvariantPreserveState.t.sol:InvariantPreserveState",
+            vec![(
+                "invariant_preserve_state()",
+                false,
+                Some("EvmError: Revert".into()),
+                None,
+                None,
+            )],
+        )]),
+    );
+}
+
+#[tokio::test(flavor = "multi_thread")]
 async fn test_invariant_calldata_fuzz_dictionary_addresses() {
     let mut runner = runner().await;
 
@@ -347,25 +394,12 @@
     let results = runner
         .test_collect(
             &Filter::new(".*", ".*", ".*fuzz/invariant/common/InvariantCalldataDictionary.t.sol"),
-=======
-async fn test_invariant_preserve_state() {
-    let mut runner = runner().await;
-
-    // should not fail with default options
-    let mut opts = test_opts();
-    opts.invariant.fail_on_revert = true;
-    runner.test_options = opts.clone();
-    let results = runner
-        .test_collect(
-            &Filter::new(".*", ".*", ".*fuzz/invariant/common/InvariantPreserveState.t.sol"),
->>>>>>> 2f432fb7
-            opts,
-        )
-        .await;
-    assert_multiple(
-        &results,
-        BTreeMap::from([(
-<<<<<<< HEAD
+            opts,
+        )
+        .await;
+    assert_multiple(
+        &results,
+        BTreeMap::from([(
             "fuzz/invariant/common/InvariantCalldataDictionary.t.sol:InvariantCalldataDictionary",
             vec![("invariant_owner_never_changes()", true, None, None, None)],
         )]),
@@ -375,45 +409,22 @@
     let mut opts = test_opts();
     // set address dictionary to single entry to fail fast
     opts.invariant.dictionary.max_calldata_fuzz_dictionary_addresses = 1;
-=======
-            "fuzz/invariant/common/InvariantPreserveState.t.sol:InvariantPreserveState",
-            vec![("invariant_preserve_state()", true, None, None, None)],
-        )]),
-    );
-
-    // same test should revert when preserve state enabled
-    let mut opts = test_opts();
-    opts.invariant.fail_on_revert = true;
-    opts.invariant.preserve_state = true;
->>>>>>> 2f432fb7
-    runner.test_options = opts.clone();
-
-    let results = runner
-        .test_collect(
-<<<<<<< HEAD
+    runner.test_options = opts.clone();
+
+    let results = runner
+        .test_collect(
             &Filter::new(".*", ".*", ".*fuzz/invariant/common/InvariantCalldataDictionary.t.sol"),
-=======
-            &Filter::new(".*", ".*", ".*fuzz/invariant/common/InvariantPreserveState.t.sol"),
->>>>>>> 2f432fb7
-            opts,
-        )
-        .await;
-    assert_multiple(
-        &results,
-        BTreeMap::from([(
-<<<<<<< HEAD
+            opts,
+        )
+        .await;
+    assert_multiple(
+        &results,
+        BTreeMap::from([(
             "fuzz/invariant/common/InvariantCalldataDictionary.t.sol:InvariantCalldataDictionary",
             vec![(
                 "invariant_owner_never_changes()",
                 false,
                 Some("<empty revert data>".into()),
-=======
-            "fuzz/invariant/common/InvariantPreserveState.t.sol:InvariantPreserveState",
-            vec![(
-                "invariant_preserve_state()",
-                false,
-                Some("EvmError: Revert".into()),
->>>>>>> 2f432fb7
                 None,
                 None,
             )],
