--- conflicted
+++ resolved
@@ -178,30 +178,29 @@
                 vec![("invariant_shrink_big_sequence()", true, None, None, None)],
             ),
             (
-<<<<<<< HEAD
-                "default/fuzz/invariant/common/InvariantScrapeValues.t.sol:FindFromReturnValueTest",
-                vec![(
-                    "invariant_value_not_found()",
-                    false,
-                    Some("revert: value from return found".into()),
-                    None,
-                    None,
-                )],
-            ),
-            (
-                "default/fuzz/invariant/common/InvariantScrapeValues.t.sol:FindFromLogValueTest",
-                vec![(
-                    "invariant_value_not_found()",
-                    false,
-                    Some("revert: value from logs found".into()),
-                    None,
-                    None,
-                )],
-=======
                 "default/fuzz/invariant/common/InvariantShrinkFailOnRevert.t.sol:ShrinkFailOnRevertTest",
                 vec![("invariant_shrink_fail_on_revert()", true, None, None, None)],
->>>>>>> ea9584f6
-            ),
+            ),
+            (
+                "default/fuzz/invariant/common/InvariantScrapeValues.t.sol:FindFromReturnValueTest",
+                vec![(
+                    "invariant_value_not_found()",
+                    false,
+                    Some("revert: value from return found".into()),
+                    None,
+                    None,
+                )],
+            ),
+            (
+                "default/fuzz/invariant/common/InvariantScrapeValues.t.sol:FindFromLogValueTest",
+                vec![(
+                    "invariant_value_not_found()",
+                    false,
+                    Some("revert: value from logs found".into()),
+                    None,
+                    None,
+                )],
+            )
         ]),
     );
 }
