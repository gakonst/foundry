--- conflicted
+++ resolved
@@ -138,8 +138,7 @@
                 vec![("invariant_preserve_state()", true, None, None, None)],
             ),
             (
-<<<<<<< HEAD
-                "fuzz/invariant/common/InvariantCalldataDictionary.t.sol:InvariantCalldataDictionary",
+                "default/fuzz/invariant/common/InvariantCalldataDictionary.t.sol:InvariantCalldataDictionary",
                 vec![(
                     "invariant_owner_never_changes()",
                     false,
@@ -147,10 +146,6 @@
                     None,
                     None,
                 )],
-=======
-                "default/fuzz/invariant/common/InvariantCalldataDictionary.t.sol:InvariantCalldataDictionary",
-                vec![("invariant_owner_never_changes()", true, None, None, None)],
->>>>>>> 319398fe
             ),
             (
                 "default/fuzz/invariant/common/InvariantAssume.t.sol:InvariantAssume",
@@ -347,7 +342,6 @@
 
 #[tokio::test(flavor = "multi_thread")]
 async fn test_invariant_with_address_fixture() {
-    // should not fail with default options (address dict not finite)
     let mut runner = TEST_DATA_DEFAULT.runner();
     let results = runner.test_collect(&Filter::new(
         ".*",
@@ -357,27 +351,7 @@
     assert_multiple(
         &results,
         BTreeMap::from([(
-<<<<<<< HEAD
-            "fuzz/invariant/common/InvariantCalldataDictionary.t.sol:InvariantCalldataDictionary",
-=======
             "default/fuzz/invariant/common/InvariantCalldataDictionary.t.sol:InvariantCalldataDictionary",
-            vec![("invariant_owner_never_changes()", true, None, None, None)],
-        )]),
-    );
-
-    // same test should fail when calldata address dict is bounded
-    // set address dictionary to single entry to fail fast
-    runner.test_options.invariant.dictionary.max_calldata_fuzz_dictionary_addresses = 1;
-    let results = runner.test_collect(&Filter::new(
-        ".*",
-        ".*",
-        ".*fuzz/invariant/common/InvariantCalldataDictionary.t.sol",
-    ));
-    assert_multiple(
-        &results,
-        BTreeMap::from([(
-            "default/fuzz/invariant/common/InvariantCalldataDictionary.t.sol:InvariantCalldataDictionary",
->>>>>>> 319398fe
             vec![(
                 "invariant_owner_never_changes()",
                 false,
