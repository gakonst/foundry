--- conflicted
+++ resolved
@@ -7,23 +7,6 @@
         TEST_DATA_MULTI_VERSION,
     },
 };
-<<<<<<< HEAD
-use foundry_compilers::EvmVersion;
-use foundry_config::{fs_permissions::PathPermission, Config, FsPermissions};
-use foundry_test_utils::Filter;
-
-/// Executes all cheat code tests except fork cheat codes
-#[tokio::test(flavor = "multi_thread")]
-async fn test_cheats_local() {
-    let mut config = Config::with_root(PROJECT.root());
-    config.fs_permissions = FsPermissions::new(vec![PathPermission::read_write("./")]);
-    // todo: shuffle files around in `testdata` to have multiple projects, and separate cancun out
-    // into a new project after that, remove this line
-    config.evm_version = EvmVersion::Cancun;
-    let runner = runner_with_config(config);
-    let filter =
-        Filter::new(".*", ".*", &format!(".*cheats{RE_PATH_SEPARATOR}*")).exclude_paths("Fork");
-=======
 use foundry_config::{fs_permissions::PathPermission, FsPermissions};
 use foundry_test_utils::Filter;
 
@@ -44,7 +27,6 @@
 
     TestConfig::with_filter(runner, filter).run().await;
 }
->>>>>>> 1fc4aa34
 
 /// Executes subset of all cheat code tests in isolation mode
 async fn test_cheats_local_isolated(test_data: &ForgeTestData) {
