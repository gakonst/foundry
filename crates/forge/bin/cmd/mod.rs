//! Subcommands for forge
//!
//! All subcommands should respect the `foundry_config::Config`.
//! If a subcommand accepts values that are supported by the `Config`, then the subcommand should
//! implement `figment::Provider` which allows the subcommand to override the config's defaults, see
//! [`foundry_config::Config`].
//!
//! See [`BuildArgs`] for a reference implementation.
//! And [`DebugArgs`] for how to merge `Providers`.
//!
//! # Example
//!
//! create a `clap` subcommand into a `figment::Provider` and integrate it in the
//! `foundry_config::Config`:
//!
//! ```
//! use clap::Parser;
//! use forge::executor::opts::EvmOpts;
//! use foundry_cli::cmd::forge::build::BuildArgs;
//! use foundry_common::evm::EvmArgs;
//! use foundry_config::{figment::Figment, *};
//!
//! // A new clap subcommand that accepts both `EvmArgs` and `BuildArgs`
//! #[derive(Clone, Debug, Parser)]
//! pub struct MyArgs {
//!     #[command(flatten)]
//!     evm_opts: EvmArgs,
//!     #[command(flatten)]
//!     opts: BuildArgs,
//! }
//!
//! // add `Figment` and `Config` converters
//! foundry_config::impl_figment_convert!(MyArgs, opts, evm_opts);
//! let args = MyArgs::parse_from(["build"]);
//!
//! let figment: Figment = From::from(&args);
//! let evm_opts = figment.extract::<EvmOpts>().unwrap();
//!
//! let config: Config = From::from(&args);
//! ```

pub mod bind;
pub mod bind_json;
pub mod build;
pub mod cache;
pub mod clone;
pub mod config;
pub mod coverage;
pub mod create;
pub mod debug;
pub mod doc;
pub mod eip712;
pub mod flatten;
pub mod fmt;
pub mod geiger;
pub mod generate;
pub mod init;
pub mod inspect;
pub mod install;
pub mod remappings;
pub mod remove;
pub mod selectors;
pub mod snapshot;
<<<<<<< HEAD
pub mod solc;
=======
pub mod soldeer;
>>>>>>> b98590c7
pub mod test;
pub mod tree;
pub mod update;
pub mod watch;<|MERGE_RESOLUTION|>--- conflicted
+++ resolved
@@ -61,11 +61,8 @@
 pub mod remove;
 pub mod selectors;
 pub mod snapshot;
-<<<<<<< HEAD
 pub mod solc;
-=======
 pub mod soldeer;
->>>>>>> b98590c7
 pub mod test;
 pub mod tree;
 pub mod update;
