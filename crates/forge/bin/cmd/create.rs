use super::{retry::RetryArgs, verify};
use alloy_dyn_abi::{DynSolValue, JsonAbiExt, ResolveSolType};
use alloy_json_abi::{Constructor, JsonAbi as Abi};
use alloy_primitives::{Address, Bytes};
use clap::{Parser, ValueHint};
use ethers_contract::ContractError;
use ethers_core::{
    abi::InvalidOutputType,
    types::{
        transaction::eip2718::TypedTransaction, BlockNumber, Chain, Eip1559TransactionRequest,
        TransactionReceipt, TransactionRequest,
    },
};
use ethers_middleware::MiddlewareBuilder;
use ethers_providers::Middleware;
use eyre::{Context, Result};
use foundry_cli::{
    opts::{CoreBuildArgs, EthereumOpts, EtherscanOpts, TransactionOpts},
    utils::{self, read_constructor_args_file, remove_contract, LoadConfig},
};
<<<<<<< HEAD
use foundry_common::{abi::parse_tokens, compile::ProjectCompiler, estimate_eip1559_fees};
=======
use foundry_common::{
    compile, estimate_eip1559_fees,
    fmt::parse_tokens,
    types::{ToAlloy, ToEthers},
};
use foundry_compilers::{artifacts::BytecodeObject, info::ContractInfo, utils::canonicalized};
>>>>>>> 120ae66d
use serde_json::json;
use std::{borrow::Borrow, marker::PhantomData, path::PathBuf, sync::Arc};

/// CLI arguments for `forge create`.
#[derive(Debug, Clone, Parser)]
pub struct CreateArgs {
    /// The contract identifier in the form `<path>:<contractname>`.
    contract: ContractInfo,

    /// The constructor arguments.
    #[clap(
        long,
        num_args(1..),
        conflicts_with = "constructor_args_path",
        value_name = "ARGS",
    )]
    constructor_args: Vec<String>,

    /// The path to a file containing the constructor arguments.
    #[clap(
        long,
        value_hint = ValueHint::FilePath,
        value_name = "PATH",
    )]
    constructor_args_path: Option<PathBuf>,

    /// Print the deployment information as JSON.
    #[clap(long, help_heading = "Display options")]
    json: bool,

    /// Verify contract after creation.
    #[clap(long)]
    verify: bool,

    /// Send via `eth_sendTransaction` using the `--from` argument or `$ETH_FROM` as sender
    #[clap(long, requires = "from")]
    unlocked: bool,

    /// Prints the standard json compiler input if `--verify` is provided.
    ///
    /// The standard json compiler input can be used to manually submit contract verification in
    /// the browser.
    #[clap(long, requires = "verify")]
    show_standard_json_input: bool,

    #[clap(flatten)]
    opts: CoreBuildArgs,

    #[clap(flatten)]
    tx: TransactionOpts,

    #[clap(flatten)]
    eth: EthereumOpts,

    #[clap(flatten)]
    pub verifier: verify::VerifierArgs,

    #[clap(flatten)]
    retry: RetryArgs,
}

impl CreateArgs {
    /// Executes the command to create a contract
    pub async fn run(mut self) -> Result<()> {
        // Find Project & Compile
        let project = self.opts.project()?;
        let mut output = ProjectCompiler::new().quiet_if(self.json).compile(&project)?;

        if let Some(ref mut path) = self.contract.path {
            // paths are absolute in the project's output
            *path = canonicalized(project.root().join(&path)).to_string_lossy().to_string();
        }

        let (abi, bin, _) = remove_contract(&mut output, &self.contract)?;

        let bin = match bin.object {
            BytecodeObject::Bytecode(_) => bin.object,
            _ => {
                let link_refs = bin
                    .link_references
                    .iter()
                    .flat_map(|(path, names)| {
                        names.keys().map(move |name| format!("\t{name}: {path}"))
                    })
                    .collect::<Vec<String>>()
                    .join("\n");
                eyre::bail!("Dynamic linking not supported in `create` command - deploy the following library contracts first, then provide the address to link at compile time\n{}", link_refs)
            }
        };

        // Add arguments to constructor
        let config = self.eth.try_load_config_emit_warnings()?;
        let provider = utils::get_provider(&config)?;
        let params = match abi.constructor {
            Some(ref v) => {
                let constructor_args =
                    if let Some(ref constructor_args_path) = self.constructor_args_path {
                        read_constructor_args_file(constructor_args_path.to_path_buf())?
                    } else {
                        self.constructor_args.clone()
                    };
                self.parse_constructor_args(v, &constructor_args)?
            }
            None => vec![],
        };

        // respect chain, if set explicitly via cmd args
        let chain_id = if let Some(chain_id) = self.chain_id() {
            chain_id
        } else {
            provider.get_chainid().await?.as_u64()
        };
        if self.unlocked {
            // Deploy with unlocked account
            let sender = self.eth.wallet.from.expect("required");
            let provider = provider.with_sender(sender.to_ethers());
            self.deploy(abi, bin, params, provider, chain_id).await
        } else {
            // Deploy with signer
            let signer = self.eth.wallet.signer(chain_id).await?;
            let provider = provider.with_signer(signer);
            self.deploy(abi, bin, params, provider, chain_id).await
        }
    }

    /// Returns the provided chain id, if any.
    fn chain_id(&self) -> Option<u64> {
        self.eth.etherscan.chain.map(|chain| chain.id())
    }

    /// Ensures the verify command can be executed.
    ///
    /// This is supposed to check any things that might go wrong when preparing a verify request
    /// before the contract is deployed. This should prevent situations where a contract is deployed
    /// successfully, but we fail to prepare a verify request which would require manual
    /// verification.
    async fn verify_preflight_check(
        &self,
        constructor_args: Option<String>,
        chain: u64,
    ) -> Result<()> {
        // NOTE: this does not represent the same `VerifyArgs` that would be sent after deployment,
        // since we don't know the address yet.
        let mut verify = verify::VerifyArgs {
            address: Default::default(),
            contract: self.contract.clone(),
            compiler_version: None,
            constructor_args,
            constructor_args_path: None,
            num_of_optimizations: None,
            etherscan: EtherscanOpts {
                key: self.eth.etherscan.key.clone(),
                chain: Some(chain.into()),
            },
            flatten: false,
            force: false,
            skip_is_verified_check: true,
            watch: true,
            retry: self.retry,
            libraries: vec![],
            root: None,
            verifier: self.verifier.clone(),
            show_standard_json_input: self.show_standard_json_input,
        };

        // Check config for Etherscan API Keys to avoid preflight check failing if no
        // ETHERSCAN_API_KEY value set.
        let config = verify.load_config_emit_warnings();
        verify.etherscan.key =
            config.get_etherscan_config_with_chain(Some(chain.into()))?.map(|c| c.key);

        verify.verification_provider()?.preflight_check(verify).await?;
        Ok(())
    }

    /// Deploys the contract
    async fn deploy<M: Middleware + 'static>(
        self,
        abi: Abi,
        bin: BytecodeObject,
        args: Vec<DynSolValue>,
        provider: M,
        chain: u64,
    ) -> Result<()> {
        let deployer_address =
            provider.default_sender().expect("no sender address set for provider");
        let bin = bin.into_bytes().unwrap_or_else(|| {
            panic!("no bytecode found in bin object for {}", self.contract.name)
        });
        let provider = Arc::new(provider);
        let factory = ContractFactory::new(abi.clone(), bin.clone(), provider.clone());

        let is_args_empty = args.is_empty();
        let deployer =
            factory.deploy_tokens(args.clone()).context("failed to deploy contract").map_err(|e| {
                if is_args_empty {
                    e.wrap_err("no arguments provided for contract constructor; consider --constructor-args or --constructor-args-path")
                } else {
                    e
                }
            })?;
        let is_legacy = self.tx.legacy ||
            Chain::try_from(chain).map(|x| Chain::is_legacy(&x)).unwrap_or_default();
        let mut deployer = if is_legacy { deployer.legacy() } else { deployer };

        // set tx value if specified
        if let Some(value) = self.tx.value {
            deployer.tx.set_value(value.to_ethers());
        }

        // fill tx first because if you target a lower gas than current base, eth_estimateGas
        // will fail and create will fail
        provider.fill_transaction(&mut deployer.tx, None).await?;

        // the max
        let mut priority_fee = self.tx.priority_gas_price;

        // set gas price if specified
        if let Some(gas_price) = self.tx.gas_price {
            deployer.tx.set_gas_price(gas_price.to_ethers());
        } else if !is_legacy {
            // estimate EIP1559 fees
            let (max_fee, max_priority_fee) = estimate_eip1559_fees(&provider, Some(chain))
                .await
                .wrap_err("Failed to estimate EIP1559 fees. This chain might not support EIP1559, try adding --legacy to your command.")?;
            deployer.tx.set_gas_price(max_fee);
            if priority_fee.is_none() {
                priority_fee = Some(max_priority_fee.to_alloy());
            }
        }

        // set gas limit if specified
        if let Some(gas_limit) = self.tx.gas_limit {
            deployer.tx.set_gas(gas_limit.to_ethers());
        }

        // set nonce if specified
        if let Some(nonce) = self.tx.nonce {
            deployer.tx.set_nonce(nonce.to_ethers());
        }

        // set priority fee if specified
        if let Some(priority_fee) = priority_fee {
            if is_legacy {
                eyre::bail!("there is no priority fee for legacy txs");
            }
            deployer.tx = match deployer.tx {
                TypedTransaction::Eip1559(eip1559_tx_request) => TypedTransaction::Eip1559(
                    eip1559_tx_request.max_priority_fee_per_gas(priority_fee.to_ethers()),
                ),
                _ => deployer.tx,
            };
        }

        // Before we actually deploy the contract we try check if the verify settings are valid
        let mut constructor_args = None;
        if self.verify {
            if !args.is_empty() {
                let encoded_args = abi
                    .constructor()
                    .ok_or_else(|| eyre::eyre!("could not find constructor"))?
                    .abi_encode_input(&args)?;
                constructor_args = Some(hex::encode(encoded_args));
            }

            self.verify_preflight_check(constructor_args.clone(), chain).await?;
        }

        // Deploy the actual contract
        let (deployed_contract, receipt) = deployer.send_with_receipt().await?;

        let address = deployed_contract;
        if self.json {
            let output = json!({
                "deployer": deployer_address.to_alloy().to_string(),
                "deployedTo": address.to_string(),
                "transactionHash": receipt.transaction_hash
            });
            sh_println!("{output}")?;
        } else {
<<<<<<< HEAD
            sh_println!("Deployer: {}", to_checksum(&deployer_address, None))?;
            sh_println!("Deployed to: {}", to_checksum(&address, None))?;
            sh_println!("Transaction hash: {:?}", receipt.transaction_hash)?;
=======
            println!("Deployer: {}", deployer_address.to_alloy());
            println!("Deployed to: {address}");
            println!("Transaction hash: {:?}", receipt.transaction_hash);
>>>>>>> 120ae66d
        };

        if !self.verify {
            return Ok(())
        }

        sh_println!("Starting contract verification...")?;

        let num_of_optimizations =
            if self.opts.compiler.optimize { self.opts.compiler.optimizer_runs } else { None };
        let verify = verify::VerifyArgs {
            address,
            contract: self.contract,
            compiler_version: None,
            constructor_args,
            constructor_args_path: None,
            num_of_optimizations,
            etherscan: EtherscanOpts { key: self.eth.etherscan.key, chain: Some(chain.into()) },
            flatten: false,
            force: false,
            skip_is_verified_check: false,
            watch: true,
            retry: self.retry,
            libraries: vec![],
            root: None,
            verifier: self.verifier,
            show_standard_json_input: self.show_standard_json_input,
        };
        sh_println!("Waiting for {} to detect contract deployment...", verify.verifier.verifier)?;
        verify.run().await
    }

    /// Parses the given constructor arguments into a vector of `DynSolValue`s, by matching them
    /// against the constructor's input params.
    ///
    /// Returns a list of parsed values that match the constructor's input params.
    fn parse_constructor_args(
        &self,
        constructor: &Constructor,
        constructor_args: &[String],
    ) -> Result<Vec<DynSolValue>> {
        let mut params = Vec::with_capacity(constructor.inputs.len());
        for (input, arg) in constructor.inputs.iter().zip(constructor_args) {
            // resolve the input type directly
            let ty = input
                .resolve()
                .wrap_err_with(|| format!("Could not resolve constructor arg: input={input}"))?;
            params.push((ty, arg));
        }
        let params = params.iter().map(|(ty, arg)| (ty, arg.as_str()));
        parse_tokens(params)
    }
}

/// `ContractFactory` is a [`DeploymentTxFactory`] object with an
/// [`Arc`] middleware. This type alias exists to preserve backwards
/// compatibility with less-abstract Contracts.
///
/// For full usage docs, see [`DeploymentTxFactory`].
pub type ContractFactory<M> = DeploymentTxFactory<Arc<M>, M>;

/// Helper which manages the deployment transaction of a smart contract. It
/// wraps a deployment transaction, and retrieves the contract address output
/// by it.
///
/// Currently, we recommend using the [`ContractDeployer`] type alias.
#[derive(Debug)]
#[must_use = "ContractDeploymentTx does nothing unless you `send` it"]
pub struct ContractDeploymentTx<B, M, C> {
    /// the actual deployer, exposed for overriding the defaults
    pub deployer: Deployer<B, M>,
    /// marker for the `Contract` type to create afterwards
    ///
    /// this type will be used to construct it via `From::from(Contract)`
    _contract: PhantomData<C>,
}

impl<B, M, C> Clone for ContractDeploymentTx<B, M, C>
where
    B: Clone,
{
    fn clone(&self) -> Self {
        ContractDeploymentTx { deployer: self.deployer.clone(), _contract: self._contract }
    }
}

impl<B, M, C> From<Deployer<B, M>> for ContractDeploymentTx<B, M, C> {
    fn from(deployer: Deployer<B, M>) -> Self {
        Self { deployer, _contract: PhantomData }
    }
}

/// Helper which manages the deployment transaction of a smart contract
#[derive(Debug)]
#[must_use = "Deployer does nothing unless you `send` it"]
pub struct Deployer<B, M> {
    /// The deployer's transaction, exposed for overriding the defaults
    pub tx: TypedTransaction,
    abi: Abi,
    client: B,
    confs: usize,
    block: BlockNumber,
    _m: PhantomData<M>,
}

impl<B, M> Clone for Deployer<B, M>
where
    B: Clone,
{
    fn clone(&self) -> Self {
        Deployer {
            tx: self.tx.clone(),
            abi: self.abi.clone(),
            client: self.client.clone(),
            confs: self.confs,
            block: self.block,
            _m: PhantomData,
        }
    }
}

impl<B, M> Deployer<B, M>
where
    B: Borrow<M> + Clone,
    M: Middleware,
{
    /// Uses a Legacy transaction instead of an EIP-1559 one to do the deployment
    pub fn legacy(mut self) -> Self {
        self.tx = match self.tx {
            TypedTransaction::Eip1559(inner) => {
                let tx: TransactionRequest = inner.into();
                TypedTransaction::Legacy(tx)
            }
            other => other,
        };
        self
    }

    /// Broadcasts the contract deployment transaction and after waiting for it to
    /// be sufficiently confirmed (default: 1), it returns a tuple with
    /// the [`Contract`](crate::Contract) struct at the deployed contract's address
    /// and the corresponding [`TransactionReceipt`].
    pub async fn send_with_receipt(
        self,
    ) -> Result<(Address, TransactionReceipt), ContractError<M>> {
        let pending_tx = self
            .client
            .borrow()
            .send_transaction(self.tx, Some(self.block.into()))
            .await
            .map_err(ContractError::from_middleware_error)?;

        // TODO: Should this be calculated "optimistically" by address/nonce?
        let receipt = pending_tx
            .confirmations(self.confs)
            .await
            .ok()
            .flatten()
            .ok_or(ContractError::ContractNotDeployed)?;
        let address = receipt.contract_address.ok_or(ContractError::ContractNotDeployed)?;

        Ok((address.to_alloy(), receipt))
    }
}

/// To deploy a contract to the Ethereum network, a `ContractFactory` can be
/// created which manages the Contract bytecode and Application Binary Interface
/// (ABI), usually generated from the Solidity compiler.
///
/// Once the factory's deployment transaction is mined with sufficient confirmations,
/// the [`Contract`](crate::Contract) object is returned.
///
/// # Example
///
/// ```
/// # async fn foo() -> Result<(), Box<dyn std::error::Error>> {
/// use alloy_primitives::Bytes;
/// use ethers_contract::ContractFactory;
/// use ethers_providers::{Provider, Http};
///
/// // get the contract ABI and bytecode
/// let abi = Default::default();
/// let bytecode = Bytes::from_static(b"...");
///
/// // connect to the network
/// let client = Provider::<Http>::try_from("http://localhost:8545").unwrap();
/// let client = std::sync::Arc::new(client);
///
/// // create a factory which will be used to deploy instances of the contract
/// let factory = ContractFactory::new(abi, bytecode, client);
///
/// // The deployer created by the `deploy` call exposes a builder which gets consumed
/// // by the async `send` call
/// let contract = factory
///     .deploy("initial value".to_string())?
///     .confirmations(0usize)
///     .send()
///     .await?;
/// println!("{}", contract.address());
/// # Ok(())
/// # }
#[derive(Debug)]
pub struct DeploymentTxFactory<B, M> {
    client: B,
    abi: Abi,
    bytecode: Bytes,
    _m: PhantomData<M>,
}

impl<B, M> Clone for DeploymentTxFactory<B, M>
where
    B: Clone,
{
    fn clone(&self) -> Self {
        DeploymentTxFactory {
            client: self.client.clone(),
            abi: self.abi.clone(),
            bytecode: self.bytecode.clone(),
            _m: PhantomData,
        }
    }
}

impl<B, M> DeploymentTxFactory<B, M>
where
    B: Borrow<M> + Clone,
    M: Middleware,
{
    /// Creates a factory for deployment of the Contract with bytecode, and the
    /// constructor defined in the abi. The client will be used to send any deployment
    /// transaction.
    pub fn new(abi: Abi, bytecode: Bytes, client: B) -> Self {
        Self { client, abi, bytecode, _m: PhantomData }
    }

    /// Create a deployment tx using the provided tokens as constructor
    /// arguments
    pub fn deploy_tokens(self, params: Vec<DynSolValue>) -> Result<Deployer<B, M>, ContractError<M>>
    where
        B: Clone,
    {
        // Encode the constructor args & concatenate with the bytecode if necessary
        let data: Bytes = match (self.abi.constructor(), params.is_empty()) {
            (None, false) => return Err(ContractError::ConstructorError),
            (None, true) => self.bytecode.clone(),
            (Some(constructor), _) => {
                let input: Bytes = constructor
                    .abi_encode_input(&params)
                    .map_err(|f| {
                        ContractError::DetokenizationError(InvalidOutputType(f.to_string()))
                    })?
                    .into();
                // Concatenate the bytecode and abi-encoded constructor call.
                self.bytecode.iter().copied().chain(input).collect()
            }
        };

        // create the tx object. Since we're deploying a contract, `to` is `None`
        // We default to EIP1559 transactions, but the sender can convert it back
        // to a legacy one.
        let tx = Eip1559TransactionRequest {
            to: None,
            data: Some(data.to_ethers()),
            ..Default::default()
        };

        let tx = tx.into();

        Ok(Deployer {
            client: self.client.clone(),
            abi: self.abi,
            tx,
            confs: 1,
            block: BlockNumber::Latest,
            _m: PhantomData,
        })
    }
}

#[cfg(test)]
mod tests {
    use super::*;

    #[test]
    fn can_parse_create() {
        let args: CreateArgs = CreateArgs::parse_from([
            "foundry-cli",
            "src/Domains.sol:Domains",
            "--verify",
            "--retries",
            "10",
            "--delay",
            "30",
        ]);
        assert_eq!(args.retry.retries, 10);
        assert_eq!(args.retry.delay, 30);
    }
    #[test]
    fn can_parse_chain_id() {
        let args: CreateArgs = CreateArgs::parse_from([
            "foundry-cli",
            "src/Domains.sol:Domains",
            "--verify",
            "--retries",
            "10",
            "--delay",
            "30",
            "--chain-id",
            "9999",
        ]);
        assert_eq!(args.chain_id(), Some(9999));
    }

    #[test]
    fn test_parse_constructor_args() {
        let args: CreateArgs = CreateArgs::parse_from([
            "foundry-cli",
            "src/Domains.sol:Domains",
            "--constructor-args",
            "Hello",
        ]);
        let constructor: Constructor = serde_json::from_str(r#"{"type":"constructor","inputs":[{"name":"_name","type":"string","internalType":"string"}],"stateMutability":"nonpayable"}"#).unwrap();
        let params = args.parse_constructor_args(&constructor, &args.constructor_args).unwrap();
        assert_eq!(params, vec![DynSolValue::String("Hello".to_string())]);
    }

    #[test]
    fn test_parse_tuple_constructor_args() {
        let args: CreateArgs = CreateArgs::parse_from([
            "foundry-cli",
            "src/Domains.sol:Domains",
            "--constructor-args",
            "[(1,2), (2,3), (3,4)]",
        ]);
        let constructor: Constructor = serde_json::from_str(r#"{"type":"constructor","inputs":[{"name":"_points","type":"tuple[]","internalType":"struct Point[]","components":[{"name":"x","type":"uint256","internalType":"uint256"},{"name":"y","type":"uint256","internalType":"uint256"}]}],"stateMutability":"nonpayable"}"#).unwrap();
        let _params = args.parse_constructor_args(&constructor, &args.constructor_args).unwrap();
    }
}<|MERGE_RESOLUTION|>--- conflicted
+++ resolved
@@ -18,16 +18,14 @@
     opts::{CoreBuildArgs, EthereumOpts, EtherscanOpts, TransactionOpts},
     utils::{self, read_constructor_args_file, remove_contract, LoadConfig},
 };
-<<<<<<< HEAD
-use foundry_common::{abi::parse_tokens, compile::ProjectCompiler, estimate_eip1559_fees};
-=======
 use foundry_common::{
-    compile, estimate_eip1559_fees,
+    compile,
+    compile::ProjectCompiler,
+    estimate_eip1559_fees,
     fmt::parse_tokens,
     types::{ToAlloy, ToEthers},
 };
 use foundry_compilers::{artifacts::BytecodeObject, info::ContractInfo, utils::canonicalized};
->>>>>>> 120ae66d
 use serde_json::json;
 use std::{borrow::Borrow, marker::PhantomData, path::PathBuf, sync::Arc};
 
@@ -308,15 +306,9 @@
             });
             sh_println!("{output}")?;
         } else {
-<<<<<<< HEAD
-            sh_println!("Deployer: {}", to_checksum(&deployer_address, None))?;
-            sh_println!("Deployed to: {}", to_checksum(&address, None))?;
+            sh_println!("Deployer: {deployer_address}")?;
+            sh_println!("Deployed to: {address}")?;
             sh_println!("Transaction hash: {:?}", receipt.transaction_hash)?;
-=======
-            println!("Deployer: {}", deployer_address.to_alloy());
-            println!("Deployed to: {address}");
-            println!("Transaction hash: {:?}", receipt.transaction_hash);
->>>>>>> 120ae66d
         };
 
         if !self.verify {
