--- conflicted
+++ resolved
@@ -126,44 +126,7 @@
         Ok(())
     }
 
-<<<<<<< HEAD
     fn get_filter(&self) -> Result<Filter> {
-=======
-    /// Returns the filter to use for `MultiAbigen`
-    fn get_filter(&self) -> Result<ContractFilter> {
-        if self.select_all {
-            return Ok(ContractFilter::All)
-        }
-        if !self.select.is_empty() {
-            return Ok(SelectContracts::default().extend_regex(self.select.clone()).into())
-        }
-        if let Some(skip) = self.build.skip.as_ref().filter(|s| !s.is_empty()) {
-            return Ok(ExcludeContracts::default()
-                .extend_regex(
-                    skip.clone()
-                        .into_iter()
-                        .map(|s| Regex::new(s.file_pattern()))
-                        .collect::<Result<Vec<_>, _>>()?,
-                )
-                .into())
-        }
-        // This excludes all Test/Script and forge-std contracts
-        Ok(ExcludeContracts::default()
-            .extend_pattern([
-                ".*Test.*",
-                ".*Script",
-                "console[2]?",
-                "CommonBase",
-                "Components",
-                "[Ss]td(Chains|Math|Error|Json|Utils|Cheats|Style|Invariant|Assertions|Toml|Storage(Safe)?)",
-                "[Vv]m.*",
-            ])
-            .extend_names(["IMulticall3"])
-            .into())
-    }
-
-    fn get_alloy_filter(&self) -> Result<Filter> {
->>>>>>> e3ff6cbd
         if self.select_all {
             // Select all json files
             return Ok(Filter::All);
