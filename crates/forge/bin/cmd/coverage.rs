--- conflicted
+++ resolved
@@ -26,13 +26,8 @@
 };
 use foundry_config::{Config, SolcReq};
 use semver::Version;
-<<<<<<< HEAD
-use std::{collections::HashMap, sync::mpsc::channel};
-use tracing::trace;
-=======
 use std::{collections::HashMap, path::PathBuf, sync::mpsc::channel};
 use yansi::Paint;
->>>>>>> 120ae66d
 
 /// A map, keyed by contract ID, to a tuple of the deployment source map and the runtime source map.
 type SourceMaps = HashMap<ContractId, (SourceMap, SourceMap)>;
