--- conflicted
+++ resolved
@@ -220,19 +220,8 @@
         let mut results: Vec<Result<(), Report>> = Vec::new();
 
         for sequence in deployments.deployments.iter_mut() {
-<<<<<<< HEAD
-            let result = match self
-                .send_transactions(
-                    sequence,
-                    &sequence.typed_transactions().first().unwrap().0.clone(),
-                    signers,
-                )
-                .await
-            {
-=======
             let rpc_url = sequence.rpc_url().unwrap().to_string();
-            let result = match self.send_transactions(sequence, &rpc_url, &script_wallets).await {
->>>>>>> 644e31e7
+            let result = match self.send_transactions(sequence, &rpc_url, signers).await {
                 Ok(_) if self.verify => sequence.verify_contracts(config, verify.clone()).await,
                 Ok(_) => Ok(()),
                 Err(err) => Err(err),
