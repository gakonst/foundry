--- conflicted
+++ resolved
@@ -1,10 +1,5 @@
 use clap::Parser;
 use forge::TestFilter;
-<<<<<<< HEAD
-use foundry_cli::utils::FoundryPathExt;
-use foundry_common::{glob::GlobMatcher, CoverageFilter};
-=======
->>>>>>> 11e4e4e9
 use foundry_compilers::{FileFilter, ProjectPathsConfig};
 use foundry_config::{filter::GlobMatcher, Config};
 use std::{fmt, path::Path};
@@ -110,17 +105,7 @@
     ///
     /// If no file regex is set this returns true by default
     fn is_match(&self, file: &Path) -> bool {
-<<<<<<< HEAD
-        if let Some(glob) = &self.path_pattern {
-            return glob.is_match(file);
-        }
-        if let Some(glob) = &self.path_pattern_inverse {
-            return !glob.is_match(file);
-        }
-        file.is_sol_test()
-=======
         self.matches_path(file)
->>>>>>> 11e4e4e9
     }
 }
 
