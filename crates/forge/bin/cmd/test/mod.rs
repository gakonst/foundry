use super::{install, test::filter::ProjectPathsAwareFilter, watch::WatchArgs};
use alloy_primitives::U256;
use clap::Parser;
use eyre::Result;
use forge::{
    decode::decode_console_logs,
    gas_report::GasReport,
    multi_runner::matches_contract,
    result::{SuiteResult, TestOutcome, TestStatus},
    traces::{
        debug::{ContractSources, DebugTraceIdentifier},
        identifier::SignaturesIdentifier,
        CallTraceDecoderBuilder, TraceKind,
    },
    MultiContractRunner, MultiContractRunnerBuilder, TestFilter, TestOptions, TestOptionsBuilder,
};
use foundry_cli::{
    opts::CoreBuildArgs,
    utils::{self, LoadConfig},
};
use foundry_common::{compile::ProjectCompiler, evm::EvmArgs, shell};
use foundry_compilers::{
    artifacts::output_selection::OutputSelection,
    compilers::{multi::MultiCompilerLanguage, CompilerSettings, Language},
    utils::source_files_iter,
};
use foundry_config::{
    figment,
    figment::{
        value::{Dict, Map},
        Metadata, Profile, Provider,
    },
    get_available_profiles, Config,
};
use foundry_debugger::Debugger;
use foundry_evm::traces::identifier::TraceIdentifiers;
use regex::Regex;
use std::{
    collections::{BTreeMap, BTreeSet},
    path::PathBuf,
    sync::{mpsc::channel, Arc},
    time::Instant,
};
use watchexec::config::{InitConfig, RuntimeConfig};
use yansi::Paint;

mod filter;
mod summary;
use summary::TestSummaryReporter;

pub use filter::FilterArgs;
use forge::traces::render_trace_arena;

// Loads project's figment and merges the build cli arguments into it
foundry_config::merge_impl_figment_convert!(TestArgs, opts, evm_opts);

/// CLI arguments for `forge test`.
#[derive(Clone, Debug, Parser)]
#[command(next_help_heading = "Test options")]
pub struct TestArgs {
    /// Run a test in the debugger.
    ///
    /// The argument passed to this flag is the name of the test function you want to run, and it
    /// works the same as --match-test.
    ///
    /// If more than one test matches your specified criteria, you must add additional filters
    /// until only one test is found (see --match-contract and --match-path).
    ///
    /// The matching test will be opened in the debugger regardless of the outcome of the test.
    ///
    /// If the matching test is a fuzz test, then it will open the debugger on the first failure
    /// case.
    /// If the fuzz test does not fail, it will open the debugger on the last fuzz case.
    ///
    /// For more fine-grained control of which fuzz case is run, see forge run.
    #[arg(long, value_name = "TEST_FUNCTION")]
    debug: Option<Regex>,

    /// Whether to identify internal functions in traces.
    #[arg(long)]
    decode_internal: bool,

    /// Print a gas report.
    #[arg(long, env = "FORGE_GAS_REPORT")]
    gas_report: bool,

    /// Exit with code 0 even if a test fails.
    #[arg(long, env = "FORGE_ALLOW_FAILURE")]
    allow_failure: bool,

    /// Output test results in JSON format.
    #[arg(long, short, help_heading = "Display options")]
    json: bool,

    /// Stop running tests after the first failure.
    #[arg(long)]
    pub fail_fast: bool,

    /// The Etherscan (or equivalent) API key.
    #[arg(long, env = "ETHERSCAN_API_KEY", value_name = "KEY")]
    etherscan_api_key: Option<String>,

    /// List tests instead of running them.
    #[arg(long, short, help_heading = "Display options")]
    list: bool,

    /// Set seed used to generate randomness during your fuzz runs.
    #[arg(long)]
    pub fuzz_seed: Option<U256>,

    #[arg(long, env = "FOUNDRY_FUZZ_RUNS", value_name = "RUNS")]
    pub fuzz_runs: Option<u64>,

    /// File to rerun fuzz failures from.
    #[arg(long)]
    pub fuzz_input_file: Option<String>,

    /// Max concurrent threads to use.
    /// Default value is the number of available CPUs.
    #[arg(long)]
    pub max_threads: Option<u64>,

    #[command(flatten)]
    filter: FilterArgs,

    #[command(flatten)]
    evm_opts: EvmArgs,

    #[command(flatten)]
    opts: CoreBuildArgs,

    #[command(flatten)]
    pub watch: WatchArgs,

    /// Print test summary table.
    #[arg(long, help_heading = "Display options")]
    pub summary: bool,

    /// Print detailed test summary table.
    #[arg(long, help_heading = "Display options", requires = "summary")]
    pub detailed: bool,

    /// Show test execution progress.
    #[arg(long)]
    pub show_progress: bool,
}

impl TestArgs {
    /// Returns the flattened [`CoreBuildArgs`].
    pub fn build_args(&self) -> &CoreBuildArgs {
        &self.opts
    }

    pub async fn run(self) -> Result<TestOutcome> {
        trace!(target: "forge::test", "executing test command");
        shell::set_shell(shell::Shell::from_args(self.opts.silent, self.json))?;
        self.execute_tests().await
    }

    /// Returns sources which include any tests to be executed.
    /// If no filters are provided, sources are filtered by existence of test/invariant methods in
    /// them, If filters are provided, sources are additionaly filtered by them.
    pub fn get_sources_to_compile(
        &self,
        config: &Config,
        filter: &ProjectPathsAwareFilter,
    ) -> Result<BTreeSet<PathBuf>> {
        let mut project = config.create_project(true, true)?;
        project.settings.update_output_selection(|selection| {
            *selection = OutputSelection::common_output_selection(["abi".to_string()]);
        });

        let output = project.compile()?;

        if output.has_compiler_errors() {
            println!("{output}");
            eyre::bail!("Compilation failed");
        }

        // ABIs of all sources
        let abis = output
            .into_artifacts()
            .filter_map(|(id, artifact)| artifact.abi.map(|abi| (id, abi)))
            .collect::<BTreeMap<_, _>>();

        // Filter sources by their abis and contract names.
        let mut test_sources = abis
            .iter()
            .filter(|(id, abi)| matches_contract(id, abi, filter))
            .map(|(id, _)| id.source.clone())
            .collect::<BTreeSet<_>>();

        if test_sources.is_empty() {
            if filter.is_empty() {
                println!(
                    "No tests found in project! \
                        Forge looks for functions that starts with `test`."
                );
            } else {
                println!("No tests match the provided pattern:");
                print!("{filter}");

                // Try to suggest a test when there's no match
                if let Some(test_pattern) = &filter.args().test_pattern {
                    let test_name = test_pattern.as_str();
                    let candidates = abis
                        .into_iter()
                        .filter(|(id, _)| {
                            filter.matches_path(&id.source) && filter.matches_contract(&id.name)
                        })
                        .flat_map(|(_, abi)| abi.functions.into_keys())
                        .collect::<Vec<_>>();
                    if let Some(suggestion) = utils::did_you_mean(test_name, candidates).pop() {
                        println!("\nDid you mean `{suggestion}`?");
                    }
                }
            }

            eyre::bail!("No tests to run");
        }

        // Always recompile all sources to ensure that `getCode` cheatcode can use any artifact.
        test_sources.extend(source_files_iter(
            &project.paths.sources,
            MultiCompilerLanguage::FILE_EXTENSIONS,
        ));

        Ok(test_sources)
    }

    /// Executes all the tests in the project.
    ///
    /// This will trigger the build process first. On success all test contracts that match the
    /// configured filter will be executed
    ///
    /// Returns the test results for all matching tests.
    pub async fn execute_tests(self) -> Result<TestOutcome> {
        // Set number of max threads to execute tests.
        // If not specified then the number of threads determined by rayon will be used.
        if let Some(test_threads) = self.max_threads {
            trace!(target: "forge::test", "execute tests with {} max threads", test_threads);
            rayon::ThreadPoolBuilder::new().num_threads(test_threads as usize).build_global()?;
        }

        // Merge all configs
        let (mut config, mut evm_opts) = self.load_config_and_evm_opts_emit_warnings()?;

        // Explicitly enable isolation for gas reports for more correct gas accounting
        if self.gas_report {
            evm_opts.isolate = true;
        } else {
            // Do not collect gas report traces if gas report is not enabled.
            config.fuzz.gas_report_samples = 0;
            config.invariant.gas_report_samples = 0;
        }

        // Set up the project.
        let mut project = config.project()?;

        // Install missing dependencies.
        if install::install_missing_dependencies(&mut config, self.build_args().silent) &&
            config.auto_detect_remappings
        {
            // need to re-configure here to also catch additional remappings
            config = self.load_config();
            project = config.project()?;
        }

        let mut filter = self.filter(&config);
        trace!(target: "forge::test", ?filter, "using filter");

        let sources_to_compile = self.get_sources_to_compile(&config, &filter)?;

        let compiler = ProjectCompiler::new()
            .quiet_if(self.json || self.opts.silent)
            .files(sources_to_compile);

        let output = compiler.compile(&project)?;

        // Create test options from general project settings and compiler output.
        let project_root = &project.paths.root;
        let toml = config.get_config_path();
        let profiles = get_available_profiles(toml)?;

        let test_options: TestOptions = TestOptionsBuilder::default()
            .fuzz(config.fuzz.clone())
            .invariant(config.invariant.clone())
            .profiles(profiles)
            .build(&output, project_root)?;

        // Determine print verbosity and executor verbosity
        let verbosity = evm_opts.verbosity;
        if self.gas_report && evm_opts.verbosity < 3 {
            evm_opts.verbosity = 3;
        }

        let env = evm_opts.evm_env().await?;

        // Prepare the test builder
        let should_debug = self.debug.is_some();
<<<<<<< HEAD

        // Clone the output only if we actually need it later for the debugger.
        let output_clone = (should_debug || self.decode_internal).then(|| output.clone());

=======
>>>>>>> 07b0ec31
        let config = Arc::new(config);
        let runner = MultiContractRunnerBuilder::new(config.clone())
            .set_debug(should_debug)
            .set_decode_internal(self.decode_internal)
            .initial_balance(evm_opts.initial_balance)
            .evm_spec(config.evm_spec_id())
            .sender(evm_opts.sender)
            .with_fork(evm_opts.get_fork(&config, env.clone()))
            .with_test_options(test_options)
            .enable_isolation(evm_opts.isolate)
            .build(project_root, &output, env, evm_opts)?;

        let debug_sources = output_clone
            .map(|output| {
                ContractSources::from_project_output(&output, project_root, Some(&runner.libraries))
            })
            .transpose()?;

        if let Some(debug_test_pattern) = &self.debug {
            let test_pattern = &mut filter.args_mut().test_pattern;
            if test_pattern.is_some() {
                eyre::bail!(
                    "Cannot specify both --debug and --match-test. \
                     Use --match-contract and --match-path to further limit the search instead."
                );
            }
            *test_pattern = Some(debug_test_pattern.clone());
        }

        let outcome =
            self.run_tests(runner, config, verbosity, &filter, debug_sources.as_ref()).await?;

        if should_debug {
            // Get first non-empty suite result. We will have only one such entry
            let Some((_, test_result)) = outcome
                .results
                .iter()
                .find(|(_, r)| !r.test_results.is_empty())
                .map(|(_, r)| (r, r.test_results.values().next().unwrap()))
            else {
                return Err(eyre::eyre!("no tests were executed"));
            };

<<<<<<< HEAD
            let sources = debug_sources.unwrap();
=======
            let sources =
                ContractSources::from_project_output(&output, project.root(), Some(&libraries))?;
>>>>>>> 07b0ec31

            // Run the debugger.
            let mut builder = Debugger::builder()
                .traces(
                    test_result.traces.iter().filter(|(t, _)| t.is_execution()).cloned().collect(),
                )
                .sources(sources)
                .breakpoints(test_result.breakpoints.clone());

            if let Some(decoder) = &outcome.last_run_decoder {
                builder = builder.decoder(decoder);
            }

            let mut debugger = builder.build();
            debugger.try_run()?;
        }

        Ok(outcome)
    }

    /// Run all tests that matches the filter predicate from a test runner
    pub async fn run_tests(
        &self,
        mut runner: MultiContractRunner,
        config: Arc<Config>,
        verbosity: u8,
        filter: &ProjectPathsAwareFilter,
        sources: Option<&ContractSources>,
    ) -> eyre::Result<TestOutcome> {
        if self.list {
            return list(runner, filter, self.json);
        }

        trace!(target: "forge::test", "running all tests");

        let num_filtered = runner.matching_test_functions(filter).count();
        if self.debug.is_some() && num_filtered != 1 {
            eyre::bail!(
                "{num_filtered} tests matched your criteria, but exactly 1 test must match in order to run the debugger.\n\n\
                 Use --match-contract and --match-path to further limit the search.\n\
                 Filter used:\n{filter}"
            );
        }

        if self.json {
            let results = runner.test_collect(filter);
            println!("{}", serde_json::to_string(&results)?);
            return Ok(TestOutcome::new(results, self.allow_failure));
        }

        let remote_chain_id = runner.evm_opts.get_remote_chain_id().await;
        let known_contracts = runner.known_contracts.clone();

        // Run tests.
        let (tx, rx) = channel::<(String, SuiteResult)>();
        let timer = Instant::now();
        let show_progress = self.show_progress;
        let handle = tokio::task::spawn_blocking({
            let filter = filter.clone();
            move || runner.test(&filter, tx, show_progress)
        });

        // Set up trace identifiers.
        let mut identifier = TraceIdentifiers::new().with_local(&known_contracts);

        // Avoid using etherscan for gas report as we decode more traces and this will be
        // expensive.
        if !self.gas_report {
            identifier = identifier.with_etherscan(&config, remote_chain_id)?;
        }

        // Build the trace decoder.
        let mut builder = CallTraceDecoderBuilder::new()
            .with_known_contracts(&known_contracts)
            .with_verbosity(verbosity);
        // Signatures are of no value for gas reports.
        if !self.gas_report {
            builder = builder.with_signature_identifier(SignaturesIdentifier::new(
                Config::foundry_cache_dir(),
                config.offline,
            )?);
        }

        if self.decode_internal {
            if let Some(sources) = sources {
                builder = builder.with_debug_identifier(DebugTraceIdentifier::new(sources.clone()));
            }
        }
        let mut decoder = builder.build();

        let mut gas_report = self
            .gas_report
            .then(|| GasReport::new(config.gas_reports.clone(), config.gas_reports_ignore.clone()));

        let mut outcome = TestOutcome::empty(self.allow_failure);

        let mut any_test_failed = false;
        for (contract_name, suite_result) in rx {
            let tests = &suite_result.test_results;

            // Clear the addresses and labels from previous test.
            decoder.clear_addresses();

            // We identify addresses if we're going to print *any* trace or gas report.
            let identify_addresses = verbosity >= 3 || self.gas_report || self.debug.is_some();

            // Print suite header.
            println!();
            for warning in suite_result.warnings.iter() {
                eprintln!("{} {warning}", "Warning:".yellow().bold());
            }
            if !tests.is_empty() {
                let len = tests.len();
                let tests = if len > 1 { "tests" } else { "test" };
                println!("Ran {len} {tests} for {contract_name}");
            }

            // Process individual test results, printing logs and traces when necessary.
            for (name, result) in tests {
                shell::println(result.short_result(name))?;

                // We only display logs at level 2 and above
                if verbosity >= 2 {
                    // We only decode logs from Hardhat and DS-style console events
                    let console_logs = decode_console_logs(&result.logs);
                    if !console_logs.is_empty() {
                        println!("Logs:");
                        for log in console_logs {
                            println!("  {log}");
                        }
                        println!();
                    }
                }

                // We shouldn't break out of the outer loop directly here so that we finish
                // processing the remaining tests and print the suite summary.
                any_test_failed |= result.status == TestStatus::Failure;

                // Clear the addresses and labels from previous runs.
                decoder.clear_addresses();
                decoder
                    .labels
                    .extend(result.labeled_addresses.iter().map(|(k, v)| (*k, v.clone())));

                // Identify addresses and decode traces.
                let mut decoded_traces = Vec::with_capacity(result.traces.len());
                for (kind, arena) in &result.traces {
                    if identify_addresses {
                        decoder.identify(arena, &mut identifier);
                    }

                    // verbosity:
                    // - 0..3: nothing
                    // - 3: only display traces for failed tests
                    // - 4: also display the setup trace for failed tests
                    // - 5..: display all traces for all tests
                    let should_include = match kind {
                        TraceKind::Execution => {
                            (verbosity == 3 && result.status.is_failure()) || verbosity >= 4
                        }
                        TraceKind::Setup => {
                            (verbosity == 4 && result.status.is_failure()) || verbosity >= 5
                        }
                        TraceKind::Deployment => false,
                    };

                    if should_include {
                        decoded_traces.push(render_trace_arena(arena, &decoder).await?);
                    }
                }

                if !decoded_traces.is_empty() {
                    shell::println("Traces:")?;
                    for trace in &decoded_traces {
                        shell::println(trace)?;
                    }
                }

                if let Some(gas_report) = &mut gas_report {
                    gas_report
                        .analyze(result.traces.iter().map(|(_, arena)| arena), &decoder)
                        .await;

                    for trace in result.gas_report_traces.iter() {
                        decoder.clear_addresses();

                        // Re-execute setup and deployment traces to collect identities created in
                        // setUp and constructor.
                        for (kind, arena) in &result.traces {
                            if !matches!(kind, TraceKind::Execution) {
                                decoder.identify(arena, &mut identifier);
                            }
                        }

                        for arena in trace {
                            decoder.identify(arena, &mut identifier);
                            gas_report.analyze([arena], &decoder).await;
                        }
                    }
                }
            }

            // Print suite summary.
            shell::println(suite_result.summary())?;

            // Add the suite result to the outcome.
            outcome.results.insert(contract_name, suite_result);

            // Stop processing the remaining suites if any test failed and `fail_fast` is set.
            if self.fail_fast && any_test_failed {
                break;
            }
        }
        outcome.last_run_decoder = Some(decoder);
        let duration = timer.elapsed();

        trace!(target: "forge::test", len=outcome.results.len(), %any_test_failed, "done with results");

        if let Some(gas_report) = gas_report {
            let finalized = gas_report.finalize();
            shell::println(&finalized)?;
            outcome.gas_report = Some(finalized);
        }

        if !outcome.results.is_empty() {
            shell::println(outcome.summary(duration))?;

            if self.summary {
                let mut summary_table = TestSummaryReporter::new(self.detailed);
                shell::println("\n\nTest Summary:")?;
                summary_table.print_summary(&outcome);
            }
        }

        // Reattach the task.
        if let Err(e) = handle.await {
            match e.try_into_panic() {
                Ok(payload) => std::panic::resume_unwind(payload),
                Err(e) => return Err(e.into()),
            }
        }

        Ok(outcome)
    }

    /// Returns the flattened [`FilterArgs`] arguments merged with [`Config`].
    pub fn filter(&self, config: &Config) -> ProjectPathsAwareFilter {
        self.filter.clone().merge_with_config(config)
    }

    /// Returns whether `BuildArgs` was configured with `--watch`
    pub fn is_watch(&self) -> bool {
        self.watch.watch.is_some()
    }

    /// Returns the [`watchexec::InitConfig`] and [`watchexec::RuntimeConfig`] necessary to
    /// bootstrap a new [`watchexe::Watchexec`] loop.
    pub(crate) fn watchexec_config(&self) -> Result<(InitConfig, RuntimeConfig)> {
        self.watch.watchexec_config(|| {
            let config = Config::from(self);
            vec![config.src, config.test]
        })
    }
}

impl Provider for TestArgs {
    fn metadata(&self) -> Metadata {
        Metadata::named("Core Build Args Provider")
    }

    fn data(&self) -> Result<Map<Profile, Dict>, figment::Error> {
        let mut dict = Dict::default();

        let mut fuzz_dict = Dict::default();
        if let Some(fuzz_seed) = self.fuzz_seed {
            fuzz_dict.insert("seed".to_string(), fuzz_seed.to_string().into());
        }
        if let Some(fuzz_runs) = self.fuzz_runs {
            fuzz_dict.insert("runs".to_string(), fuzz_runs.into());
        }
        if let Some(fuzz_input_file) = self.fuzz_input_file.clone() {
            fuzz_dict.insert("failure_persist_file".to_string(), fuzz_input_file.into());
        }
        dict.insert("fuzz".to_string(), fuzz_dict.into());

        if let Some(etherscan_api_key) =
            self.etherscan_api_key.as_ref().filter(|s| !s.trim().is_empty())
        {
            dict.insert("etherscan_api_key".to_string(), etherscan_api_key.to_string().into());
        }

        Ok(Map::from([(Config::selected_profile(), dict)]))
    }
}

/// Lists all matching tests
fn list(
    runner: MultiContractRunner,
    filter: &ProjectPathsAwareFilter,
    json: bool,
) -> Result<TestOutcome> {
    let results = runner.list(filter);

    if json {
        println!("{}", serde_json::to_string(&results)?);
    } else {
        for (file, contracts) in results.iter() {
            println!("{file}");
            for (contract, tests) in contracts.iter() {
                println!("  {contract}");
                println!("    {}\n", tests.join("\n    "));
            }
        }
    }
    Ok(TestOutcome::empty(false))
}

#[cfg(test)]
mod tests {
    use super::*;
    use foundry_config::{Chain, InvariantConfig};
    use foundry_test_utils::forgetest_async;

    #[test]
    fn watch_parse() {
        let args: TestArgs = TestArgs::parse_from(["foundry-cli", "-vw"]);
        assert!(args.watch.watch.is_some());
    }

    #[test]
    fn fuzz_seed() {
        let args: TestArgs = TestArgs::parse_from(["foundry-cli", "--fuzz-seed", "0x10"]);
        assert!(args.fuzz_seed.is_some());
    }

    // <https://github.com/foundry-rs/foundry/issues/5913>
    #[test]
    fn fuzz_seed_exists() {
        let args: TestArgs =
            TestArgs::parse_from(["foundry-cli", "-vvv", "--gas-report", "--fuzz-seed", "0x10"]);
        assert!(args.fuzz_seed.is_some());
    }

    #[test]
    fn extract_chain() {
        let test = |arg: &str, expected: Chain| {
            let args = TestArgs::parse_from(["foundry-cli", arg]);
            assert_eq!(args.evm_opts.env.chain, Some(expected));
            let (config, evm_opts) = args.load_config_and_evm_opts().unwrap();
            assert_eq!(config.chain, Some(expected));
            assert_eq!(evm_opts.env.chain_id, Some(expected.id()));
        };
        test("--chain-id=1", Chain::mainnet());
        test("--chain-id=42", Chain::from_id(42));
    }

    forgetest_async!(gas_report_fuzz_invariant, |prj, _cmd| {
        // speed up test by running with depth of 15
        let config = Config {
            invariant: { InvariantConfig { depth: 15, ..Default::default() } },
            ..Default::default()
        };
        prj.write_config(config);

        prj.insert_ds_test();
        prj.add_source(
            "Contracts.sol",
            r#"
//SPDX-license-identifier: MIT

import "./test.sol";

contract Foo {
    function foo() public {}
}

contract Bar {
    function bar() public {}
}


contract FooBarTest is DSTest {
    Foo public targetContract;

    function setUp() public {
        targetContract = new Foo();
    }

    function invariant_dummy() public {
        assertTrue(true);
    }

    function testFuzz_bar(uint256 _val) public {
        (new Bar()).bar();
    }
}
        "#,
        )
        .unwrap();

        let args = TestArgs::parse_from([
            "foundry-cli",
            "--gas-report",
            "--root",
            &prj.root().to_string_lossy(),
            "--silent",
        ]);

        let outcome = args.run().await.unwrap();
        let gas_report = outcome.gas_report.unwrap();

        assert_eq!(gas_report.contracts.len(), 3);
        let call_cnts = gas_report
            .contracts
            .values()
            .flat_map(|c| c.functions.values().flat_map(|f| f.values().map(|v| v.calls.len())))
            .collect::<Vec<_>>();
        // assert that all functions were called at least 100 times
        assert!(call_cnts.iter().all(|c| *c > 100));
    });
}<|MERGE_RESOLUTION|>--- conflicted
+++ resolved
@@ -23,6 +23,7 @@
     artifacts::output_selection::OutputSelection,
     compilers::{multi::MultiCompilerLanguage, CompilerSettings, Language},
     utils::source_files_iter,
+    ProjectCompileOutput,
 };
 use foundry_config::{
     figment,
@@ -298,13 +299,6 @@
 
         // Prepare the test builder
         let should_debug = self.debug.is_some();
-<<<<<<< HEAD
-
-        // Clone the output only if we actually need it later for the debugger.
-        let output_clone = (should_debug || self.decode_internal).then(|| output.clone());
-
-=======
->>>>>>> 07b0ec31
         let config = Arc::new(config);
         let runner = MultiContractRunnerBuilder::new(config.clone())
             .set_debug(should_debug)
@@ -317,12 +311,6 @@
             .enable_isolation(evm_opts.isolate)
             .build(project_root, &output, env, evm_opts)?;
 
-        let debug_sources = output_clone
-            .map(|output| {
-                ContractSources::from_project_output(&output, project_root, Some(&runner.libraries))
-            })
-            .transpose()?;
-
         if let Some(debug_test_pattern) = &self.debug {
             let test_pattern = &mut filter.args_mut().test_pattern;
             if test_pattern.is_some() {
@@ -334,8 +322,8 @@
             *test_pattern = Some(debug_test_pattern.clone());
         }
 
-        let outcome =
-            self.run_tests(runner, config, verbosity, &filter, debug_sources.as_ref()).await?;
+        let libraries = runner.libraries.clone();
+        let outcome = self.run_tests(runner, config, verbosity, &filter, &output).await?;
 
         if should_debug {
             // Get first non-empty suite result. We will have only one such entry
@@ -348,12 +336,8 @@
                 return Err(eyre::eyre!("no tests were executed"));
             };
 
-<<<<<<< HEAD
-            let sources = debug_sources.unwrap();
-=======
             let sources =
                 ContractSources::from_project_output(&output, project.root(), Some(&libraries))?;
->>>>>>> 07b0ec31
 
             // Run the debugger.
             let mut builder = Debugger::builder()
@@ -381,7 +365,7 @@
         config: Arc<Config>,
         verbosity: u8,
         filter: &ProjectPathsAwareFilter,
-        sources: Option<&ContractSources>,
+        output: &ProjectCompileOutput,
     ) -> eyre::Result<TestOutcome> {
         if self.list {
             return list(runner, filter, self.json);
@@ -406,6 +390,8 @@
 
         let remote_chain_id = runner.evm_opts.get_remote_chain_id().await;
         let known_contracts = runner.known_contracts.clone();
+
+        let libraries = runner.libraries.clone();
 
         // Run tests.
         let (tx, rx) = channel::<(String, SuiteResult)>();
@@ -438,9 +424,9 @@
         }
 
         if self.decode_internal {
-            if let Some(sources) = sources {
-                builder = builder.with_debug_identifier(DebugTraceIdentifier::new(sources.clone()));
-            }
+            let sources =
+                ContractSources::from_project_output(output, &config.root, Some(&libraries))?;
+            builder = builder.with_debug_identifier(DebugTraceIdentifier::new(sources));
         }
         let mut decoder = builder.build();
 
