use super::{install, test::filter::ProjectPathsAwareFilter, watch::WatchArgs};
use alloy_primitives::U256;
use chrono::Utc;
use clap::{Parser, ValueHint};
use eyre::{Context, OptionExt, Result};
use forge::{
    decode::decode_console_logs,
    gas_report::GasReport,
    multi_runner::matches_contract,
    result::{SuiteResult, TestOutcome, TestStatus},
    traces::{
        debug::{ContractSources, DebugTraceIdentifier},
        decode_trace_arena, folded_stack_trace,
        identifier::SignaturesIdentifier,
        CallTraceDecoderBuilder, InternalTraceMode, TraceKind,
    },
    MultiContractRunner, MultiContractRunnerBuilder, TestFilter,
};
use foundry_cli::{
    opts::{BuildOpts, GlobalArgs},
    utils::{self, LoadConfig},
};
use foundry_common::{compile::ProjectCompiler, evm::EvmArgs, fs, shell, TestFunctionExt};
use foundry_compilers::{
    artifacts::output_selection::OutputSelection,
    compilers::{
        multi::{MultiCompiler, MultiCompilerLanguage},
        Language,
    },
    utils::source_files_iter,
    ProjectCompileOutput,
};
use foundry_config::{
    figment,
    figment::{
        value::{Dict, Map},
        Metadata, Profile, Provider,
    },
    filter::GlobMatcher,
    Config,
};
use foundry_debugger::Debugger;
use foundry_evm::traces::identifier::TraceIdentifiers;
use regex::Regex;
use std::{
    collections::{BTreeMap, BTreeSet},
    fmt::Write,
    path::PathBuf,
    sync::{mpsc::channel, Arc},
    time::{Duration, Instant},
};
use yansi::Paint;

mod filter;
mod summary;
pub use filter::FilterArgs;
use forge::{result::TestKind, traces::render_trace_arena_inner};
use quick_junit::{NonSuccessKind, Report, TestCase, TestCaseStatus, TestSuite};
use summary::{print_invariant_metrics, TestSummaryReport};

// Loads project's figment and merges the build cli arguments into it
foundry_config::merge_impl_figment_convert!(TestArgs, build, evm);

/// CLI arguments for `forge test`.
#[derive(Clone, Debug, Parser)]
#[command(next_help_heading = "Test options")]
pub struct TestArgs {
    // Include global options for users of this struct.
    #[command(flatten)]
    pub global: GlobalArgs,

    /// The contract file you want to test, it's a shortcut for --match-path.
    #[arg(value_hint = ValueHint::FilePath)]
    pub path: Option<GlobMatcher>,

    /// Run a single test in the debugger.
    ///
    /// The matching test will be opened in the debugger regardless of the outcome of the test.
    ///
    /// If the matching test is a fuzz test, then it will open the debugger on the first failure
    /// case. If the fuzz test does not fail, it will open the debugger on the last fuzz case.
    #[arg(long, conflicts_with_all = ["flamegraph", "flamechart", "decode_internal", "rerun"])]
    debug: bool,

    /// Generate a flamegraph for a single test. Implies `--decode-internal`.
    ///
    /// A flame graph is used to visualize which functions or operations within the smart contract
    /// are consuming the most gas overall in a sorted manner.
    #[arg(long)]
    flamegraph: bool,

    /// Generate a flamechart for a single test. Implies `--decode-internal`.
    ///
    /// A flame chart shows the gas usage over time, illustrating when each function is
    /// called (execution order) and how much gas it consumes at each point in the timeline.
    #[arg(long, conflicts_with = "flamegraph")]
    flamechart: bool,

    /// Identify internal functions in traces.
    ///
    /// This will trace internal functions and decode stack parameters.
    ///
    /// Parameters stored in memory (such as bytes or arrays) are currently decoded only when a
    /// single function is matched, similarly to `--debug`, for performance reasons.
    #[arg(long)]
    decode_internal: bool,

    /// Dumps all debugger steps to file.
    #[arg(
        long,
        requires = "debug",
        value_hint = ValueHint::FilePath,
        value_name = "PATH"
    )]
    dump: Option<PathBuf>,

    /// Print a gas report.
    #[arg(long, env = "FORGE_GAS_REPORT")]
    gas_report: bool,

    /// Exit with code 0 even if a test fails.
    #[arg(long, env = "FORGE_ALLOW_FAILURE")]
    allow_failure: bool,

    /// Output test results as JUnit XML report.
    #[arg(long, conflicts_with_all = ["quiet", "json", "gas_report", "summary", "list", "show_progress"], help_heading = "Display options")]
    pub junit: bool,

    /// Stop running tests after the first failure.
    #[arg(long)]
    pub fail_fast: bool,

    /// The Etherscan (or equivalent) API key.
    #[arg(long, env = "ETHERSCAN_API_KEY", value_name = "KEY")]
    etherscan_api_key: Option<String>,

    /// List tests instead of running them.
    #[arg(long, short, conflicts_with_all = ["show_progress", "decode_internal", "summary"], help_heading = "Display options")]
    list: bool,

    /// Set seed used to generate randomness during your fuzz runs.
    #[arg(long)]
    pub fuzz_seed: Option<U256>,

    #[arg(long, env = "FOUNDRY_FUZZ_RUNS", value_name = "RUNS")]
    pub fuzz_runs: Option<u64>,

    /// Timeout for each fuzz run in seconds.
    #[arg(long, env = "FOUNDRY_FUZZ_TIMEOUT", value_name = "TIMEOUT")]
    pub fuzz_timeout: Option<u64>,

    /// File to rerun fuzz failures from.
    #[arg(long)]
    pub fuzz_input_file: Option<String>,

    /// Show test execution progress.
    #[arg(long, conflicts_with_all = ["quiet", "json"], help_heading = "Display options")]
    pub show_progress: bool,

    /// Re-run recorded test failures from last run.
    /// If no failure recorded then regular test run is performed.
    #[arg(long)]
    pub rerun: bool,

    /// Print test summary table.
    #[arg(long, help_heading = "Display options")]
    pub summary: bool,

    /// Print detailed test summary table.
    #[arg(long, help_heading = "Display options", requires = "summary")]
    pub detailed: bool,

    #[command(flatten)]
    filter: FilterArgs,

    #[command(flatten)]
    evm: EvmArgs,

    #[command(flatten)]
    pub build: BuildOpts,

    #[command(flatten)]
    pub watch: WatchArgs,
}

impl TestArgs {
    pub async fn run(self) -> Result<TestOutcome> {
        trace!(target: "forge::test", "executing test command");
        self.execute_tests().await
    }

    /// Returns sources which include any tests to be executed.
    /// If no filters are provided, sources are filtered by existence of test/invariant methods in
    /// them, If filters are provided, sources are additionally filtered by them.
    pub fn get_sources_to_compile(
        &self,
        config: &Config,
        filter: &ProjectPathsAwareFilter,
    ) -> Result<BTreeSet<PathBuf>> {
        let mut project = config.create_project(true, true)?;
        project.update_output_selection(|selection| {
            *selection = OutputSelection::common_output_selection(["abi".to_string()]);
        });

        let output = project.compile()?;

        if output.has_compiler_errors() {
            sh_println!("{output}")?;
            eyre::bail!("Compilation failed");
        }

        // ABIs of all sources
        let abis = output
            .into_artifacts()
            .filter_map(|(id, artifact)| artifact.abi.map(|abi| (id, abi)))
            .collect::<BTreeMap<_, _>>();

        // Filter sources by their abis and contract names.
        let mut test_sources = abis
            .iter()
            .filter(|(id, abi)| matches_contract(id, abi, filter))
            .map(|(id, _)| id.source.clone())
            .collect::<BTreeSet<_>>();

        if test_sources.is_empty() {
            if filter.is_empty() {
                sh_println!(
                    "No tests found in project! \
                        Forge looks for functions that starts with `test`."
                )?;
            } else {
                sh_println!("No tests match the provided pattern:")?;
                sh_print!("{filter}")?;

                // Try to suggest a test when there's no match
                if let Some(test_pattern) = &filter.args().test_pattern {
                    let test_name = test_pattern.as_str();
                    let candidates = abis
                        .into_iter()
                        .filter(|(id, _)| {
                            filter.matches_path(&id.source) && filter.matches_contract(&id.name)
                        })
                        .flat_map(|(_, abi)| abi.functions.into_keys())
                        .collect::<Vec<_>>();
                    if let Some(suggestion) = utils::did_you_mean(test_name, candidates).pop() {
                        sh_println!("\nDid you mean `{suggestion}`?")?;
                    }
                }
            }

            eyre::bail!("No tests to run");
        }

        // Always recompile all sources to ensure that `getCode` cheatcode can use any artifact.
        test_sources.extend(source_files_iter(
            &project.paths.sources,
            MultiCompilerLanguage::FILE_EXTENSIONS,
        ));

        Ok(test_sources)
    }

    /// Executes all the tests in the project.
    ///
    /// This will trigger the build process first. On success all test contracts that match the
    /// configured filter will be executed
    ///
    /// Returns the test results for all matching tests.
    pub async fn execute_tests(mut self) -> Result<TestOutcome> {
        // Merge all configs.
        let (mut config, mut evm_opts) = self.load_config_and_evm_opts_emit_warnings()?;

        // Explicitly enable isolation for gas reports for more correct gas accounting.
        if self.gas_report {
            evm_opts.isolate = true;
        } else {
            // Do not collect gas report traces if gas report is not enabled.
            config.fuzz.gas_report_samples = 0;
            config.invariant.gas_report_samples = 0;
        }

        // Install missing dependencies.
        if install::install_missing_dependencies(&mut config) && config.auto_detect_remappings {
            // need to re-configure here to also catch additional remappings
            config = self.load_config();
        }

        // Set up the project.
        let project = config.project()?;

        let filter = self.filter(&config);
        trace!(target: "forge::test", ?filter, "using filter");

        let sources_to_compile = self.get_sources_to_compile(&config, &filter)?;

        let compiler =
            ProjectCompiler::new().quiet(shell::is_json() || self.junit).files(sources_to_compile);

        let output = compiler.compile(&project)?;

        // Create test options from general project settings and compiler output.
        let project_root = &project.paths.root;

<<<<<<< HEAD
        // Remove the snapshots directory if it exists.
        // This is to ensure that we don't have any stale snapshots.
        // If `FORGE_SNAPSHOT_CHECK` is set, we don't remove the snapshots directory as it is
        // required for comparison.
        if std::env::var_os("FORGE_SNAPSHOT_CHECK").is_none() {
            let snapshot_dir = project_root.join(&config.snapshots);
            if snapshot_dir.exists() {
                let _ = fs::remove_dir_all(project_root.join(&config.snapshots));
            }
        }

=======
>>>>>>> 579e1dbb
        let should_debug = self.debug;
        let should_draw = self.flamegraph || self.flamechart;

        // Determine print verbosity and executor verbosity.
        let verbosity = evm_opts.verbosity;
        if (self.gas_report && evm_opts.verbosity < 3) || self.flamegraph || self.flamechart {
            evm_opts.verbosity = 3;
        }

        let env = evm_opts.evm_env().await?;

        // Enable internal tracing for more informative flamegraph.
        if should_draw && !self.decode_internal {
            self.decode_internal = true;
        }

        // Choose the internal function tracing mode, if --decode-internal is provided.
        let decode_internal = if self.decode_internal {
            // If more than one function matched, we enable simple tracing.
            // If only one function matched, we enable full tracing. This is done in `run_tests`.
            InternalTraceMode::Simple
        } else {
            InternalTraceMode::None
        };

        // Prepare the test builder.
        let config = Arc::new(config);
        let runner = MultiContractRunnerBuilder::new(config.clone())
            .set_debug(should_debug)
            .set_decode_internal(decode_internal)
            .initial_balance(evm_opts.initial_balance)
            .evm_spec(config.evm_spec_id())
            .sender(evm_opts.sender)
            .with_fork(evm_opts.get_fork(&config, env.clone()))
            .enable_isolation(evm_opts.isolate)
            .odyssey(evm_opts.odyssey)
            .build::<MultiCompiler>(project_root, &output, env, evm_opts)?;

        let libraries = runner.libraries.clone();
        let mut outcome = self.run_tests(runner, config, verbosity, &filter, &output).await?;

        if should_draw {
            let (suite_name, test_name, mut test_result) =
                outcome.remove_first().ok_or_eyre("no tests were executed")?;

            let (_, arena) = test_result
                .traces
                .iter_mut()
                .find(|(kind, _)| *kind == TraceKind::Execution)
                .unwrap();

            // Decode traces.
            let decoder = outcome.last_run_decoder.as_ref().unwrap();
            decode_trace_arena(arena, decoder).await?;
            let mut fst = folded_stack_trace::build(arena);

            let label = if self.flamegraph { "flamegraph" } else { "flamechart" };
            let contract = suite_name.split(':').last().unwrap();
            let test_name = test_name.trim_end_matches("()");
            let file_name = format!("cache/{label}_{contract}_{test_name}.svg");
            let file = std::fs::File::create(&file_name).wrap_err("failed to create file")?;
            let file = std::io::BufWriter::new(file);

            let mut options = inferno::flamegraph::Options::default();
            options.title = format!("{label} {contract}::{test_name}");
            options.count_name = "gas".to_string();
            if self.flamechart {
                options.flame_chart = true;
                fst.reverse();
            }

            // Generate SVG.
            inferno::flamegraph::from_lines(&mut options, fst.iter().map(String::as_str), file)
                .wrap_err("failed to write svg")?;
            sh_println!("Saved to {file_name}")?;

            // Open SVG in default program.
            if let Err(e) = opener::open(&file_name) {
                sh_err!("Failed to open {file_name}; please open it manually: {e}")?;
            }
        }

        if should_debug {
            // Get first non-empty suite result. We will have only one such entry.
            let (_, _, test_result) =
                outcome.remove_first().ok_or_eyre("no tests were executed")?;

            let sources =
                ContractSources::from_project_output(&output, project.root(), Some(&libraries))?;

            // Run the debugger.
            let mut builder = Debugger::builder()
                .traces(
                    test_result.traces.iter().filter(|(t, _)| t.is_execution()).cloned().collect(),
                )
                .sources(sources)
                .breakpoints(test_result.breakpoints.clone());

            if let Some(decoder) = &outcome.last_run_decoder {
                builder = builder.decoder(decoder);
            }

            let mut debugger = builder.build();
            if let Some(dump_path) = self.dump {
                debugger.dump_to_file(&dump_path)?;
            } else {
                debugger.try_run_tui()?;
            }
        }

        Ok(outcome)
    }

    /// Run all tests that matches the filter predicate from a test runner
    pub async fn run_tests(
        &self,
        mut runner: MultiContractRunner,
        config: Arc<Config>,
        verbosity: u8,
        filter: &ProjectPathsAwareFilter,
        output: &ProjectCompileOutput,
    ) -> eyre::Result<TestOutcome> {
        if self.list {
            return list(runner, filter);
        }

        trace!(target: "forge::test", "running all tests");

        // If we need to render to a serialized format, we should not print anything else to stdout.
        let silent = self.gas_report && shell::is_json() || self.summary && shell::is_json();

        let num_filtered = runner.matching_test_functions(filter).count();
        if num_filtered != 1 && (self.debug || self.flamegraph || self.flamechart) {
            let action = if self.flamegraph {
                "generate a flamegraph"
            } else if self.flamechart {
                "generate a flamechart"
            } else {
                "run the debugger"
            };
            let filter = if filter.is_empty() {
                String::new()
            } else {
                format!("\n\nFilter used:\n{filter}")
            };
            eyre::bail!(
                "{num_filtered} tests matched your criteria, but exactly 1 test must match in order to {action}.\n\n\
                 Use --match-contract and --match-path to further limit the search.{filter}",
            );
        }

        // If exactly one test matched, we enable full tracing.
        if num_filtered == 1 && self.decode_internal {
            runner.decode_internal = InternalTraceMode::Full;
        }

        // Run tests in a non-streaming fashion and collect results for serialization.
        if !self.gas_report && !self.summary && shell::is_json() {
            let mut results = runner.test_collect(filter);
            results.values_mut().for_each(|suite_result| {
                for test_result in suite_result.test_results.values_mut() {
                    if verbosity >= 2 {
                        // Decode logs at level 2 and above.
                        test_result.decoded_logs = decode_console_logs(&test_result.logs);
                    } else {
                        // Empty logs for non verbose runs.
                        test_result.logs = vec![];
                    }
                }
            });
            sh_println!("{}", serde_json::to_string(&results)?)?;
            return Ok(TestOutcome::new(results, self.allow_failure));
        }

        if self.junit {
            let results = runner.test_collect(filter);
            sh_println!("{}", junit_xml_report(&results, verbosity).to_string()?)?;
            return Ok(TestOutcome::new(results, self.allow_failure));
        }

        let remote_chain_id = runner.evm_opts.get_remote_chain_id().await;
        let known_contracts = runner.known_contracts.clone();

        let libraries = runner.libraries.clone();

        // Run tests in a streaming fashion.
        let (tx, rx) = channel::<(String, SuiteResult)>();
        let timer = Instant::now();
        let show_progress = config.show_progress;
        let handle = tokio::task::spawn_blocking({
            let filter = filter.clone();
            move || runner.test(&filter, tx, show_progress)
        });

        // Set up trace identifiers.
        let mut identifier = TraceIdentifiers::new().with_local(&known_contracts);

        // Avoid using etherscan for gas report as we decode more traces and this will be
        // expensive.
        if !self.gas_report {
            identifier = identifier.with_etherscan(&config, remote_chain_id)?;
        }

        // Build the trace decoder.
        let mut builder = CallTraceDecoderBuilder::new()
            .with_known_contracts(&known_contracts)
            .with_verbosity(verbosity);
        // Signatures are of no value for gas reports.
        if !self.gas_report {
            builder = builder.with_signature_identifier(SignaturesIdentifier::new(
                Config::foundry_cache_dir(),
                config.offline,
            )?);
        }

        if self.decode_internal {
            let sources =
                ContractSources::from_project_output(output, &config.root, Some(&libraries))?;
            builder = builder.with_debug_identifier(DebugTraceIdentifier::new(sources));
        }
        let mut decoder = builder.build();

        let mut gas_report = self.gas_report.then(|| {
            GasReport::new(
                config.gas_reports.clone(),
                config.gas_reports_ignore.clone(),
                config.gas_reports_include_tests,
            )
        });

        let mut gas_snapshots = BTreeMap::<String, BTreeMap<String, String>>::new();

        let mut outcome = TestOutcome::empty(self.allow_failure);

        let mut any_test_failed = false;
        for (contract_name, suite_result) in rx {
            let tests = &suite_result.test_results;

            // Clear the addresses and labels from previous test.
            decoder.clear_addresses();

            // We identify addresses if we're going to print *any* trace or gas report.
            let identify_addresses = verbosity >= 3 ||
                self.gas_report ||
                self.debug ||
                self.flamegraph ||
                self.flamechart;

            // Print suite header.
            if !silent {
                sh_println!()?;
                for warning in suite_result.warnings.iter() {
                    sh_warn!("{warning}")?;
                }
                if !tests.is_empty() {
                    let len = tests.len();
                    let tests = if len > 1 { "tests" } else { "test" };
                    sh_println!("Ran {len} {tests} for {contract_name}")?;
                }
            }

            // Process individual test results, printing logs and traces when necessary.
            for (name, result) in tests {
                if !silent {
                    sh_println!("{}", result.short_result(name))?;

                    // Display invariant metrics if invariant kind.
                    if let TestKind::Invariant { metrics, .. } = &result.kind {
                        print_invariant_metrics(metrics);
                    }

                    // We only display logs at level 2 and above
                    if verbosity >= 2 {
                        // We only decode logs from Hardhat and DS-style console events
                        let console_logs = decode_console_logs(&result.logs);
                        if !console_logs.is_empty() {
                            sh_println!("Logs:")?;
                            for log in console_logs {
                                sh_println!("  {log}")?;
                            }
                            sh_println!()?;
                        }
                    }
                }

                // We shouldn't break out of the outer loop directly here so that we finish
                // processing the remaining tests and print the suite summary.
                any_test_failed |= result.status == TestStatus::Failure;

                // Clear the addresses and labels from previous runs.
                decoder.clear_addresses();
                decoder
                    .labels
                    .extend(result.labeled_addresses.iter().map(|(k, v)| (*k, v.clone())));

                // Identify addresses and decode traces.
                let mut decoded_traces = Vec::with_capacity(result.traces.len());
                for (kind, arena) in &mut result.traces.clone() {
                    if identify_addresses {
                        decoder.identify(arena, &mut identifier);
                    }

                    // verbosity:
                    // - 0..3: nothing
                    // - 3: only display traces for failed tests
                    // - 4: also display the setup trace for failed tests
                    // - 5..: display all traces for all tests, including storage changes
                    let should_include = match kind {
                        TraceKind::Execution => {
                            (verbosity == 3 && result.status.is_failure()) || verbosity >= 4
                        }
                        TraceKind::Setup => {
                            (verbosity == 4 && result.status.is_failure()) || verbosity >= 5
                        }
                        TraceKind::Deployment => false,
                    };

                    if should_include {
                        decode_trace_arena(arena, &decoder).await?;
                        decoded_traces.push(render_trace_arena_inner(arena, false, verbosity > 4));
                    }
                }

                if !silent && !decoded_traces.is_empty() {
                    sh_println!("Traces:")?;
                    for trace in &decoded_traces {
                        sh_println!("{trace}")?;
                    }
                }

                if let Some(gas_report) = &mut gas_report {
                    gas_report.analyze(result.traces.iter().map(|(_, a)| &a.arena), &decoder).await;

                    for trace in result.gas_report_traces.iter() {
                        decoder.clear_addresses();

                        // Re-execute setup and deployment traces to collect identities created in
                        // setUp and constructor.
                        for (kind, arena) in &result.traces {
                            if !matches!(kind, TraceKind::Execution) {
                                decoder.identify(arena, &mut identifier);
                            }
                        }

                        for arena in trace {
                            decoder.identify(arena, &mut identifier);
                            gas_report.analyze([arena], &decoder).await;
                        }
                    }
                }

                // Collect and merge gas snapshots.
                for (group, new_snapshots) in result.gas_snapshots.iter() {
                    gas_snapshots.entry(group.clone()).or_default().extend(new_snapshots.clone());
                }
            }

            // Write gas snapshots to disk if any were collected.
            if !gas_snapshots.is_empty() {
                // Check for differences in gas snapshots if `FORGE_SNAPSHOT_CHECK` is set.
                // Exiting early with code 1 if differences are found.
                if std::env::var("FORGE_SNAPSHOT_CHECK").is_ok() {
                    let differences_found = gas_snapshots.clone().into_iter().fold(
                        false,
                        |mut found, (group, snapshots)| {
                            // If the snapshot file doesn't exist, we can't compare so we skip.
                            if !&config.snapshots.join(format!("{group}.json")).exists() {
                                return false;
                            }

                            let previous_snapshots: BTreeMap<String, String> =
                                fs::read_json_file(&config.snapshots.join(format!("{group}.json")))
                                    .expect("Failed to read snapshots from disk");

                            let diff: BTreeMap<_, _> = snapshots
                                .iter()
                                .filter_map(|(k, v)| {
                                    previous_snapshots.get(k).and_then(|previous_snapshot| {
                                        if previous_snapshot != v {
                                            Some((
                                                k.clone(),
                                                (previous_snapshot.clone(), v.clone()),
                                            ))
                                        } else {
                                            None
                                        }
                                    })
                                })
                                .collect();

                            if !diff.is_empty() {
                                let _ = sh_eprintln!(
                                    "{}",
                                    format!("\n[{group}] Failed to match snapshots:").red().bold()
                                );

                                for (key, (previous_snapshot, snapshot)) in &diff {
                                    let _ = sh_eprintln!(
                                        "{}",
                                        format!("- [{key}] {previous_snapshot} → {snapshot}").red()
                                    );
                                }

                                found = true;
                            }

                            found
                        },
                    );

                    if differences_found {
                        sh_eprintln!()?;
                        eyre::bail!("Snapshots differ from previous run");
                    }
                }

                // Create `snapshots` directory if it doesn't exist.
                fs::create_dir_all(&config.snapshots)?;

                // Write gas snapshots to disk per group.
                gas_snapshots.clone().into_iter().for_each(|(group, snapshots)| {
                    fs::write_pretty_json_file(
                        &config.snapshots.join(format!("{group}.json")),
                        &snapshots,
                    )
                    .expect("Failed to write gas snapshots to disk");
                });
            }

            // Print suite summary.
            if !silent {
                sh_println!("{}", suite_result.summary())?;
            }

            // Add the suite result to the outcome.
            outcome.results.insert(contract_name, suite_result);

            // Stop processing the remaining suites if any test failed and `fail_fast` is set.
            if self.fail_fast && any_test_failed {
                break;
            }
        }
        outcome.last_run_decoder = Some(decoder);
        let duration = timer.elapsed();

        trace!(target: "forge::test", len=outcome.results.len(), %any_test_failed, "done with results");

        if let Some(gas_report) = gas_report {
            let finalized = gas_report.finalize();
            sh_println!("{}", &finalized)?;
            outcome.gas_report = Some(finalized);
        }

        if !self.summary && !shell::is_json() {
            sh_println!("{}", outcome.summary(duration))?;
        }

        if self.summary && !outcome.results.is_empty() {
            let summary_report = TestSummaryReport::new(self.detailed, outcome.clone());
            sh_println!("{}", &summary_report)?;
        }

        // Reattach the task.
        if let Err(e) = handle.await {
            match e.try_into_panic() {
                Ok(payload) => std::panic::resume_unwind(payload),
                Err(e) => return Err(e.into()),
            }
        }

        // Persist test run failures to enable replaying.
        persist_run_failures(&config, &outcome);

        Ok(outcome)
    }

    /// Returns the flattened [`FilterArgs`] arguments merged with [`Config`].
    /// Loads and applies filter from file if only last test run failures performed.
    pub fn filter(&self, config: &Config) -> ProjectPathsAwareFilter {
        let mut filter = self.filter.clone();
        if self.rerun {
            filter.test_pattern = last_run_failures(config);
        }
        if filter.path_pattern.is_some() {
            if self.path.is_some() {
                panic!("Can not supply both --match-path and |path|");
            }
        } else {
            filter.path_pattern = self.path.clone();
        }
        filter.merge_with_config(config)
    }

    /// Returns whether `BuildArgs` was configured with `--watch`
    pub fn is_watch(&self) -> bool {
        self.watch.watch.is_some()
    }

    /// Returns the [`watchexec::InitConfig`] and [`watchexec::RuntimeConfig`] necessary to
    /// bootstrap a new [`watchexe::Watchexec`] loop.
    pub(crate) fn watchexec_config(&self) -> Result<watchexec::Config> {
        self.watch.watchexec_config(|| {
            let config = Config::from(self);
            [config.src, config.test]
        })
    }
}

impl Provider for TestArgs {
    fn metadata(&self) -> Metadata {
        Metadata::named("Core Build Args Provider")
    }

    fn data(&self) -> Result<Map<Profile, Dict>, figment::Error> {
        let mut dict = Dict::default();

        let mut fuzz_dict = Dict::default();
        if let Some(fuzz_seed) = self.fuzz_seed {
            fuzz_dict.insert("seed".to_string(), fuzz_seed.to_string().into());
        }
        if let Some(fuzz_runs) = self.fuzz_runs {
            fuzz_dict.insert("runs".to_string(), fuzz_runs.into());
        }
        if let Some(fuzz_timeout) = self.fuzz_timeout {
            fuzz_dict.insert("timeout".to_string(), fuzz_timeout.into());
        }
        if let Some(fuzz_input_file) = self.fuzz_input_file.clone() {
            fuzz_dict.insert("failure_persist_file".to_string(), fuzz_input_file.into());
        }
        dict.insert("fuzz".to_string(), fuzz_dict.into());

        if let Some(etherscan_api_key) =
            self.etherscan_api_key.as_ref().filter(|s| !s.trim().is_empty())
        {
            dict.insert("etherscan_api_key".to_string(), etherscan_api_key.to_string().into());
        }

        if self.show_progress {
            dict.insert("show_progress".to_string(), true.into());
        }

        Ok(Map::from([(Config::selected_profile(), dict)]))
    }
}

/// Lists all matching tests
fn list(runner: MultiContractRunner, filter: &ProjectPathsAwareFilter) -> Result<TestOutcome> {
    let results = runner.list(filter);

    if shell::is_json() {
        sh_println!("{}", serde_json::to_string(&results)?)?;
    } else {
        for (file, contracts) in results.iter() {
            sh_println!("{file}")?;
            for (contract, tests) in contracts.iter() {
                sh_println!("  {contract}")?;
                sh_println!("    {}\n", tests.join("\n    "))?;
            }
        }
    }
    Ok(TestOutcome::empty(false))
}

/// Load persisted filter (with last test run failures) from file.
fn last_run_failures(config: &Config) -> Option<regex::Regex> {
    match fs::read_to_string(&config.test_failures_file) {
        Ok(filter) => Some(Regex::new(&filter).unwrap()),
        Err(_) => None,
    }
}

/// Persist filter with last test run failures (only if there's any failure).
fn persist_run_failures(config: &Config, outcome: &TestOutcome) {
    if outcome.failed() > 0 && fs::create_file(&config.test_failures_file).is_ok() {
        let mut filter = String::new();
        let mut failures = outcome.failures().peekable();
        while let Some((test_name, _)) = failures.next() {
            if test_name.is_any_test() {
                if let Some(test_match) = test_name.split("(").next() {
                    filter.push_str(test_match);
                    if failures.peek().is_some() {
                        filter.push('|');
                    }
                }
            }
        }
        let _ = fs::write(&config.test_failures_file, filter);
    }
}

/// Generate test report in JUnit XML report format.
fn junit_xml_report(results: &BTreeMap<String, SuiteResult>, verbosity: u8) -> Report {
    let mut total_duration = Duration::default();
    let mut junit_report = Report::new("Test run");
    junit_report.set_timestamp(Utc::now());
    for (suite_name, suite_result) in results {
        let mut test_suite = TestSuite::new(suite_name);
        total_duration += suite_result.duration;
        test_suite.set_time(suite_result.duration);
        test_suite.set_system_out(suite_result.summary());
        for (test_name, test_result) in &suite_result.test_results {
            let mut test_status = match test_result.status {
                TestStatus::Success => TestCaseStatus::success(),
                TestStatus::Failure => TestCaseStatus::non_success(NonSuccessKind::Failure),
                TestStatus::Skipped => TestCaseStatus::skipped(),
            };
            if let Some(reason) = &test_result.reason {
                test_status.set_message(reason);
            }

            let mut test_case = TestCase::new(test_name, test_status);
            test_case.set_time(test_result.duration);

            let mut sys_out = String::new();
            let result_report = test_result.kind.report();
            write!(sys_out, "{test_result} {test_name} {result_report}").unwrap();
            if verbosity >= 2 && !test_result.logs.is_empty() {
                write!(sys_out, "\\nLogs:\\n").unwrap();
                let console_logs = decode_console_logs(&test_result.logs);
                for log in console_logs {
                    write!(sys_out, "  {log}\\n").unwrap();
                }
            }

            test_case.set_system_out(sys_out);
            test_suite.add_test_case(test_case);
        }
        junit_report.add_test_suite(test_suite);
    }
    junit_report.set_time(total_duration);
    junit_report
}

#[cfg(test)]
mod tests {
    use super::*;
    use foundry_config::{Chain, InvariantConfig};
    use foundry_test_utils::forgetest_async;

    #[test]
    fn watch_parse() {
        let args: TestArgs = TestArgs::parse_from(["foundry-cli", "-vw"]);
        assert!(args.watch.watch.is_some());
    }

    #[test]
    fn fuzz_seed() {
        let args: TestArgs = TestArgs::parse_from(["foundry-cli", "--fuzz-seed", "0x10"]);
        assert!(args.fuzz_seed.is_some());
    }

    // <https://github.com/foundry-rs/foundry/issues/5913>
    #[test]
    fn fuzz_seed_exists() {
        let args: TestArgs =
            TestArgs::parse_from(["foundry-cli", "-vvv", "--gas-report", "--fuzz-seed", "0x10"]);
        assert!(args.fuzz_seed.is_some());
    }

    #[test]
    fn extract_chain() {
        let test = |arg: &str, expected: Chain| {
            let args = TestArgs::parse_from(["foundry-cli", arg]);
            assert_eq!(args.evm.env.chain, Some(expected));
            let (config, evm_opts) = args.load_config_and_evm_opts().unwrap();
            assert_eq!(config.chain, Some(expected));
            assert_eq!(evm_opts.env.chain_id, Some(expected.id()));
        };
        test("--chain-id=1", Chain::mainnet());
        test("--chain-id=42", Chain::from_id(42));
    }

    forgetest_async!(gas_report_fuzz_invariant, |prj, _cmd| {
        // speed up test by running with depth of 15
        let config = Config {
            invariant: { InvariantConfig { depth: 15, ..Default::default() } },
            ..Default::default()
        };
        prj.write_config(config);

        prj.insert_ds_test();
        prj.add_source(
            "Contracts.sol",
            r#"
//SPDX-license-identifier: MIT

import "./test.sol";

contract Foo {
    function foo() public {}
}

contract Bar {
    function bar() public {}
}


contract FooBarTest is DSTest {
    Foo public targetContract;

    function setUp() public {
        targetContract = new Foo();
    }

    function invariant_dummy() public {
        assertTrue(true);
    }

    function testFuzz_bar(uint256 _val) public {
        (new Bar()).bar();
    }
}
        "#,
        )
        .unwrap();

        let args = TestArgs::parse_from([
            "foundry-cli",
            "--gas-report",
            "--root",
            &prj.root().to_string_lossy(),
        ]);
        let outcome = args.run().await.unwrap();
        let gas_report = outcome.gas_report.as_ref().unwrap();

        assert_eq!(gas_report.contracts.len(), 3, "{}", outcome.summary(Default::default()));
        let call_cnts = gas_report
            .contracts
            .values()
            .flat_map(|c| c.functions.values().flat_map(|f| f.values().map(|v| v.frames.len())))
            .collect::<Vec<_>>();
        // assert that all functions were called at least 100 times
        assert!(call_cnts.iter().all(|c| *c > 100));
    });
}<|MERGE_RESOLUTION|>--- conflicted
+++ resolved
@@ -301,7 +301,6 @@
         // Create test options from general project settings and compiler output.
         let project_root = &project.paths.root;
 
-<<<<<<< HEAD
         // Remove the snapshots directory if it exists.
         // This is to ensure that we don't have any stale snapshots.
         // If `FORGE_SNAPSHOT_CHECK` is set, we don't remove the snapshots directory as it is
@@ -312,9 +311,7 @@
                 let _ = fs::remove_dir_all(project_root.join(&config.snapshots));
             }
         }
-
-=======
->>>>>>> 579e1dbb
+      
         let should_debug = self.debug;
         let should_draw = self.flamegraph || self.flamechart;
 
