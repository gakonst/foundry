--- conflicted
+++ resolved
@@ -388,14 +388,6 @@
             for (name, result) in &mut tests {
                 short_test_result(name, result);
 
-<<<<<<< HEAD
-                // If the test failed, we want to stop processing the rest of the tests
-                if self.fail_fast && result.status == TestStatus::Failure {
-                    break 'outer;
-                }
-
-=======
->>>>>>> 4d033dad
                 // We only display logs at level 2 and above
                 if verbosity >= 2 {
                     // We only decode logs from Hardhat and DS-style console events
