use super::{install, test::filter::ProjectPathsAwareFilter, watch::WatchArgs};
use clap::Parser;
use ethers::types::U256;
use eyre::Result;
use forge::{
    decode::decode_console_logs,
    executor::inspector::CheatsConfig,
    gas_report::GasReport,
    result::{SuiteResult, TestResult, TestStatus},
    trace::{
        identifier::{EtherscanIdentifier, LocalTraceIdentifier, SignaturesIdentifier},
        CallTraceDecoderBuilder, TraceKind,
    },
    MultiContractRunner, MultiContractRunnerBuilder, TestOptions, TestOptionsBuilder,
};
use foundry_cli::{
    opts::CoreBuildArgs,
    utils::{self, LoadConfig},
};
use foundry_common::{
    compact_to_contract,
    compile::{self, ContractSources, ProjectCompiler},
    evm::EvmArgs,
    get_contract_name, get_file_name, shell,
};
use foundry_config::{
    figment,
    figment::{
        value::{Dict, Map},
        Metadata, Profile, Provider,
    },
    get_available_profiles, Config,
};
use foundry_evm::fuzz::CounterExample;
use regex::Regex;
use std::{collections::BTreeMap, fs, sync::mpsc::channel, time::Duration};
use tracing::trace;
use ui::DebuggerArgs;
use watchexec::config::{InitConfig, RuntimeConfig};
use yansi::Paint;

mod filter;
pub use filter::FilterArgs;

// Loads project's figment and merges the build cli arguments into it
foundry_config::merge_impl_figment_convert!(TestArgs, opts, evm_opts);

/// CLI arguments for `forge test`.
#[derive(Debug, Clone, Parser)]
#[clap(next_help_heading = "Test options")]
pub struct TestArgs {
    /// Run a test in the debugger.
    ///
    /// The argument passed to this flag is the name of the test function you want to run, and it
    /// works the same as --match-test.
    ///
    /// If more than one test matches your specified criteria, you must add additional filters
    /// until only one test is found (see --match-contract and --match-path).
    ///
    /// The matching test will be opened in the debugger regardless of the outcome of the test.
    ///
    /// If the matching test is a fuzz test, then it will open the debugger on the first failure
    /// case.
    /// If the fuzz test does not fail, it will open the debugger on the last fuzz case.
    ///
    /// For more fine-grained control of which fuzz case is run, see forge run.
    #[clap(long, value_name = "TEST_FUNCTION")]
    debug: Option<Regex>,

    /// Print a gas report.
    #[clap(long, env = "FORGE_GAS_REPORT")]
    gas_report: bool,

    /// Exit with code 0 even if a test fails.
    #[clap(long, env = "FORGE_ALLOW_FAILURE")]
    allow_failure: bool,

    /// Output test results in JSON format.
    #[clap(long, short, help_heading = "Display options")]
    json: bool,

    /// Stop running tests after the first failure
    #[clap(long)]
    pub fail_fast: bool,

    /// The Etherscan (or equivalent) API key
    #[clap(long, env = "ETHERSCAN_API_KEY", value_name = "KEY")]
    etherscan_api_key: Option<String>,

    /// List tests instead of running them
    #[clap(long, short, help_heading = "Display options")]
    list: bool,

    /// Set seed used to generate randomness during your fuzz runs.
    #[clap(long, value_parser = utils::parse_u256)]
    pub fuzz_seed: Option<U256>,

    #[clap(long, env = "FOUNDRY_FUZZ_RUNS", value_name = "RUNS")]
    pub fuzz_runs: Option<u64>,

    #[clap(flatten)]
    filter: FilterArgs,

    #[clap(flatten)]
    evm_opts: EvmArgs,

    #[clap(flatten)]
    opts: CoreBuildArgs,

    #[clap(flatten)]
    pub watch: WatchArgs,
}

impl TestArgs {
    /// Returns the flattened [`CoreBuildArgs`].
    pub fn build_args(&self) -> &CoreBuildArgs {
        &self.opts
    }

    pub async fn run(self) -> Result<TestOutcome> {
        trace!(target: "forge::test", "executing test command");
        shell::set_shell(shell::Shell::from_args(self.opts.silent, self.json))?;
        self.execute_tests().await
    }

    /// Executes all the tests in the project.
    ///
    /// This will trigger the build process first. On success all test contracts that match the
    /// configured filter will be executed
    ///
    /// Returns the test results for all matching tests.
    pub async fn execute_tests(self) -> Result<TestOutcome> {
        // Merge all configs
        let (mut config, mut evm_opts) = self.load_config_and_evm_opts_emit_warnings()?;

        let mut filter = self.filter(&config);

        trace!(target: "forge::test", ?filter, "using filter");

        // Set up the project
        let mut project = config.project()?;

        // install missing dependencies
        if install::install_missing_dependencies(&mut config, self.build_args().silent) &&
            config.auto_detect_remappings
        {
            // need to re-configure here to also catch additional remappings
            config = self.load_config();
            project = config.project()?;
        }

        let compiler = ProjectCompiler::default();
        let output = if config.sparse_mode {
            compiler.compile_sparse(&project, filter.clone())
        } else if self.opts.silent {
            compile::suppress_compile(&project)
        } else {
            compiler.compile(&project)
        }?;

        // Create test options from general project settings
        // and compiler output
        let project_root = &project.paths.root;
        let toml = config.get_config_path();
        let profiles = get_available_profiles(toml)?;

        let test_options: TestOptions = TestOptionsBuilder::default()
            .fuzz(config.fuzz)
            .invariant(config.invariant)
            .profiles(profiles)
            .build(&output, project_root)?;

        // Determine print verbosity and executor verbosity
        let verbosity = evm_opts.verbosity;
        if self.gas_report && evm_opts.verbosity < 3 {
            evm_opts.verbosity = 3;
        }

        let env = evm_opts.evm_env().await?;

        // Prepare the test builder
<<<<<<< HEAD
        let evm_spec = evm_spec(config.evm_version);
        let should_debug = self.debug.is_some();

        let mut runner_builder = MultiContractRunnerBuilder::default()
            .set_debug(should_debug)
=======
        let mut runner = MultiContractRunnerBuilder::default()
>>>>>>> 97963a4c
            .initial_balance(evm_opts.initial_balance)
            .evm_spec(config.evm_spec_id())
            .sender(evm_opts.sender)
            .with_fork(evm_opts.get_fork(&config, env.clone()))
            .with_cheats_config(CheatsConfig::new(&config, &evm_opts))
            .with_test_options(test_options.clone());

        let mut runner = runner_builder.clone().build(
            project_root,
            output.clone(),
            env.clone(),
            evm_opts.clone(),
        )?;

        if should_debug {
            filter.args_mut().test_pattern = self.debug.clone();
            let n = runner.count_filtered_tests(&filter);
            if n != 1 {
                return Err(
                        eyre::eyre!("{n} tests matched your criteria, but exactly 1 test must match in order to run the debugger.\n
                        \n
                        Use --match-contract and --match-path to further limit the search."));
            }
            let test_funcs = runner.get_typed_tests(&filter);
            // if we debug a fuzz test, we should not collect data on the first run
            if !test_funcs.get(0).unwrap().inputs.is_empty() {
                runner_builder = runner_builder.set_debug(false);
                runner = runner_builder.clone().build(
                    project_root,
                    output.clone(),
                    env.clone(),
                    evm_opts.clone(),
                )?;
            }
        }

        let known_contracts = runner.known_contracts.clone();
        let mut local_identifier = LocalTraceIdentifier::new(&known_contracts);
        let remote_chain_id = runner.evm_opts.get_remote_chain_id();

        let outcome = self
            .run_tests(runner, config.clone(), verbosity, filter.clone(), test_options.clone())
            .await?;
        let tests = outcome.clone().into_tests();

        let mut decoded_traces = Vec::new();
        let mut decoders = Vec::new();
        for test in tests {
            let mut result = test.result;
            // Identify addresses in each trace
            let mut builder = CallTraceDecoderBuilder::new()
                .with_labels(result.labeled_addresses.clone())
                .with_events(local_identifier.events().cloned())
                .with_verbosity(verbosity);

            // Signatures are of no value for gas reports
            if !self.gas_report {
                let sig_identifier =
                    SignaturesIdentifier::new(Config::foundry_cache_dir(), config.offline)?;
                builder = builder.with_signature_identifier(sig_identifier.clone());
            }

            let mut decoder = builder.build();

            if !result.traces.is_empty() {
                // Set up identifiers
                // Do not re-query etherscan for contracts that you've already queried today.
                let mut etherscan_identifier = EtherscanIdentifier::new(&config, remote_chain_id)?;

                // Decode the traces
                for (kind, trace) in &mut result.traces {
                    decoder.identify(trace, &mut local_identifier);
                    decoder.identify(trace, &mut etherscan_identifier);

                    let should_include = match kind {
                        // At verbosity level 3, we only display traces for failed tests
                        // At verbosity level 4, we also display the setup trace for failed
                        // tests At verbosity level 5, we display
                        // all traces for all tests
                        TraceKind::Setup => {
                            (verbosity >= 5) ||
                                (verbosity == 4 && result.status == TestStatus::Failure)
                        }
                        TraceKind::Execution => {
                            verbosity > 3 ||
                                (verbosity == 3 && result.status == TestStatus::Failure)
                        }
                        _ => false,
                    };

                    // We decode the trace if we either need to build a gas report or we need
                    // to print it
                    if should_include || self.gas_report {
                        decoder.decode(trace).await;
                    }

                    if should_include {
                        decoded_traces.push(trace.to_string());
                    }
                }
            }

            decoders.push(decoder);
        }

        if should_debug {
            let mut sources: ContractSources = Default::default();
            for (id, artifact) in output.into_artifacts() {
                // Sources are only required for the debugger, but it *might* mean that there's
                // something wrong with the build and/or artifacts.
                if let Some(source) = artifact.source_file() {
                    let abs_path = source
                        .ast
                        .ok_or(eyre::eyre!("Source from artifact has no AST."))?
                        .absolute_path;
                    let source_code = fs::read_to_string(abs_path)?;
                    let contract = artifact.clone().into_contract_bytecode();
                    let source_contract = compact_to_contract(contract)?;
                    sources
                        .0
                        .entry(id.clone().name)
                        .or_default()
                        .insert(source.id, (source_code, source_contract));
                }
            }

            let test = outcome.clone().into_tests().next().unwrap();
            let result = test.result;

            // Run the debugger
            let debugger = DebuggerArgs {
                debug: result.debug.map_or(vec![], |debug| vec![debug]),
                decoder: decoders.first().unwrap(),
                sources,
                breakpoints: result.breakpoints,
            };
            debugger.run()?;
        }

        Ok(outcome)
    }

    /// Run all tests that matches the filter predicate from a test runner
    pub async fn run_tests(
        &self,
        mut runner: MultiContractRunner,
        config: Config,
        verbosity: u8,
        mut filter: ProjectPathsAwareFilter,
        test_options: TestOptions,
    ) -> eyre::Result<TestOutcome> {
        if self.debug.is_some() {
            filter.args_mut().test_pattern = self.debug.clone();
            // Run the test
            let results = runner.test(&filter, None, test_options).await;

            Ok(TestOutcome::new(results, self.allow_failure))
        } else if self.list {
            list(runner, filter, self.json)
        } else {
            test(
                config,
                runner,
                verbosity,
                filter,
                self.json,
                self.allow_failure,
                test_options,
                self.gas_report,
                self.fail_fast,
            )
            .await
        }
    }

    /// Returns the flattened [`FilterArgs`] arguments merged with [`Config`].
    pub fn filter(&self, config: &Config) -> ProjectPathsAwareFilter {
        self.filter.merge_with_config(config)
    }

    /// Returns whether `BuildArgs` was configured with `--watch`
    pub fn is_watch(&self) -> bool {
        self.watch.watch.is_some()
    }

    /// Returns the [`watchexec::InitConfig`] and [`watchexec::RuntimeConfig`] necessary to
    /// bootstrap a new [`watchexe::Watchexec`] loop.
    pub(crate) fn watchexec_config(&self) -> Result<(InitConfig, RuntimeConfig)> {
        self.watch.watchexec_config(|| {
            let config = Config::from(self);
            vec![config.src, config.test]
        })
    }
}

impl Provider for TestArgs {
    fn metadata(&self) -> Metadata {
        Metadata::named("Core Build Args Provider")
    }

    fn data(&self) -> Result<Map<Profile, Dict>, figment::Error> {
        let mut dict = Dict::default();

        let mut fuzz_dict = Dict::default();
        if let Some(fuzz_seed) = self.fuzz_seed {
            fuzz_dict.insert("seed".to_string(), fuzz_seed.to_string().into());
        }
        if let Some(fuzz_runs) = self.fuzz_runs {
            fuzz_dict.insert("runs".to_string(), fuzz_runs.into());
        }
        dict.insert("fuzz".to_string(), fuzz_dict.into());

        if let Some(ref etherscan_api_key) = self.etherscan_api_key {
            dict.insert("etherscan_api_key".to_string(), etherscan_api_key.to_string().into());
        }

        Ok(Map::from([(Config::selected_profile(), dict)]))
    }
}

/// The result of a single test
#[derive(Debug, Clone)]
pub struct Test {
    /// The identifier of the artifact/contract in the form of `<artifact file name>:<contract
    /// name>`
    pub artifact_id: String,
    /// The signature of the solidity test
    pub signature: String,
    /// Result of the executed solidity test
    pub result: TestResult,
}

impl Test {
    pub fn gas_used(&self) -> u64 {
        self.result.kind.report().gas()
    }

    /// Returns the contract name of the artifact id
    pub fn contract_name(&self) -> &str {
        get_contract_name(&self.artifact_id)
    }

    /// Returns the file name of the artifact id
    pub fn file_name(&self) -> &str {
        get_file_name(&self.artifact_id)
    }
}

/// Represents the bundled results of all tests
#[derive(Clone)]
pub struct TestOutcome {
    /// Whether failures are allowed
    pub allow_failure: bool,
    /// Results for each suite of tests `contract -> SuiteResult`
    pub results: BTreeMap<String, SuiteResult>,
}

impl TestOutcome {
    fn new(results: BTreeMap<String, SuiteResult>, allow_failure: bool) -> Self {
        Self { results, allow_failure }
    }

    /// Iterator over all succeeding tests and their names
    pub fn successes(&self) -> impl Iterator<Item = (&String, &TestResult)> {
        self.tests().filter(|(_, t)| t.status == TestStatus::Success)
    }

    /// Iterator over all failing tests and their names
    pub fn failures(&self) -> impl Iterator<Item = (&String, &TestResult)> {
        self.tests().filter(|(_, t)| t.status == TestStatus::Failure)
    }

    pub fn skips(&self) -> impl Iterator<Item = (&String, &TestResult)> {
        self.tests().filter(|(_, t)| t.status == TestStatus::Skipped)
    }

    /// Iterator over all tests and their names
    pub fn tests(&self) -> impl Iterator<Item = (&String, &TestResult)> {
        self.results.values().flat_map(|suite| suite.tests())
    }

    /// Returns an iterator over all `Test`
    pub fn into_tests(self) -> impl Iterator<Item = Test> {
        self.results
            .into_iter()
            .flat_map(|(file, SuiteResult { test_results, .. })| {
                test_results.into_iter().map(move |t| (file.clone(), t))
            })
            .map(|(artifact_id, (signature, result))| Test { artifact_id, signature, result })
    }

    /// Checks if there are any failures and failures are disallowed
    pub fn ensure_ok(&self) -> Result<()> {
        let failures = self.failures().count();
        if self.allow_failure || failures == 0 {
            return Ok(())
        }

        if !shell::verbosity().is_normal() {
            // skip printing and exit early
            std::process::exit(1);
        }

        println!();
        println!("Failing tests:");
        for (suite_name, suite) in self.results.iter() {
            let failures = suite.failures().count();
            if failures == 0 {
                continue
            }

            let term = if failures > 1 { "tests" } else { "test" };
            println!("Encountered {failures} failing {term} in {suite_name}");
            for (name, result) in suite.failures() {
                short_test_result(name, result);
            }
            println!();
        }
        let successes = self.successes().count();
        println!(
            "Encountered a total of {} failing tests, {} tests succeeded",
            Paint::red(failures.to_string()),
            Paint::green(successes.to_string())
        );

        std::process::exit(1);
    }

    pub fn duration(&self) -> Duration {
        self.results
            .values()
            .fold(Duration::ZERO, |acc, SuiteResult { duration, .. }| acc + *duration)
    }

    pub fn summary(&self) -> String {
        let failed = self.failures().count();
        let result = if failed == 0 { Paint::green("ok") } else { Paint::red("FAILED") };
        format!(
            "Test result: {}. {} passed; {} failed; {} skipped; finished in {:.2?}",
            result,
            Paint::green(self.successes().count()),
            Paint::red(failed),
            Paint::yellow(self.skips().count()),
            self.duration()
        )
    }
}

fn short_test_result(name: &str, result: &TestResult) {
    let status = if result.status == TestStatus::Success {
        Paint::green("[PASS]".to_string())
    } else if result.status == TestStatus::Skipped {
        Paint::yellow("[SKIP]".to_string())
    } else {
        let reason = result
            .reason
            .as_ref()
            .map(|reason| format!("Reason: {reason}"))
            .unwrap_or_else(|| "Reason: Assertion failed.".to_string());

        let counterexample = result
            .counterexample
            .as_ref()
            .map(|example| match example {
                CounterExample::Single(eg) => format!(" Counterexample: {eg}]"),
                CounterExample::Sequence(sequence) => {
                    let mut inner_txt = String::new();

                    for checkpoint in sequence {
                        inner_txt += format!("\t\t{checkpoint}\n").as_str();
                    }
                    format!("]\n\t[Sequence]\n{inner_txt}\n")
                }
            })
            .unwrap_or_else(|| "]".to_string());

        Paint::red(format!("[FAIL. {reason}{counterexample}"))
    };

    println!("{status} {name} {}", result.kind.report());
}

/**
 * Formats the aggregated summary of all test suites into a string (for printing)
 */
fn format_aggregated_summary(
    num_test_suites: usize,
    total_passed: usize,
    total_failed: usize,
    total_skipped: usize,
) -> String {
    let total_tests = total_passed + total_failed + total_skipped;
    format!(
        " \nRan {} test suites: {} tests passed, {} failed, {} skipped ({} total tests)",
        num_test_suites,
        Paint::green(total_passed),
        Paint::red(total_failed),
        Paint::yellow(total_skipped),
        total_tests
    )
}

/// Lists all matching tests
fn list(
    runner: MultiContractRunner,
    filter: ProjectPathsAwareFilter,
    json: bool,
) -> Result<TestOutcome> {
    let results = runner.list(&filter);

    if json {
        println!("{}", serde_json::to_string(&results)?);
    } else {
        for (file, contracts) in results.iter() {
            println!("{file}");
            for (contract, tests) in contracts.iter() {
                println!("  {contract}");
                println!("    {}\n", tests.join("\n    "));
            }
        }
    }
    Ok(TestOutcome::new(BTreeMap::new(), false))
}

/// Runs all the tests
#[allow(clippy::too_many_arguments)]
async fn test(
    config: Config,
    mut runner: MultiContractRunner,
    verbosity: u8,
    filter: ProjectPathsAwareFilter,
    json: bool,
    allow_failure: bool,
    test_options: TestOptions,
    gas_reporting: bool,
    fail_fast: bool,
) -> Result<TestOutcome> {
    trace!(target: "forge::test", "running all tests");
    if runner.count_filtered_tests(&filter) == 0 {
        let filter_str = filter.to_string();
        if filter_str.is_empty() {
            println!(
                "\nNo tests found in project! Forge looks for functions that starts with `test`."
            );
        } else {
            println!("\nNo tests match the provided pattern:");
            println!("{filter_str}");
            // Try to suggest a test when there's no match
            if let Some(ref test_pattern) = filter.args().test_pattern {
                let test_name = test_pattern.as_str();
                let candidates = runner.get_tests(&filter);
                if let Some(suggestion) = utils::did_you_mean(test_name, candidates).pop() {
                    println!("\nDid you mean `{suggestion}`?");
                }
            }
        }
    }

    if json {
        let results = runner.test(filter, None, test_options).await;
        println!("{}", serde_json::to_string(&results)?);
        return Ok(TestOutcome::new(results, allow_failure))
    }

    // Set up identifiers
    let known_contracts = runner.known_contracts.clone();
    let mut local_identifier = LocalTraceIdentifier::new(&known_contracts);
    let remote_chain_id = runner.evm_opts.get_remote_chain_id();
    // Do not re-query etherscan for contracts that you've already queried today.
    let mut etherscan_identifier = EtherscanIdentifier::new(&config, remote_chain_id)?;

    // Set up test reporter channel
    let (tx, rx) = channel::<(String, SuiteResult)>();

    // Run tests
    let handle =
        tokio::task::spawn(async move { runner.test(filter, Some(tx), test_options).await });

    let mut results: BTreeMap<String, SuiteResult> = BTreeMap::new();
    let mut gas_report = GasReport::new(config.gas_reports, config.gas_reports_ignore);
    let sig_identifier = SignaturesIdentifier::new(Config::foundry_cache_dir(), config.offline)?;

    let mut total_passed = 0;
    let mut total_failed = 0;
    let mut total_skipped = 0;

    'outer: for (contract_name, suite_result) in rx {
        results.insert(contract_name.clone(), suite_result.clone());

        let mut tests = suite_result.test_results.clone();
        println!();
        for warning in suite_result.warnings.iter() {
            eprintln!("{} {warning}", Paint::yellow("Warning:").bold());
        }
        if !tests.is_empty() {
            let term = if tests.len() > 1 { "tests" } else { "test" };
            println!("Running {} {term} for {contract_name}", tests.len());
        }
        for (name, result) in &mut tests {
            short_test_result(name, result);

            // If the test failed, we want to stop processing the rest of the tests
            if fail_fast && result.status == TestStatus::Failure {
                break 'outer
            }

            // We only display logs at level 2 and above
            if verbosity >= 2 {
                // We only decode logs from Hardhat and DS-style console events
                let console_logs = decode_console_logs(&result.logs);
                if !console_logs.is_empty() {
                    println!("Logs:");
                    for log in console_logs {
                        println!("  {log}");
                    }
                    println!();
                }
            }

            if result.traces.is_empty() {
                continue
            }

            // Identify addresses in each trace
            let mut builder = CallTraceDecoderBuilder::new()
                .with_labels(result.labeled_addresses.iter().map(|(a, s)| (*a, s.clone())))
                .with_events(local_identifier.events().cloned())
                .with_verbosity(verbosity);

            // Signatures are of no value for gas reports
            if !gas_reporting {
                builder = builder.with_signature_identifier(sig_identifier.clone());
            }

            let mut decoder = builder.build();

            // Decode the traces
            let mut decoded_traces = Vec::with_capacity(result.traces.len());
            for (kind, trace) in &mut result.traces {
                decoder.identify(trace, &mut local_identifier);
                decoder.identify(trace, &mut etherscan_identifier);

                // verbosity:
                // - 0..3: nothing
                // - 3: only display traces for failed tests
                // - 4: also display the setup trace for failed tests
                // - 5..: display all traces for all tests
                let should_include = match kind {
                    TraceKind::Execution => {
                        (verbosity == 3 && result.status.is_failure()) || verbosity >= 4
                    }
                    TraceKind::Setup => {
                        (verbosity == 4 && result.status.is_failure()) || verbosity >= 5
                    }
                    TraceKind::Deployment => false,
                };

                // Decode the trace if we either need to build a gas report or we need to print it
                if should_include || gas_reporting {
                    decoder.decode(trace).await;
                }

                if should_include {
                    decoded_traces.push(trace.to_string());
                }
            }

            if !decoded_traces.is_empty() {
                println!("Traces:");
                decoded_traces.into_iter().for_each(|trace| println!("{trace}"));
            }

            if gas_reporting {
                gas_report.analyze(&result.traces);
            }
        }
        let block_outcome = TestOutcome::new([(contract_name, suite_result)].into(), allow_failure);

        total_passed += block_outcome.successes().count();
        total_failed += block_outcome.failures().count();
        total_skipped += block_outcome.skips().count();

        println!("{}", block_outcome.summary());
    }

    if gas_reporting {
        println!("{}", gas_report.finalize());
    }

    let num_test_suites = results.len();

    if num_test_suites > 0 {
        println!(
            "{}",
            format_aggregated_summary(num_test_suites, total_passed, total_failed, total_skipped)
        );
    }

    // reattach the thread
    let _results = handle.await?;

    trace!(target: "forge::test", "received {} results", results.len());
    Ok(TestOutcome::new(results, allow_failure))
}<|MERGE_RESOLUTION|>--- conflicted
+++ resolved
@@ -179,15 +179,10 @@
         let env = evm_opts.evm_env().await?;
 
         // Prepare the test builder
-<<<<<<< HEAD
-        let evm_spec = evm_spec(config.evm_version);
         let should_debug = self.debug.is_some();
 
         let mut runner_builder = MultiContractRunnerBuilder::default()
             .set_debug(should_debug)
-=======
-        let mut runner = MultiContractRunnerBuilder::default()
->>>>>>> 97963a4c
             .initial_balance(evm_opts.initial_balance)
             .evm_spec(config.evm_spec_id())
             .sender(evm_opts.sender)
