--- conflicted
+++ resolved
@@ -229,12 +229,8 @@
         offset += 32;
         let data = &mem[offset..offset + len];
         // `tokens` is guaranteed to have the same length as the provided types
-<<<<<<< HEAD
-        let token = DynSolType::decode(&ty, data).wrap_err("Could not decode inspected values")?;
-=======
         let token =
             DynSolType::abi_decode(&ty, data).wrap_err("Could not decode inspected values")?;
->>>>>>> 7b291d43
         Ok((should_continue(contract_expr), Some(format_token(token))))
     }
 
@@ -352,13 +348,8 @@
             format!("Type: {}\n└ Value: {}", Paint::red("bool"), Paint::cyan(b))
         }
         DynSolValue::String(_) | DynSolValue::Bytes(_) => {
-<<<<<<< HEAD
-            let hex = hex::encode(token.encode());
-            let s = token.as_str().map(|s| s.to_owned());
-=======
             let hex = hex::encode(token.abi_encode());
             let s = token.as_str();
->>>>>>> 7b291d43
             format!(
                 "Type: {}\n{}├ Hex (Memory):\n├─ Length ({}): {}\n├─ Contents ({}): {}\n├ Hex (Tuple Encoded):\n├─ Pointer ({}): {}\n├─ Length ({}): {}\n└─ Contents ({}): {}",
                 Paint::red(if s.is_some() { "string" } else { "dynamic bytes" }),
