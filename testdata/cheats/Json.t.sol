--- conflicted
+++ resolved
@@ -97,26 +97,16 @@
         assertEq(whole.strArray[1], "there");
     }
 
-<<<<<<< HEAD
-    // TODO: This test is not working due to a possible bug in the parseJsonUint cheatcode.
-    // It does not revert as expected.
-    // function test_coercionRevert() public {
-    //     cheats.expectRevert(
-    //         "You can only coerce values or arrays, not JSON objects. The key '.nestedObject' returns an object"
-    //     );
-    //     uint256 number = this.parseJsonUint(json, ".nestedObject");
-    // }
+     function test_coercionRevert() public {
+         cheats.expectRevert(
+             "You can only coerce values or arrays, not JSON objects. The key '.nestedObject' returns an object"
+         );
+         uint256 number = this.parseJsonUint(json, ".nestedObject");
+     }
 
     function parseJsonUint(string memory json, string memory path) public returns (uint256) {
-        bytes memory data = cheats.parseJson(json, path);
+        bytes memory data = vm.parseJsonUint(json, path);
         return abi.decode(data, (uint256));
-=======
-    function test_coercionRevert() public {
-        vm.expectRevert(
-            "You can only coerce values or arrays, not JSON objects. The key '.nestedObject' returns an object"
-        );
-        uint256 number = vm.parseJsonUint(json, ".nestedObject");
->>>>>>> 8c489323
     }
 
     function test_coercionUint() public {
