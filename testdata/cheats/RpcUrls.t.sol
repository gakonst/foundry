--- conflicted
+++ resolved
@@ -15,15 +15,8 @@
 
     // returns an error if env alias does not exist
     function testRevertsOnMissingEnv() public {
-<<<<<<< HEAD
-        cheats.expectRevert("invalid rpc url rpcUrlEnv");
+        vm.expectRevert("invalid rpc url rpcUrlEnv");
         string memory url = this.rpcUrl("rpcUrlEnv");
-=======
-        vm.expectRevert(
-            "Failed to resolve env var `RPC_ENV_ALIAS` in `${RPC_ENV_ALIAS}`: environment variable not found"
-        );
-        string memory url = vm.rpcUrl("rpcEnvAlias");
->>>>>>> 8c489323
     }
 
     // can set env and return correct url
@@ -32,11 +25,7 @@
         vm.expectRevert(
             "Failed to resolve env var `RPC_ENV_ALIAS` in `${RPC_ENV_ALIAS}`: environment variable not found"
         );
-<<<<<<< HEAD
         string[2][] memory _urls = this.rpcUrls();
-=======
-        string[2][] memory _urls = vm.rpcUrls();
->>>>>>> 8c489323
 
         string memory url = vm.rpcUrl("rpcAlias");
         vm.setEnv("RPC_ENV_ALIAS", url);
@@ -54,10 +43,10 @@
     }
 
     function rpcUrl(string memory _alias) public returns (string memory) {
-        return cheats.rpcUrl(_alias);
+        return vm.rpcUrl(_alias);
     }
 
     function rpcUrls() public returns (string[2][] memory) {
-        return cheats.rpcUrls();
+        return vm.rpcUrls();
     }
 }