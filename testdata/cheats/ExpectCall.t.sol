--- conflicted
+++ resolved
@@ -464,14 +464,6 @@
 contract ExpectCallMixedTest is DSTest {
     Cheats constant cheats = Cheats(HEVM_ADDRESS);
 
-<<<<<<< HEAD
-    function testRevertsOverrideNoCountWithCount() public {
-        cheats.expectRevert();
-        this.exposed_overrideNoCountWithCount();
-    }
-        
-    function exposed_overrideNoCountWithCount() public {
-=======
     function exposed_callTargetNTimes(Contract target, uint256 a, uint256 b, uint256 times) public {
         for (uint256 i = 0; i < times; i++) {
             target.add(1, 2);
@@ -479,7 +471,6 @@
     }
 
     function testFailOverrideNoCountWithCount() public {
->>>>>>> 5c9c8473
         Contract target = new Contract();
         cheats.expectCall(address(target), abi.encodeWithSelector(target.add.selector, 1, 2));
         // You should not be able to overwrite a expectCall that had no count with some count.
