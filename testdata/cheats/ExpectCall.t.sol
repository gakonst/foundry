// SPDX-License-Identifier: Unlicense
pragma solidity 0.8.18;

import "ds-test/test.sol";
import "./Vm.sol";

contract Contract {
    function numberA() public pure returns (uint256) {
        return 1;
    }

    function numberB() public pure returns (uint256) {
        return 2;
    }

    function add(uint256 a, uint256 b) public pure returns (uint256) {
        return a + b;
    }

    function pay(uint256 a) public payable returns (uint256) {
        return a;
    }
}

contract NestedContract {
    Contract private inner;

    constructor(Contract _inner) {
        inner = _inner;
    }

    function sum() public view returns (uint256) {
        return inner.numberA() + inner.numberB();
    }

    function forwardPay() public payable returns (uint256) {
        return inner.pay{gas: 50_000, value: 1}(1);
    }

    function addHardGasLimit() public view returns (uint256) {
        return inner.add{gas: 50_000}(1, 1);
    }

    function hello() public pure returns (string memory) {
        return "hi";
    }

    function sumInPlace(uint256 a, uint256 b) public view returns (uint256) {
        return a + b + 42;
    }
}

contract ExpectCallTest is DSTest {
    Vm constant vm = Vm(HEVM_ADDRESS);

    function exposed_callTargetNTimes(Contract target, uint256 a, uint256 b, uint256 times) public {
        for (uint256 i = 0; i < times; i++) {
            target.add(a, b);
        }
    }

    function exposed_expectCallWithValue(Contract target, uint256 value, uint256 amount) public {
        target.pay{value: value}(amount);
    }

    function testExpectCallWithData() public {
        Contract target = new Contract();
<<<<<<< HEAD
        cheats.expectCall(address(target), abi.encodeWithSelector(target.add.selector, 1, 2));
        this.exposed_callTargetNTimes(target, 1, 2, 1);
    }

    function testFailExpectCallDirectly() public {
        Contract target = new Contract();
        cheats.expectCall(address(target), abi.encodeWithSelector(target.add.selector, 1, 2), 1);
=======
        vm.expectCall(address(target), abi.encodeWithSelector(target.add.selector, 1, 2));
>>>>>>> 8c489323
        target.add(1, 2);
    }

    function testExpectMultipleCallsWithData() public {
        Contract target = new Contract();
<<<<<<< HEAD
        cheats.expectCall(address(target), abi.encodeWithSelector(target.add.selector, 1, 2));
        // Even though we expect one call, we're using additive behavior, so getting more than one call is okay.
        this.exposed_callTargetNTimes(target, 1, 2, 2);
=======
        vm.expectCall(address(target), abi.encodeWithSelector(target.add.selector, 1, 2));
        target.add(1, 2);
        target.add(1, 2);
>>>>>>> 8c489323
    }

    function testExpectMultipleCallsWithDataAdditive() public {
        Contract target = new Contract();
<<<<<<< HEAD
        cheats.expectCall(address(target), abi.encodeWithSelector(target.add.selector, 1, 2));
        cheats.expectCall(address(target), abi.encodeWithSelector(target.add.selector, 1, 2));
        this.exposed_callTargetNTimes(target, 1, 2, 2);
=======
        vm.expectCall(address(target), abi.encodeWithSelector(target.add.selector, 1, 2));
        vm.expectCall(address(target), abi.encodeWithSelector(target.add.selector, 1, 2));
        target.add(1, 2);
        target.add(1, 2);
>>>>>>> 8c489323
    }

    function testExpectMultipleCallsWithDataAdditiveLowerBound() public {
        Contract target = new Contract();
<<<<<<< HEAD
        cheats.expectCall(address(target), abi.encodeWithSelector(target.add.selector, 1, 2));
        cheats.expectCall(address(target), abi.encodeWithSelector(target.add.selector, 1, 2));
        this.exposed_callTargetNTimes(target, 1, 2, 3);
=======
        vm.expectCall(address(target), abi.encodeWithSelector(target.add.selector, 1, 2));
        vm.expectCall(address(target), abi.encodeWithSelector(target.add.selector, 1, 2));
        target.add(1, 2);
        target.add(1, 2);
        target.add(1, 2);
>>>>>>> 8c489323
    }

    function testFailExpectMultipleCallsWithDataAdditive() public {
        Contract target = new Contract();
        vm.expectCall(address(target), abi.encodeWithSelector(target.add.selector, 1, 2));
        vm.expectCall(address(target), abi.encodeWithSelector(target.add.selector, 1, 2));
        vm.expectCall(address(target), abi.encodeWithSelector(target.add.selector, 1, 2));
        // Not enough calls to satisfy the additive expectCall, which expects 3 calls.
        this.exposed_callTargetNTimes(target, 1, 2, 2);
    }

    function testFailExpectCallWithData() public {
        Contract target = new Contract();
<<<<<<< HEAD
        cheats.expectCall(address(target), abi.encodeWithSelector(target.add.selector, 1, 2), 1);
        this.exposed_callTargetNTimes(target, 3, 3, 1);
=======
        vm.expectCall(address(target), abi.encodeWithSelector(target.add.selector, 1, 2));
        target.add(3, 3);
>>>>>>> 8c489323
    }

    function testExpectInnerCall() public {
        Contract inner = new Contract();
        NestedContract target = new NestedContract(inner);

<<<<<<< HEAD
        cheats.expectCall(address(inner), abi.encodeWithSelector(inner.numberB.selector));
        this.exposed_expectInnerCall(target);
    }

    function exposed_expectInnerCall(NestedContract target) public {
=======
        vm.expectCall(address(inner), abi.encodeWithSelector(inner.numberB.selector));
>>>>>>> 8c489323
        target.sum();
    }

    function testFailExpectInnerCall() public {
        Contract inner = new Contract();
        NestedContract target = new NestedContract(inner);

        vm.expectCall(address(inner), abi.encodeWithSelector(inner.numberB.selector));

        this.exposed_failExpectInnerCall(target);
    }

    function exposed_failExpectInnerCall(NestedContract target) public {
        // this function does not call inner
        target.hello();
    }

    // We should be able to match whichever function is called inside of the next call.
    // Even multiple functions.
    function testExpectCallMultipleFunctions() public {
        Contract inner = new Contract();
        NestedContract target = new NestedContract(inner);

        cheats.expectCall(address(target), abi.encodeWithSelector(target.forwardPay.selector));
        cheats.expectCall(address(inner), abi.encodeWithSelector(inner.pay.selector));
        this.exposed_forwardPay(target);
    }

    // We should also be able to match multiple functions that happen one after another,
    // but inside the next call.
    function testExpectCallMultipleFunctionsFlattened() public {
        Contract inner = new Contract();
        NestedContract target = new NestedContract(inner);

        cheats.expectCall(address(target), abi.encodeWithSelector(target.sumInPlace.selector));
        cheats.expectCall(address(inner), abi.encodeWithSelector(inner.add.selector));
        this.exposed_expectCallMultipleFunctionsFlattened(target, inner);
    }

    function exposed_expectCallMultipleFunctionsFlattened(NestedContract target, Contract inner) public {
        target.sumInPlace(1, 1);
        inner.add(1, 1);
    }

    function testExpectSelectorCall() public {
        Contract target = new Contract();
<<<<<<< HEAD
        cheats.expectCall(address(target), abi.encodeWithSelector(target.add.selector));
        this.exposed_callTargetNTimes(target, 5, 5, 1);
=======
        vm.expectCall(address(target), abi.encodeWithSelector(target.add.selector));
        target.add(5, 5);
>>>>>>> 8c489323
    }

    function testFailExpectSelectorCall() public {
        Contract target = new Contract();
        vm.expectCall(address(target), abi.encodeWithSelector(target.add.selector));
    }

    function testFailExpectCallWithMoreParameters() public {
        Contract target = new Contract();
        vm.expectCall(address(target), abi.encodeWithSelector(target.add.selector, 3, 3, 3));
        target.add(3, 3);
        this.exposed_callTargetNTimes(target, 3, 3, 1);
    }

    function testExpectCallWithValue() public {
        Contract target = new Contract();
<<<<<<< HEAD
        cheats.expectCall(address(target), 1, abi.encodeWithSelector(target.pay.selector, 2));
        this.exposed_expectCallWithValue(target, 1, 2);
=======
        vm.expectCall(address(target), 1, abi.encodeWithSelector(target.pay.selector, 2));
        target.pay{value: 1}(2);
>>>>>>> 8c489323
    }

    function testFailExpectCallValue() public {
        Contract target = new Contract();
        vm.expectCall(address(target), 1, abi.encodeWithSelector(target.pay.selector, 2));
    }

    function testExpectCallWithValueWithoutParameters() public {
        Contract target = new Contract();
<<<<<<< HEAD
        cheats.expectCall(address(target), 3, abi.encodeWithSelector(target.pay.selector));
        this.exposed_expectCallWithValue(target, 3, 100);
=======
        vm.expectCall(address(target), 3, abi.encodeWithSelector(target.pay.selector));
        target.pay{value: 3}(100);
>>>>>>> 8c489323
    }

    function testExpectCallWithValueAndGas() public {
        Contract inner = new Contract();
        NestedContract target = new NestedContract(inner);

<<<<<<< HEAD
        cheats.expectCall(address(inner), 1, 50_000, abi.encodeWithSelector(inner.pay.selector, 1));
        this.exposed_forwardPay(target);
    }

    function exposed_forwardPay(NestedContract target) public {
=======
        vm.expectCall(address(inner), 1, 50_000, abi.encodeWithSelector(inner.pay.selector, 1));
>>>>>>> 8c489323
        target.forwardPay{value: 1}();
    }

    function testExpectCallWithNoValueAndGas() public {
        Contract inner = new Contract();
        NestedContract target = new NestedContract(inner);

<<<<<<< HEAD
        cheats.expectCall(address(inner), 0, 50_000, abi.encodeWithSelector(inner.add.selector, 1, 1));
        this.exposed_addHardGasLimit(target);
    }

    function exposed_addHardGasLimit(NestedContract target) public {
=======
        vm.expectCall(address(inner), 0, 50_000, abi.encodeWithSelector(inner.add.selector, 1, 1));
>>>>>>> 8c489323
        target.addHardGasLimit();
    }

    function testFailExpectCallWithNoValueAndWrongGas() public {
        Contract inner = new Contract();
        NestedContract target = new NestedContract(inner);

<<<<<<< HEAD
        cheats.expectCall(address(inner), 0, 25_000, abi.encodeWithSelector(inner.add.selector, 1, 1));
        this.exposed_addHardGasLimit(target);
=======
        vm.expectCall(address(inner), 0, 25_000, abi.encodeWithSelector(inner.add.selector, 1, 1));
        target.addHardGasLimit();
>>>>>>> 8c489323
    }

    function testExpectCallWithValueAndMinGas() public {
        Contract inner = new Contract();
        NestedContract target = new NestedContract(inner);

<<<<<<< HEAD
        cheats.expectCallMinGas(address(inner), 1, 50_000, abi.encodeWithSelector(inner.pay.selector, 1));
        this.exposed_forwardPay(target);
=======
        vm.expectCallMinGas(address(inner), 1, 50_000, abi.encodeWithSelector(inner.pay.selector, 1));
        target.forwardPay{value: 1}();
>>>>>>> 8c489323
    }

    function testExpectCallWithNoValueAndMinGas() public {
        Contract inner = new Contract();
        NestedContract target = new NestedContract(inner);

<<<<<<< HEAD
        cheats.expectCallMinGas(address(inner), 0, 25_000, abi.encodeWithSelector(inner.add.selector, 1, 1));
        this.exposed_addHardGasLimit(target);
=======
        vm.expectCallMinGas(address(inner), 0, 25_000, abi.encodeWithSelector(inner.add.selector, 1, 1));
        target.addHardGasLimit();
>>>>>>> 8c489323
    }

    function testFailExpectCallWithNoValueAndWrongMinGas() public {
        Contract inner = new Contract();
        NestedContract target = new NestedContract(inner);

<<<<<<< HEAD
        cheats.expectCallMinGas(address(inner), 0, 50_001, abi.encodeWithSelector(inner.add.selector, 1, 1));
        this.exposed_addHardGasLimit(target);
    }

    /// Ensure that you cannot use expectCall with an expectRevert.
    function testFailExpectCallWithRevertDisallowed() public {
        Contract target = new Contract();
        cheats.expectRevert();
        cheats.expectCall(address(target), abi.encodeWithSelector(target.add.selector));
        this.exposed_callTargetNTimes(target, 5, 5, 1);
=======
        vm.expectCallMinGas(address(inner), 0, 50_001, abi.encodeWithSelector(inner.add.selector, 1, 1));
        target.addHardGasLimit();
>>>>>>> 8c489323
    }
}

contract ExpectCallCountTest is DSTest {
    Vm constant vm = Vm(HEVM_ADDRESS);

    function testExpectCallCountWithData() public {
        Contract target = new Contract();
<<<<<<< HEAD
        cheats.expectCall(address(target), abi.encodeWithSelector(Contract.add.selector, 1, 2), 3);
        this.exposed_expectCallCountWithData(target);
    }

    function exposed_expectCallCountWithData(Contract target) public {
=======
        vm.expectCall(address(target), abi.encodeWithSelector(target.add.selector, 1, 2), 3);
>>>>>>> 8c489323
        target.add(1, 2);
        target.add(1, 2);
        target.add(1, 2);
    }

    function testExpectZeroCallCountAssert() public {
        Contract target = new Contract();
        vm.expectCall(address(target), abi.encodeWithSelector(target.add.selector, 1, 2), 0);
        target.add(3, 3);
    }

    function testFailExpectCallCountWithWrongCount() public {
        Contract target = new Contract();
        vm.expectCall(address(target), abi.encodeWithSelector(target.add.selector, 1, 2), 2);
        target.add(1, 2);
    }

    function testExpectCountInnerCall() public {
        Contract inner = new Contract();
        NestedContract target = new NestedContract(inner);

        vm.expectCall(address(inner), abi.encodeWithSelector(inner.numberB.selector), 1);
        target.sum();
    }

    function testFailExpectCountInnerCall() public {
        Contract inner = new Contract();
        NestedContract target = new NestedContract(inner);

        vm.expectCall(address(inner), abi.encodeWithSelector(inner.numberB.selector), 1);

        // this function does not call inner
        target.hello();
    }

    function testExpectCountInnerAndOuterCalls() public {
        Contract inner = new Contract();
        NestedContract target = new NestedContract(inner);

<<<<<<< HEAD
        cheats.expectCall(address(inner), abi.encodeWithSelector(inner.numberB.selector), 2);
        this.exposed_expectCountInnerAndOuterCalls(inner, target);
    }

    function exposed_expectCountInnerAndOuterCalls(Contract inner, NestedContract target) public {
=======
        vm.expectCall(address(inner), abi.encodeWithSelector(inner.numberB.selector), 2);
>>>>>>> 8c489323
        inner.numberB();
        target.sum();
    }

    function exposed_pay(Contract target, uint256 value, uint256 amount) public payable {
        target.pay{value: value}(amount);
    }

    function testExpectCallCountWithValue() public {
        Contract target = new Contract();
<<<<<<< HEAD
        cheats.expectCall(address(target), 1, abi.encodeWithSelector(target.pay.selector, 2), 1);
        this.exposed_pay{value: 1}(target, 1, 2);
=======
        vm.expectCall(address(target), 1, abi.encodeWithSelector(target.pay.selector, 2), 1);
        target.pay{value: 1}(2);
>>>>>>> 8c489323
    }

    function testExpectZeroCallCountValue() public {
        Contract target = new Contract();
<<<<<<< HEAD
        cheats.expectCall(address(target), 1, abi.encodeWithSelector(target.pay.selector, 2), 0);
        this.exposed_pay{value: 2}(target, 2, 2);
=======
        vm.expectCall(address(target), 1, abi.encodeWithSelector(target.pay.selector, 2), 0);
        target.pay{value: 2}(2);
>>>>>>> 8c489323
    }

    function testFailExpectCallCountValue() public {
        Contract target = new Contract();
<<<<<<< HEAD
        cheats.expectCall(address(target), 1, abi.encodeWithSelector(target.pay.selector, 2), 1);
        this.exposed_pay{value: 2}(target, 2, 2);
=======
        vm.expectCall(address(target), 1, abi.encodeWithSelector(target.pay.selector, 2), 1);
        target.pay{value: 2}(2);
>>>>>>> 8c489323
    }

    function testExpectCallCountWithValueWithoutParameters() public {
        Contract target = new Contract();
<<<<<<< HEAD
        cheats.expectCall(address(target), 3, abi.encodeWithSelector(target.pay.selector), 3);
        this.exposed_expectCallCountWithValueWithoutParameters(target);
    }

    function exposed_expectCallCountWithValueWithoutParameters(Contract target) public {
=======
        vm.expectCall(address(target), 3, abi.encodeWithSelector(target.pay.selector), 3);
>>>>>>> 8c489323
        target.pay{value: 3}(100);
        target.pay{value: 3}(100);
        target.pay{value: 3}(100);
    }

    function testExpectCallCountWithValueAndGas() public {
        Contract inner = new Contract();
        NestedContract target = new NestedContract(inner);

<<<<<<< HEAD
        cheats.expectCall(address(inner), 1, 50_000, abi.encodeWithSelector(inner.pay.selector, 1), 2);
        this.exposed_expectCallCountWithValueAndGas(target);
    }

    function exposed_expectCallCountWithValueAndGas(NestedContract target) public {
=======
        vm.expectCall(address(inner), 1, 50_000, abi.encodeWithSelector(inner.pay.selector, 1), 2);
>>>>>>> 8c489323
        target.forwardPay{value: 1}();
        target.forwardPay{value: 1}();
    }

    function exposed_addHardGasLimit(NestedContract target, uint256 times) public {
        for (uint256 i = 0; i < times; i++) {
            target.addHardGasLimit();
        }
    }

    function testExpectCallCountWithNoValueAndGas() public {
        Contract inner = new Contract();
        NestedContract target = new NestedContract(inner);

<<<<<<< HEAD
        cheats.expectCall(address(inner), 0, 50_000, abi.encodeWithSelector(inner.add.selector, 1, 1), 1);
        this.exposed_addHardGasLimit(target, 1);
=======
        vm.expectCall(address(inner), 0, 50_000, abi.encodeWithSelector(inner.add.selector, 1, 1), 1);
        target.addHardGasLimit();
>>>>>>> 8c489323
    }

    function testExpectZeroCallCountWithNoValueAndWrongGas() public {
        Contract inner = new Contract();
        NestedContract target = new NestedContract(inner);

<<<<<<< HEAD
        cheats.expectCall(address(inner), 0, 25_000, abi.encodeWithSelector(inner.add.selector, 1, 1), 0);
        this.exposed_addHardGasLimit(target, 1);
=======
        vm.expectCall(address(inner), 0, 25_000, abi.encodeWithSelector(inner.add.selector, 1, 1), 0);
        target.addHardGasLimit();
>>>>>>> 8c489323
    }

    function testFailExpectCallCountWithNoValueAndWrongGas() public {
        Contract inner = new Contract();
        NestedContract target = new NestedContract(inner);

<<<<<<< HEAD
        cheats.expectCall(address(inner), 0, 25_000, abi.encodeWithSelector(inner.add.selector, 1, 1), 2);
        this.exposed_addHardGasLimit(target, 2);
=======
        vm.expectCall(address(inner), 0, 25_000, abi.encodeWithSelector(inner.add.selector, 1, 1), 2);
        target.addHardGasLimit();
        target.addHardGasLimit();
>>>>>>> 8c489323
    }

    function testExpectCallCountWithValueAndMinGas() public {
        Contract inner = new Contract();
        NestedContract target = new NestedContract(inner);

<<<<<<< HEAD
        cheats.expectCallMinGas(address(inner), 1, 50_000, abi.encodeWithSelector(inner.pay.selector, 1), 1);
        this.exposed_forwardPay(target);
    }

    function exposed_forwardPay(NestedContract target) public {
=======
        vm.expectCallMinGas(address(inner), 1, 50_000, abi.encodeWithSelector(inner.pay.selector, 1), 1);
>>>>>>> 8c489323
        target.forwardPay{value: 1}();
    }

    function testExpectCallCountWithNoValueAndMinGas() public {
        Contract inner = new Contract();
        NestedContract target = new NestedContract(inner);

<<<<<<< HEAD
        cheats.expectCallMinGas(address(inner), 0, 25_000, abi.encodeWithSelector(inner.add.selector, 1, 1), 2);
        this.exposed_addHardGasLimit(target, 2);
=======
        vm.expectCallMinGas(address(inner), 0, 25_000, abi.encodeWithSelector(inner.add.selector, 1, 1), 2);
        target.addHardGasLimit();
        target.addHardGasLimit();
>>>>>>> 8c489323
    }

    function testExpectCallZeroCountWithNoValueAndWrongMinGas() public {
        Contract inner = new Contract();
        NestedContract target = new NestedContract(inner);

<<<<<<< HEAD
        cheats.expectCallMinGas(address(inner), 0, 50_001, abi.encodeWithSelector(inner.add.selector, 1, 1), 0);
        this.exposed_addHardGasLimit(target, 1);
=======
        vm.expectCallMinGas(address(inner), 0, 50_001, abi.encodeWithSelector(inner.add.selector, 1, 1), 0);
        target.addHardGasLimit();
>>>>>>> 8c489323
    }

    function testFailExpectCallCountWithNoValueAndWrongMinGas() public {
        Contract inner = new Contract();
        NestedContract target = new NestedContract(inner);

<<<<<<< HEAD
        cheats.expectCallMinGas(address(inner), 0, 50_001, abi.encodeWithSelector(inner.add.selector, 1, 1), 1);
        this.exposed_addHardGasLimit(target, 1);
=======
        vm.expectCallMinGas(address(inner), 0, 50_001, abi.encodeWithSelector(inner.add.selector, 1, 1), 1);
        target.addHardGasLimit();
>>>>>>> 8c489323
    }
}

contract ExpectCallMixedTest is DSTest {
    Vm constant vm = Vm(HEVM_ADDRESS);

    function exposed_callTargetNTimes(Contract target, uint256 a, uint256 b, uint256 times) public {
        for (uint256 i = 0; i < times; i++) {
            target.add(1, 2);
        }
    }

    function testFailOverrideNoCountWithCount() public {
        Contract target = new Contract();
        vm.expectCall(address(target), abi.encodeWithSelector(target.add.selector, 1, 2));
        // You should not be able to overwrite a expectCall that had no count with some count.
<<<<<<< HEAD
        cheats.expectCall(address(target), abi.encodeWithSelector(target.add.selector, 1, 2), 2);
        this.exposed_callTargetNTimes(target, 1, 2, 2);
=======
        vm.expectCall(address(target), abi.encodeWithSelector(target.add.selector, 1, 2), 2);
        target.add(1, 2);
        target.add(1, 2);
>>>>>>> 8c489323
    }

    function testFailOverrideCountWithCount() public {
        Contract target = new Contract();
        vm.expectCall(address(target), abi.encodeWithSelector(target.add.selector, 1, 2), 2);
        // You should not be able to overwrite a expectCall that had a count with some count.
        vm.expectCall(address(target), abi.encodeWithSelector(target.add.selector, 1, 2), 1);
        target.add(1, 2);
        target.add(1, 2);
    }

    function testFailOverrideCountWithNoCount() public {
        Contract target = new Contract();
        vm.expectCall(address(target), abi.encodeWithSelector(target.add.selector, 1, 2), 2);
        // You should not be able to overwrite a expectCall that had a count with no count.
        vm.expectCall(address(target), abi.encodeWithSelector(target.add.selector, 1, 2));
        target.add(1, 2);
        target.add(1, 2);
    }

    function testExpectMatchPartialAndFull() public {
        Contract target = new Contract();
        vm.expectCall(address(target), abi.encodeWithSelector(target.add.selector), 2);
        // Even if a partial match is speciifed, you should still be able to look for full matches
        // as one does not override the other.
<<<<<<< HEAD
        cheats.expectCall(address(target), abi.encodeWithSelector(target.add.selector, 1, 2));
        this.exposed_expectMatchPartialAndFull(target);
    }

    function exposed_expectMatchPartialAndFull(Contract target) public {
=======
        vm.expectCall(address(target), abi.encodeWithSelector(target.add.selector, 1, 2));
>>>>>>> 8c489323
        target.add(1, 2);
        target.add(1, 2);
    }

    function testExpectMatchPartialAndFullFlipped() public {
        Contract target = new Contract();
        vm.expectCall(address(target), abi.encodeWithSelector(target.add.selector));
        // Even if a partial match is speciifed, you should still be able to look for full matches
        // as one does not override the other.
<<<<<<< HEAD
        cheats.expectCall(address(target), abi.encodeWithSelector(target.add.selector, 1, 2), 2);
        this.exposed_expectMatchPartialAndFullFlipped(target);
    }

    function exposed_expectMatchPartialAndFullFlipped(Contract target) public {
=======
        vm.expectCall(address(target), abi.encodeWithSelector(target.add.selector, 1, 2), 2);
>>>>>>> 8c489323
        target.add(1, 2);
        target.add(1, 2);
    }
}<|MERGE_RESOLUTION|>--- conflicted
+++ resolved
@@ -65,60 +65,35 @@
 
     function testExpectCallWithData() public {
         Contract target = new Contract();
-<<<<<<< HEAD
-        cheats.expectCall(address(target), abi.encodeWithSelector(target.add.selector, 1, 2));
+        vm.expectCall(address(target), abi.encodeWithSelector(target.add.selector, 1, 2));
         this.exposed_callTargetNTimes(target, 1, 2, 1);
     }
 
     function testFailExpectCallDirectly() public {
         Contract target = new Contract();
-        cheats.expectCall(address(target), abi.encodeWithSelector(target.add.selector, 1, 2), 1);
-=======
-        vm.expectCall(address(target), abi.encodeWithSelector(target.add.selector, 1, 2));
->>>>>>> 8c489323
+        vm.expectCall(address(target), abi.encodeWithSelector(target.add.selector, 1, 2), 1);
         target.add(1, 2);
     }
 
     function testExpectMultipleCallsWithData() public {
         Contract target = new Contract();
-<<<<<<< HEAD
-        cheats.expectCall(address(target), abi.encodeWithSelector(target.add.selector, 1, 2));
+        vm.expectCall(address(target), abi.encodeWithSelector(target.add.selector, 1, 2));
         // Even though we expect one call, we're using additive behavior, so getting more than one call is okay.
         this.exposed_callTargetNTimes(target, 1, 2, 2);
-=======
-        vm.expectCall(address(target), abi.encodeWithSelector(target.add.selector, 1, 2));
-        target.add(1, 2);
-        target.add(1, 2);
->>>>>>> 8c489323
     }
 
     function testExpectMultipleCallsWithDataAdditive() public {
         Contract target = new Contract();
-<<<<<<< HEAD
-        cheats.expectCall(address(target), abi.encodeWithSelector(target.add.selector, 1, 2));
-        cheats.expectCall(address(target), abi.encodeWithSelector(target.add.selector, 1, 2));
+        vm.expectCall(address(target), abi.encodeWithSelector(target.add.selector, 1, 2));
+        vm.expectCall(address(target), abi.encodeWithSelector(target.add.selector, 1, 2));
         this.exposed_callTargetNTimes(target, 1, 2, 2);
-=======
-        vm.expectCall(address(target), abi.encodeWithSelector(target.add.selector, 1, 2));
-        vm.expectCall(address(target), abi.encodeWithSelector(target.add.selector, 1, 2));
-        target.add(1, 2);
-        target.add(1, 2);
->>>>>>> 8c489323
     }
 
     function testExpectMultipleCallsWithDataAdditiveLowerBound() public {
         Contract target = new Contract();
-<<<<<<< HEAD
-        cheats.expectCall(address(target), abi.encodeWithSelector(target.add.selector, 1, 2));
-        cheats.expectCall(address(target), abi.encodeWithSelector(target.add.selector, 1, 2));
+        vm.expectCall(address(target), abi.encodeWithSelector(target.add.selector, 1, 2));
+        vm.expectCall(address(target), abi.encodeWithSelector(target.add.selector, 1, 2));
         this.exposed_callTargetNTimes(target, 1, 2, 3);
-=======
-        vm.expectCall(address(target), abi.encodeWithSelector(target.add.selector, 1, 2));
-        vm.expectCall(address(target), abi.encodeWithSelector(target.add.selector, 1, 2));
-        target.add(1, 2);
-        target.add(1, 2);
-        target.add(1, 2);
->>>>>>> 8c489323
     }
 
     function testFailExpectMultipleCallsWithDataAdditive() public {
@@ -132,28 +107,18 @@
 
     function testFailExpectCallWithData() public {
         Contract target = new Contract();
-<<<<<<< HEAD
-        cheats.expectCall(address(target), abi.encodeWithSelector(target.add.selector, 1, 2), 1);
+        vm.expectCall(address(target), abi.encodeWithSelector(target.add.selector, 1, 2), 1);
         this.exposed_callTargetNTimes(target, 3, 3, 1);
-=======
-        vm.expectCall(address(target), abi.encodeWithSelector(target.add.selector, 1, 2));
-        target.add(3, 3);
->>>>>>> 8c489323
     }
 
     function testExpectInnerCall() public {
         Contract inner = new Contract();
         NestedContract target = new NestedContract(inner);
-
-<<<<<<< HEAD
-        cheats.expectCall(address(inner), abi.encodeWithSelector(inner.numberB.selector));
+        vm.expectCall(address(inner), abi.encodeWithSelector(inner.numberB.selector));
         this.exposed_expectInnerCall(target);
     }
 
     function exposed_expectInnerCall(NestedContract target) public {
-=======
-        vm.expectCall(address(inner), abi.encodeWithSelector(inner.numberB.selector));
->>>>>>> 8c489323
         target.sum();
     }
 
@@ -200,13 +165,8 @@
 
     function testExpectSelectorCall() public {
         Contract target = new Contract();
-<<<<<<< HEAD
-        cheats.expectCall(address(target), abi.encodeWithSelector(target.add.selector));
+        vm.expectCall(address(target), abi.encodeWithSelector(target.add.selector));
         this.exposed_callTargetNTimes(target, 5, 5, 1);
-=======
-        vm.expectCall(address(target), abi.encodeWithSelector(target.add.selector));
-        target.add(5, 5);
->>>>>>> 8c489323
     }
 
     function testFailExpectSelectorCall() public {
@@ -223,121 +183,77 @@
 
     function testExpectCallWithValue() public {
         Contract target = new Contract();
-<<<<<<< HEAD
-        cheats.expectCall(address(target), 1, abi.encodeWithSelector(target.pay.selector, 2));
+        vm.expectCall(address(target), 1, abi.encodeWithSelector(target.pay.selector, 2));
         this.exposed_expectCallWithValue(target, 1, 2);
-=======
+    }
+
+    function testFailExpectCallValue() public {
+        Contract target = new Contract();
         vm.expectCall(address(target), 1, abi.encodeWithSelector(target.pay.selector, 2));
-        target.pay{value: 1}(2);
->>>>>>> 8c489323
-    }
-
-    function testFailExpectCallValue() public {
-        Contract target = new Contract();
-        vm.expectCall(address(target), 1, abi.encodeWithSelector(target.pay.selector, 2));
     }
 
     function testExpectCallWithValueWithoutParameters() public {
         Contract target = new Contract();
-<<<<<<< HEAD
-        cheats.expectCall(address(target), 3, abi.encodeWithSelector(target.pay.selector));
+        vm.expectCall(address(target), 3, abi.encodeWithSelector(target.pay.selector));
         this.exposed_expectCallWithValue(target, 3, 100);
-=======
-        vm.expectCall(address(target), 3, abi.encodeWithSelector(target.pay.selector));
-        target.pay{value: 3}(100);
->>>>>>> 8c489323
     }
 
     function testExpectCallWithValueAndGas() public {
         Contract inner = new Contract();
         NestedContract target = new NestedContract(inner);
-
-<<<<<<< HEAD
-        cheats.expectCall(address(inner), 1, 50_000, abi.encodeWithSelector(inner.pay.selector, 1));
+        vm.expectCall(address(inner), 1, 50_000, abi.encodeWithSelector(inner.pay.selector, 1));
         this.exposed_forwardPay(target);
     }
 
     function exposed_forwardPay(NestedContract target) public {
-=======
-        vm.expectCall(address(inner), 1, 50_000, abi.encodeWithSelector(inner.pay.selector, 1));
->>>>>>> 8c489323
         target.forwardPay{value: 1}();
     }
 
     function testExpectCallWithNoValueAndGas() public {
         Contract inner = new Contract();
         NestedContract target = new NestedContract(inner);
-
-<<<<<<< HEAD
-        cheats.expectCall(address(inner), 0, 50_000, abi.encodeWithSelector(inner.add.selector, 1, 1));
+        vm.expectCall(address(inner), 0, 50_000, abi.encodeWithSelector(inner.add.selector, 1, 1));
         this.exposed_addHardGasLimit(target);
     }
 
     function exposed_addHardGasLimit(NestedContract target) public {
-=======
-        vm.expectCall(address(inner), 0, 50_000, abi.encodeWithSelector(inner.add.selector, 1, 1));
->>>>>>> 8c489323
         target.addHardGasLimit();
     }
 
     function testFailExpectCallWithNoValueAndWrongGas() public {
         Contract inner = new Contract();
         NestedContract target = new NestedContract(inner);
-
-<<<<<<< HEAD
-        cheats.expectCall(address(inner), 0, 25_000, abi.encodeWithSelector(inner.add.selector, 1, 1));
+        vm.expectCall(address(inner), 0, 25_000, abi.encodeWithSelector(inner.add.selector, 1, 1));
         this.exposed_addHardGasLimit(target);
-=======
-        vm.expectCall(address(inner), 0, 25_000, abi.encodeWithSelector(inner.add.selector, 1, 1));
-        target.addHardGasLimit();
->>>>>>> 8c489323
     }
 
     function testExpectCallWithValueAndMinGas() public {
         Contract inner = new Contract();
         NestedContract target = new NestedContract(inner);
-
-<<<<<<< HEAD
-        cheats.expectCallMinGas(address(inner), 1, 50_000, abi.encodeWithSelector(inner.pay.selector, 1));
+        vm.expectCallMinGas(address(inner), 1, 50_000, abi.encodeWithSelector(inner.pay.selector, 1));
         this.exposed_forwardPay(target);
-=======
-        vm.expectCallMinGas(address(inner), 1, 50_000, abi.encodeWithSelector(inner.pay.selector, 1));
-        target.forwardPay{value: 1}();
->>>>>>> 8c489323
     }
 
     function testExpectCallWithNoValueAndMinGas() public {
         Contract inner = new Contract();
         NestedContract target = new NestedContract(inner);
-
-<<<<<<< HEAD
-        cheats.expectCallMinGas(address(inner), 0, 25_000, abi.encodeWithSelector(inner.add.selector, 1, 1));
+        vm.expectCallMinGas(address(inner), 0, 25_000, abi.encodeWithSelector(inner.add.selector, 1, 1));
         this.exposed_addHardGasLimit(target);
-=======
-        vm.expectCallMinGas(address(inner), 0, 25_000, abi.encodeWithSelector(inner.add.selector, 1, 1));
-        target.addHardGasLimit();
->>>>>>> 8c489323
     }
 
     function testFailExpectCallWithNoValueAndWrongMinGas() public {
         Contract inner = new Contract();
         NestedContract target = new NestedContract(inner);
-
-<<<<<<< HEAD
-        cheats.expectCallMinGas(address(inner), 0, 50_001, abi.encodeWithSelector(inner.add.selector, 1, 1));
+        vm.expectCallMinGas(address(inner), 0, 50_001, abi.encodeWithSelector(inner.add.selector, 1, 1));
         this.exposed_addHardGasLimit(target);
     }
 
     /// Ensure that you cannot use expectCall with an expectRevert.
     function testFailExpectCallWithRevertDisallowed() public {
         Contract target = new Contract();
-        cheats.expectRevert();
-        cheats.expectCall(address(target), abi.encodeWithSelector(target.add.selector));
+        vm.expectRevert();
+        vm.expectCall(address(target), abi.encodeWithSelector(target.add.selector));
         this.exposed_callTargetNTimes(target, 5, 5, 1);
-=======
-        vm.expectCallMinGas(address(inner), 0, 50_001, abi.encodeWithSelector(inner.add.selector, 1, 1));
-        target.addHardGasLimit();
->>>>>>> 8c489323
     }
 }
 
@@ -346,15 +262,11 @@
 
     function testExpectCallCountWithData() public {
         Contract target = new Contract();
-<<<<<<< HEAD
-        cheats.expectCall(address(target), abi.encodeWithSelector(Contract.add.selector, 1, 2), 3);
+        vm.expectCall(address(target), abi.encodeWithSelector(Contract.add.selector, 1, 2), 3);
         this.exposed_expectCallCountWithData(target);
     }
 
     function exposed_expectCallCountWithData(Contract target) public {
-=======
-        vm.expectCall(address(target), abi.encodeWithSelector(target.add.selector, 1, 2), 3);
->>>>>>> 8c489323
         target.add(1, 2);
         target.add(1, 2);
         target.add(1, 2);
@@ -375,7 +287,6 @@
     function testExpectCountInnerCall() public {
         Contract inner = new Contract();
         NestedContract target = new NestedContract(inner);
-
         vm.expectCall(address(inner), abi.encodeWithSelector(inner.numberB.selector), 1);
         target.sum();
     }
@@ -393,16 +304,11 @@
     function testExpectCountInnerAndOuterCalls() public {
         Contract inner = new Contract();
         NestedContract target = new NestedContract(inner);
-
-<<<<<<< HEAD
-        cheats.expectCall(address(inner), abi.encodeWithSelector(inner.numberB.selector), 2);
+        vm.expectCall(address(inner), abi.encodeWithSelector(inner.numberB.selector), 2);
         this.exposed_expectCountInnerAndOuterCalls(inner, target);
     }
 
     function exposed_expectCountInnerAndOuterCalls(Contract inner, NestedContract target) public {
-=======
-        vm.expectCall(address(inner), abi.encodeWithSelector(inner.numberB.selector), 2);
->>>>>>> 8c489323
         inner.numberB();
         target.sum();
     }
@@ -413,48 +319,29 @@
 
     function testExpectCallCountWithValue() public {
         Contract target = new Contract();
-<<<<<<< HEAD
-        cheats.expectCall(address(target), 1, abi.encodeWithSelector(target.pay.selector, 2), 1);
+        vm.expectCall(address(target), 1, abi.encodeWithSelector(target.pay.selector, 2), 1);
         this.exposed_pay{value: 1}(target, 1, 2);
-=======
+    }
+
+    function testExpectZeroCallCountValue() public {
+        Contract target = new Contract();
+        vm.expectCall(address(target), 1, abi.encodeWithSelector(target.pay.selector, 2), 0);
+        this.exposed_pay{value: 2}(target, 2, 2);
+    }
+
+    function testFailExpectCallCountValue() public {
+        Contract target = new Contract();
         vm.expectCall(address(target), 1, abi.encodeWithSelector(target.pay.selector, 2), 1);
-        target.pay{value: 1}(2);
->>>>>>> 8c489323
-    }
-
-    function testExpectZeroCallCountValue() public {
-        Contract target = new Contract();
-<<<<<<< HEAD
-        cheats.expectCall(address(target), 1, abi.encodeWithSelector(target.pay.selector, 2), 0);
         this.exposed_pay{value: 2}(target, 2, 2);
-=======
-        vm.expectCall(address(target), 1, abi.encodeWithSelector(target.pay.selector, 2), 0);
-        target.pay{value: 2}(2);
->>>>>>> 8c489323
-    }
-
-    function testFailExpectCallCountValue() public {
-        Contract target = new Contract();
-<<<<<<< HEAD
-        cheats.expectCall(address(target), 1, abi.encodeWithSelector(target.pay.selector, 2), 1);
-        this.exposed_pay{value: 2}(target, 2, 2);
-=======
-        vm.expectCall(address(target), 1, abi.encodeWithSelector(target.pay.selector, 2), 1);
-        target.pay{value: 2}(2);
->>>>>>> 8c489323
     }
 
     function testExpectCallCountWithValueWithoutParameters() public {
         Contract target = new Contract();
-<<<<<<< HEAD
-        cheats.expectCall(address(target), 3, abi.encodeWithSelector(target.pay.selector), 3);
+        vm.expectCall(address(target), 3, abi.encodeWithSelector(target.pay.selector), 3);
         this.exposed_expectCallCountWithValueWithoutParameters(target);
     }
 
     function exposed_expectCallCountWithValueWithoutParameters(Contract target) public {
-=======
-        vm.expectCall(address(target), 3, abi.encodeWithSelector(target.pay.selector), 3);
->>>>>>> 8c489323
         target.pay{value: 3}(100);
         target.pay{value: 3}(100);
         target.pay{value: 3}(100);
@@ -463,16 +350,11 @@
     function testExpectCallCountWithValueAndGas() public {
         Contract inner = new Contract();
         NestedContract target = new NestedContract(inner);
-
-<<<<<<< HEAD
-        cheats.expectCall(address(inner), 1, 50_000, abi.encodeWithSelector(inner.pay.selector, 1), 2);
+        vm.expectCall(address(inner), 1, 50_000, abi.encodeWithSelector(inner.pay.selector, 1), 2);
         this.exposed_expectCallCountWithValueAndGas(target);
     }
 
     function exposed_expectCallCountWithValueAndGas(NestedContract target) public {
-=======
-        vm.expectCall(address(inner), 1, 50_000, abi.encodeWithSelector(inner.pay.selector, 1), 2);
->>>>>>> 8c489323
         target.forwardPay{value: 1}();
         target.forwardPay{value: 1}();
     }
@@ -486,97 +368,54 @@
     function testExpectCallCountWithNoValueAndGas() public {
         Contract inner = new Contract();
         NestedContract target = new NestedContract(inner);
-
-<<<<<<< HEAD
-        cheats.expectCall(address(inner), 0, 50_000, abi.encodeWithSelector(inner.add.selector, 1, 1), 1);
+        vm.expectCall(address(inner), 0, 50_000, abi.encodeWithSelector(inner.add.selector, 1, 1), 1);
         this.exposed_addHardGasLimit(target, 1);
-=======
-        vm.expectCall(address(inner), 0, 50_000, abi.encodeWithSelector(inner.add.selector, 1, 1), 1);
-        target.addHardGasLimit();
->>>>>>> 8c489323
     }
 
     function testExpectZeroCallCountWithNoValueAndWrongGas() public {
         Contract inner = new Contract();
         NestedContract target = new NestedContract(inner);
-
-<<<<<<< HEAD
-        cheats.expectCall(address(inner), 0, 25_000, abi.encodeWithSelector(inner.add.selector, 1, 1), 0);
+        vm.expectCall(address(inner), 0, 25_000, abi.encodeWithSelector(inner.add.selector, 1, 1), 0);
         this.exposed_addHardGasLimit(target, 1);
-=======
-        vm.expectCall(address(inner), 0, 25_000, abi.encodeWithSelector(inner.add.selector, 1, 1), 0);
-        target.addHardGasLimit();
->>>>>>> 8c489323
     }
 
     function testFailExpectCallCountWithNoValueAndWrongGas() public {
         Contract inner = new Contract();
         NestedContract target = new NestedContract(inner);
-
-<<<<<<< HEAD
-        cheats.expectCall(address(inner), 0, 25_000, abi.encodeWithSelector(inner.add.selector, 1, 1), 2);
+        vm.expectCall(address(inner), 0, 25_000, abi.encodeWithSelector(inner.add.selector, 1, 1), 2);
         this.exposed_addHardGasLimit(target, 2);
-=======
-        vm.expectCall(address(inner), 0, 25_000, abi.encodeWithSelector(inner.add.selector, 1, 1), 2);
-        target.addHardGasLimit();
-        target.addHardGasLimit();
->>>>>>> 8c489323
     }
 
     function testExpectCallCountWithValueAndMinGas() public {
         Contract inner = new Contract();
         NestedContract target = new NestedContract(inner);
-
-<<<<<<< HEAD
-        cheats.expectCallMinGas(address(inner), 1, 50_000, abi.encodeWithSelector(inner.pay.selector, 1), 1);
+        vm.expectCallMinGas(address(inner), 1, 50_000, abi.encodeWithSelector(inner.pay.selector, 1), 1);
         this.exposed_forwardPay(target);
     }
 
     function exposed_forwardPay(NestedContract target) public {
-=======
-        vm.expectCallMinGas(address(inner), 1, 50_000, abi.encodeWithSelector(inner.pay.selector, 1), 1);
->>>>>>> 8c489323
         target.forwardPay{value: 1}();
     }
 
     function testExpectCallCountWithNoValueAndMinGas() public {
         Contract inner = new Contract();
         NestedContract target = new NestedContract(inner);
-
-<<<<<<< HEAD
-        cheats.expectCallMinGas(address(inner), 0, 25_000, abi.encodeWithSelector(inner.add.selector, 1, 1), 2);
+        vm.expectCallMinGas(address(inner), 0, 25_000, abi.encodeWithSelector(inner.add.selector, 1, 1), 2);
         this.exposed_addHardGasLimit(target, 2);
-=======
-        vm.expectCallMinGas(address(inner), 0, 25_000, abi.encodeWithSelector(inner.add.selector, 1, 1), 2);
-        target.addHardGasLimit();
-        target.addHardGasLimit();
->>>>>>> 8c489323
     }
 
     function testExpectCallZeroCountWithNoValueAndWrongMinGas() public {
         Contract inner = new Contract();
         NestedContract target = new NestedContract(inner);
-
-<<<<<<< HEAD
-        cheats.expectCallMinGas(address(inner), 0, 50_001, abi.encodeWithSelector(inner.add.selector, 1, 1), 0);
+        vm.expectCallMinGas(address(inner), 0, 50_001, abi.encodeWithSelector(inner.add.selector, 1, 1), 0);
         this.exposed_addHardGasLimit(target, 1);
-=======
-        vm.expectCallMinGas(address(inner), 0, 50_001, abi.encodeWithSelector(inner.add.selector, 1, 1), 0);
-        target.addHardGasLimit();
->>>>>>> 8c489323
     }
 
     function testFailExpectCallCountWithNoValueAndWrongMinGas() public {
         Contract inner = new Contract();
         NestedContract target = new NestedContract(inner);
-
-<<<<<<< HEAD
-        cheats.expectCallMinGas(address(inner), 0, 50_001, abi.encodeWithSelector(inner.add.selector, 1, 1), 1);
+        vm.expectCallMinGas(address(inner), 0, 50_001, abi.encodeWithSelector(inner.add.selector, 1, 1), 1);
         this.exposed_addHardGasLimit(target, 1);
-=======
-        vm.expectCallMinGas(address(inner), 0, 50_001, abi.encodeWithSelector(inner.add.selector, 1, 1), 1);
-        target.addHardGasLimit();
->>>>>>> 8c489323
     }
 }
 
@@ -593,14 +432,8 @@
         Contract target = new Contract();
         vm.expectCall(address(target), abi.encodeWithSelector(target.add.selector, 1, 2));
         // You should not be able to overwrite a expectCall that had no count with some count.
-<<<<<<< HEAD
-        cheats.expectCall(address(target), abi.encodeWithSelector(target.add.selector, 1, 2), 2);
+        vm.expectCall(address(target), abi.encodeWithSelector(target.add.selector, 1, 2), 2);
         this.exposed_callTargetNTimes(target, 1, 2, 2);
-=======
-        vm.expectCall(address(target), abi.encodeWithSelector(target.add.selector, 1, 2), 2);
-        target.add(1, 2);
-        target.add(1, 2);
->>>>>>> 8c489323
     }
 
     function testFailOverrideCountWithCount() public {
@@ -626,15 +459,11 @@
         vm.expectCall(address(target), abi.encodeWithSelector(target.add.selector), 2);
         // Even if a partial match is speciifed, you should still be able to look for full matches
         // as one does not override the other.
-<<<<<<< HEAD
-        cheats.expectCall(address(target), abi.encodeWithSelector(target.add.selector, 1, 2));
+        vm.expectCall(address(target), abi.encodeWithSelector(target.add.selector, 1, 2));
         this.exposed_expectMatchPartialAndFull(target);
     }
 
     function exposed_expectMatchPartialAndFull(Contract target) public {
-=======
-        vm.expectCall(address(target), abi.encodeWithSelector(target.add.selector, 1, 2));
->>>>>>> 8c489323
         target.add(1, 2);
         target.add(1, 2);
     }
@@ -644,15 +473,11 @@
         vm.expectCall(address(target), abi.encodeWithSelector(target.add.selector));
         // Even if a partial match is speciifed, you should still be able to look for full matches
         // as one does not override the other.
-<<<<<<< HEAD
-        cheats.expectCall(address(target), abi.encodeWithSelector(target.add.selector, 1, 2), 2);
+        vm.expectCall(address(target), abi.encodeWithSelector(target.add.selector, 1, 2), 2);
         this.exposed_expectMatchPartialAndFullFlipped(target);
     }
 
     function exposed_expectMatchPartialAndFullFlipped(Contract target) public {
-=======
-        vm.expectCall(address(target), abi.encodeWithSelector(target.add.selector, 1, 2), 2);
->>>>>>> 8c489323
         target.add(1, 2);
         target.add(1, 2);
     }
