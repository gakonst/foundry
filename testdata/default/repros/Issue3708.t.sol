--- conflicted
+++ resolved
@@ -11,12 +11,7 @@
     Vm constant vm = Vm(HEVM_ADDRESS);
 
     function setUp() public {
-<<<<<<< HEAD
-        string memory RPC_URL = "https://optimism.llamarpc.com";
-        uint256 forkId = vm.createSelectFork(RPC_URL);
-=======
         uint256 forkId = vm.createSelectFork("optimism");
->>>>>>> 7e58d591
 
         bytes memory code =
             hex"7fffffffffffffffffffffffffffffffffffffffffffffffffffffffffffffffe03601600081602082378035828234f58015156039578182fd5b8082525050506014600cf3";
