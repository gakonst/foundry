--- conflicted
+++ resolved
@@ -5,11 +5,8 @@
     "cast",
     "forge",
     "cli",
-<<<<<<< HEAD
+    "cli/test-utils",
     "fmt"
-=======
-    "cli/test-utils",
->>>>>>> db12a9db
 ]
 
 # Binary size optimizations
