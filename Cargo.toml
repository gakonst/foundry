--- conflicted
+++ resolved
@@ -14,7 +14,7 @@
     "fmt",
     "forge",
     "ui",
-    "utils"
+    "utils",
 ]
 
 [profile.dev]
@@ -54,16 +54,10 @@
 panic = "abort"
 codegen-units = 1
 
-<<<<<<< HEAD
-## Patch ethers-rs with a local checkout then run `cargo update -p ethers`
-# [patch."https://github.com/gakonst/ethers-rs"]
-# ethers = { path = "../ethers-rs" }
-=======
 # # Patch ethers-rs with a local checkout then run `cargo update -p ethers`
 # [patch."https://github.com/gakonst/ethers-rs"]
 # ethers = { path = "../ethers-rs" }
 # ethers-addressbook = { path = "../ethers-rs/ethers-addressbook" }
->>>>>>> 28021c1d
 # ethers-core = { path = "../ethers-rs/ethers-core" }
 # ethers-contract = { path = "../ethers-rs/ethers-contract" }
 # ethers-providers = { path = "../ethers-rs/ethers-providers" }
