--- conflicted
+++ resolved
@@ -159,26 +159,8 @@
 ethers-solc = { version = "2.0.14", default-features = false }
 
 ## alloy
-<<<<<<< HEAD
-alloy-consensus = { git = "https://github.com/alloy-rs/alloy" }
-alloy-contract = { git = "https://github.com/alloy-rs/alloy" }
-alloy-eips = { git = "https://github.com/alloy-rs/alloy" }
-alloy-genesis = { git = "https://github.com/alloy-rs/alloy" }
-alloy-json-rpc = { git = "https://github.com/alloy-rs/alloy" }
-alloy-network = { git = "https://github.com/alloy-rs/alloy" }
-alloy-node-bindings = { git = "https://github.com/alloy-rs/alloy" }
-alloy-providers = { git = "https://github.com/alloy-rs/alloy" }
-alloy-pubsub = { git = "https://github.com/alloy-rs/alloy" }
-alloy-rpc-client = { git = "https://github.com/alloy-rs/alloy" }
-alloy-rpc-trace-types = { git = "https://github.com/alloy-rs/alloy" }
-alloy-rpc-types = { git = "https://github.com/alloy-rs/alloy" }
-alloy-signer = { git = "https://github.com/alloy-rs/alloy" }
-alloy-transport = { git = "https://github.com/alloy-rs/alloy" }
-alloy-transport-http = { git = "https://github.com/alloy-rs/alloy" }
-alloy-transport-ipc = { git = "https://github.com/alloy-rs/alloy" }
-alloy-transport-ws = { git = "https://github.com/alloy-rs/alloy" }
-=======
 alloy-consensus = { git = "https://github.com/alloy-rs/alloy", rev = "9ac2c90", default-features = false }
+alloy-contract = { git = "https://github.com/alloy-rs/alloy", rev = "9ac2c90", default-features = false }
 alloy-eips = { git = "https://github.com/alloy-rs/alloy", rev = "9ac2c90", default-features = false }
 alloy-genesis = { git = "https://github.com/alloy-rs/alloy", rev = "9ac2c90", default-features = false }
 alloy-json-rpc = { git = "https://github.com/alloy-rs/alloy", rev = "9ac2c90", default-features = false }
@@ -194,7 +176,6 @@
 alloy-transport-http = { git = "https://github.com/alloy-rs/alloy", rev = "9ac2c90", default-features = false }
 alloy-transport-ipc = { git = "https://github.com/alloy-rs/alloy", rev = "9ac2c90", default-features = false }
 alloy-transport-ws = { git = "https://github.com/alloy-rs/alloy", rev = "9ac2c90", default-features = false }
->>>>>>> a08a7da5
 alloy-primitives = { version = "0.6.3", features = ["getrandom"] }
 alloy-dyn-abi = "0.6.3"
 alloy-json-abi = "0.6.3"
@@ -233,42 +214,8 @@
 tower = "0.4"
 tower-http = "0.4"
 
-<<<<<<< HEAD
-#[patch."https://github.com/gakonst/ethers-rs"]
-#ethers = { path = "../ethers-rs/ethers" }
-#ethers-addressbook = { path = "../ethers-rs/ethers-addressbook" }
-#ethers-contract = { path = "../ethers-rs/ethers-contract" }
-#ethers-contract-abigen = { path = "../ethers-rs/ethers-contract/ethers-contract-abigen" }
-#ethers-core = { path = "../ethers-rs/ethers-core" }
-#ethers-etherscan = { path = "../ethers-rs/ethers-etherscan" }
-#ethers-middleware = { path = "../ethers-rs/ethers-middleware" }
-#ethers-providers = { path = "../ethers-rs/ethers-providers" }
-#ethers-signers = { path = "../ethers-rs/ethers-signers" }
-#ethers-solc = { path = "../ethers-rs/ethers-solc" }
-
-[patch.crates-io]
-ethers = { git = "https://github.com/gakonst/ethers-rs", rev = "f0e5b194f09c533feb10d1a686ddb9e5946ec107" }
-ethers-core = { git = "https://github.com/gakonst/ethers-rs", rev = "f0e5b194f09c533feb10d1a686ddb9e5946ec107" }
-ethers-contract = { git = "https://github.com/gakonst/ethers-rs", rev = "f0e5b194f09c533feb10d1a686ddb9e5946ec107" }
-ethers-contract-abigen = { git = "https://github.com/gakonst/ethers-rs", rev = "f0e5b194f09c533feb10d1a686ddb9e5946ec107" }
-ethers-providers = { git = "https://github.com/gakonst/ethers-rs", rev = "f0e5b194f09c533feb10d1a686ddb9e5946ec107" }
-ethers-signers = { git = "https://github.com/gakonst/ethers-rs", rev = "f0e5b194f09c533feb10d1a686ddb9e5946ec107" }
-ethers-middleware = { git = "https://github.com/gakonst/ethers-rs", rev = "f0e5b194f09c533feb10d1a686ddb9e5946ec107" }
-ethers-solc = { git = "https://github.com/gakonst/ethers-rs", rev = "f0e5b194f09c533feb10d1a686ddb9e5946ec107" }
-
-# alloy-sol-types = { git = "https://github.com/alloy-rs/core", rev = "18b0509950c90d9ec38f25913b692ae4cdd6f227" }
-# alloy-dyn-abi = { git = "https://github.com/alloy-rs/core", rev = "18b0509950c90d9ec38f25913b692ae4cdd6f227" }
-# alloy-json-abi = { git = "https://github.com/alloy-rs/core", rev = "18b0509950c90d9ec38f25913b692ae4cdd6f227" }
-# alloy-primitives = { git = "https://github.com/alloy-rs/core", rev = "18b0509950c90d9ec38f25913b692ae4cdd6f227" }
-
-revm = { git = "https://github.com/bluealloy/revm", branch = "reth_freeze" }
-revm-primitives = { git = "https://github.com/bluealloy/revm", branch = "reth_freeze" }
-revm-interpreter = { git = "https://github.com/bluealloy/revm", branch = "reth_freeze" }
-revm-precompile = { git = "https://github.com/bluealloy/revm", branch = "reth_freeze" }
-=======
 # [patch.crates-io]
 # revm = { path = "../../danipopes/revm/crates/revm" }
 # revm-interpreter = { path = "../../danipopes/revm/crates/interpreter" }
 # revm-primitives = { path = "../../danipopes/revm/crates/primitives" }
-# revm-precompile = { path = "../../danipopes/revm/crates/precompile" }
->>>>>>> a08a7da5
+# revm-precompile = { path = "../../danipopes/revm/crates/precompile" }