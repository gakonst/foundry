[workspace]
members = [
    "crates/anvil/",
    "crates/anvil/core/",
    "crates/anvil/rpc/",
    "crates/anvil/server/",
    "crates/cast/",
    "crates/cheatcodes/",
    "crates/cheatcodes/spec/",
    "crates/chisel/",
    "crates/cli/",
    "crates/common/",
    "crates/config/",
    "crates/debugger/",
    "crates/doc/",
    "crates/evm/core/",
    "crates/evm/coverage/",
    "crates/evm/evm/",
    "crates/evm/fuzz/",
    "crates/evm/traces/",
    "crates/fmt/",
    "crates/forge/",
    "crates/macros/",
    "crates/test-utils/",
]
resolver = "2"

[workspace.package]
version = "0.2.0"
edition = "2021"
# Remember to update clippy.toml as well
rust-version = "1.76"
authors = ["Foundry Contributors"]
license = "MIT OR Apache-2.0"
homepage = "https://github.com/foundry-rs/foundry"
repository = "https://github.com/foundry-rs/foundry"
exclude = ["benches/", "tests/", "test-data/", "testdata/"]

# Speed up compilation time for dev builds by reducing emitted debug info.
# NOTE: Debuggers may provide less useful information with this setting.
# Uncomment this section if you're using a debugger.
[profile.dev]
debug = 1

# Speed up tests and dev build.
[profile.dev.package]
# Solc and artifacts
foundry-compilers.opt-level = 3
solang-parser.opt-level = 3
lalrpop-util.opt-level = 3
serde_json.opt-level = 3

# EVM
alloy-dyn-abi.opt-level = 3
alloy-json-abi.opt-level = 3
alloy-primitives.opt-level = 3
alloy-sol-type-parser.opt-level = 3
alloy-sol-types.opt-level = 3
hashbrown.opt-level = 3
keccak.opt-level = 3
revm-interpreter.opt-level = 3
revm-precompile.opt-level = 3
revm-primitives.opt-level = 3
revm.opt-level = 3
ruint.opt-level = 3
sha2.opt-level = 3
sha3.opt-level = 3
tiny-keccak.opt-level = 3
bitvec.opt-level = 3

# fuzzing
proptest.opt-level = 3
foundry-evm-fuzz.opt-level = 3

# forking
axum.opt-level = 3

# keystores
scrypt.opt-level = 3

# Local "release" mode, more optimized than dev but much faster to compile than release.
[profile.local]
inherits = "dev"
opt-level = 1
strip = "debuginfo"
panic = "abort"
codegen-units = 16

# Like release, but with full debug symbols and with stack unwinds. Useful for e.g. `perf`.
[profile.debug-fast]
inherits = "release"
debug = true
strip = "none"
panic = "unwind"
incremental = false

# Optimized release profile.
[profile.release]
opt-level = 3
debug = "line-tables-only"
lto = "fat"
strip = "debuginfo"
panic = "abort"
codegen-units = 1

# Override packages which aren't perf-sensitive for faster compilation speed.
[profile.release.package]
mdbook.opt-level = 1
protobuf.opt-level = 1
toml_edit.opt-level = 1
trezor-client.opt-level = 1

[workspace.dependencies]
anvil = { path = "crates/anvil" }
cast = { path = "crates/cast" }
chisel = { path = "crates/chisel" }
forge = { path = "crates/forge" }

forge-doc = { path = "crates/doc" }
forge-fmt = { path = "crates/fmt" }
forge-verify = { path = "crates/verify" }
forge-script = { path = "crates/script" }
foundry-cheatcodes = { path = "crates/cheatcodes" }
foundry-cheatcodes-spec = { path = "crates/cheatcodes/spec" }
foundry-cli = { path = "crates/cli" }
foundry-common = { path = "crates/common" }
foundry-config = { path = "crates/config" }
foundry-debugger = { path = "crates/debugger" }
foundry-evm = { path = "crates/evm/evm" }
foundry-evm-core = { path = "crates/evm/core" }
foundry-evm-coverage = { path = "crates/evm/coverage" }
foundry-evm-fuzz = { path = "crates/evm/fuzz" }
foundry-evm-traces = { path = "crates/evm/traces" }
foundry-macros = { path = "crates/macros" }
foundry-test-utils = { path = "crates/test-utils" }
foundry-wallets = { path = "crates/wallets" }
foundry-linking = { path = "crates/linking" }

# solc & compilation utilities
foundry-block-explorers = { version = "0.2.6", default-features = false }
foundry-compilers = { version = "0.3.14", default-features = false }

## revm
# no default features to avoid c-kzg
revm = { version = "8", default-features = false }
revm-primitives = { version = "3", default-features = false }
<<<<<<< HEAD
revm-inspectors = { git = "https://github.com/paradigmxyz/evm-inspectors", rev = "413b892", features = [
=======
revm-inspectors = { git = "https://github.com/paradigmxyz/evm-inspectors", rev = "735f67c", features = [
>>>>>>> 0fcdd5fe
    "serde",
] }

## ethers
ethers = { version = "2.0.14", default-features = false }
ethers-core = { version = "2.0.14", default-features = false }
ethers-contract = { version = "2.0.14", default-features = false }
ethers-contract-abigen = { version = "2.0.14", default-features = false }
ethers-providers = { version = "2.0.14", default-features = false }
ethers-signers = { version = "2.0.14", default-features = false }
ethers-middleware = { version = "2.0.14", default-features = false }

## alloy
<<<<<<< HEAD
alloy-consensus = { git = "https://github.com/alloy-rs/alloy", rev = "7629f79", default-features = false }
alloy-contract = { git = "https://github.com/alloy-rs/alloy", rev = "7629f79", default-features = false }
alloy-eips = { git = "https://github.com/alloy-rs/alloy", rev = "7629f79", default-features = false }
alloy-genesis = { git = "https://github.com/alloy-rs/alloy", rev = "7629f79", default-features = false }
alloy-json-rpc = { git = "https://github.com/alloy-rs/alloy", rev = "7629f79", default-features = false }
alloy-network = { git = "https://github.com/alloy-rs/alloy", rev = "7629f79", default-features = false }
alloy-node-bindings = { git = "https://github.com/alloy-rs/alloy", rev = "7629f79", default-features = false }
alloy-provider = { git = "https://github.com/alloy-rs/alloy", rev = "7629f79", default-features = false }
alloy-pubsub = { git = "https://github.com/alloy-rs/alloy", rev = "7629f79", default-features = false }
alloy-rpc-client = { git = "https://github.com/alloy-rs/alloy", rev = "7629f79", default-features = false }
alloy-rpc-types-trace = { git = "https://github.com/alloy-rs/alloy", rev = "7629f79", default-features = false }
alloy-rpc-types = { git = "https://github.com/alloy-rs/alloy", rev = "7629f79", default-features = false }
alloy-signer = { git = "https://github.com/alloy-rs/alloy", rev = "7629f79", default-features = false }
alloy-signer-wallet = { git = "https://github.com/alloy-rs/alloy", rev = "7629f79", default-features = false }
alloy-signer-aws = { git = "https://github.com/alloy-rs/alloy", rev = "7629f79", default-features = false }
alloy-signer-ledger = { git = "https://github.com/alloy-rs/alloy", rev = "7629f79", default-features = false }
alloy-signer-trezor = { git = "https://github.com/alloy-rs/alloy", rev = "7629f79", default-features = false }
alloy-transport = { git = "https://github.com/alloy-rs/alloy", rev = "7629f79", default-features = false }
alloy-transport-http = { git = "https://github.com/alloy-rs/alloy", rev = "7629f79", default-features = false }
alloy-transport-ipc = { git = "https://github.com/alloy-rs/alloy", rev = "7629f79", default-features = false }
alloy-transport-ws = { git = "https://github.com/alloy-rs/alloy", rev = "7629f79", default-features = false }
=======
alloy-consensus = { git = "https://github.com/alloy-rs/alloy", rev = "188c4f8", default-features = false }
alloy-contract = { git = "https://github.com/alloy-rs/alloy", rev = "188c4f8", default-features = false }
alloy-eips = { git = "https://github.com/alloy-rs/alloy", rev = "188c4f8", default-features = false }
alloy-genesis = { git = "https://github.com/alloy-rs/alloy", rev = "188c4f8", default-features = false }
alloy-json-rpc = { git = "https://github.com/alloy-rs/alloy", rev = "188c4f8", default-features = false }
alloy-network = { git = "https://github.com/alloy-rs/alloy", rev = "188c4f8", default-features = false }
alloy-node-bindings = { git = "https://github.com/alloy-rs/alloy", rev = "188c4f8", default-features = false }
alloy-provider = { git = "https://github.com/alloy-rs/alloy", rev = "188c4f8", default-features = false }
alloy-pubsub = { git = "https://github.com/alloy-rs/alloy", rev = "188c4f8", default-features = false }
alloy-rpc-client = { git = "https://github.com/alloy-rs/alloy", rev = "188c4f8", default-features = false }
alloy-rpc-types-trace = { git = "https://github.com/alloy-rs/alloy", rev = "188c4f8", default-features = false }
alloy-rpc-types = { git = "https://github.com/alloy-rs/alloy", rev = "188c4f8", default-features = false }
alloy-signer = { git = "https://github.com/alloy-rs/alloy", rev = "188c4f8", default-features = false }
alloy-signer-wallet = { git = "https://github.com/alloy-rs/alloy", rev = "188c4f8", default-features = false }
alloy-signer-aws = { git = "https://github.com/alloy-rs/alloy", rev = "188c4f8", default-features = false }
alloy-signer-ledger = { git = "https://github.com/alloy-rs/alloy", rev = "188c4f8", default-features = false }
alloy-signer-trezor = { git = "https://github.com/alloy-rs/alloy", rev = "188c4f8", default-features = false }
alloy-transport = { git = "https://github.com/alloy-rs/alloy", rev = "188c4f8", default-features = false }
alloy-transport-http = { git = "https://github.com/alloy-rs/alloy", rev = "188c4f8", default-features = false }
alloy-transport-ipc = { git = "https://github.com/alloy-rs/alloy", rev = "188c4f8", default-features = false }
alloy-transport-ws = { git = "https://github.com/alloy-rs/alloy", rev = "188c4f8", default-features = false }
>>>>>>> 0fcdd5fe
alloy-primitives = { version = "0.7.0", features = ["getrandom"] }
alloy-dyn-abi = "0.7.0"
alloy-json-abi = "0.7.0"
alloy-sol-types = "0.7.0"
syn-solidity = "0.7.0"
alloy-chains = "0.1"
alloy-trie = "0.3.1"
alloy-rlp = "0.3.3"
solang-parser = "=0.3.3"

## misc
arrayvec = "0.7"
base64 = "0.22"
chrono = { version = "0.4", default-features = false, features = [
    "clock",
    "std",
] }
color-eyre = "0.6"
derive_more = "0.99"
evm-disassembler = "0.5"
eyre = "0.6"
hex = { package = "const-hex", version = "1.6", features = ["hex"] }
itertools = "0.12"
jsonpath_lib = "0.3"
k256 = "0.13"
pretty_assertions = "1.4"
rand = "0.8"
rustc-hash = "1.1"
serde = { version = "1.0", features = ["derive"] }
serde_json = { version = "1.0", features = ["arbitrary_precision"] }
strum = "0.26"
toml = "0.8"
tracing = "0.1"
tracing-subscriber = "0.3"
vergen = { version = "8", default-features = false }
indexmap = "2.2"
tikv-jemallocator = "0.5.4"
num-format = "0.4.4"

axum = "0.6"
hyper = "0.14"
tower = "0.4"
tower-http = "0.4"<|MERGE_RESOLUTION|>--- conflicted
+++ resolved
@@ -144,11 +144,7 @@
 # no default features to avoid c-kzg
 revm = { version = "8", default-features = false }
 revm-primitives = { version = "3", default-features = false }
-<<<<<<< HEAD
-revm-inspectors = { git = "https://github.com/paradigmxyz/evm-inspectors", rev = "413b892", features = [
-=======
 revm-inspectors = { git = "https://github.com/paradigmxyz/evm-inspectors", rev = "735f67c", features = [
->>>>>>> 0fcdd5fe
     "serde",
 ] }
 
@@ -162,29 +158,6 @@
 ethers-middleware = { version = "2.0.14", default-features = false }
 
 ## alloy
-<<<<<<< HEAD
-alloy-consensus = { git = "https://github.com/alloy-rs/alloy", rev = "7629f79", default-features = false }
-alloy-contract = { git = "https://github.com/alloy-rs/alloy", rev = "7629f79", default-features = false }
-alloy-eips = { git = "https://github.com/alloy-rs/alloy", rev = "7629f79", default-features = false }
-alloy-genesis = { git = "https://github.com/alloy-rs/alloy", rev = "7629f79", default-features = false }
-alloy-json-rpc = { git = "https://github.com/alloy-rs/alloy", rev = "7629f79", default-features = false }
-alloy-network = { git = "https://github.com/alloy-rs/alloy", rev = "7629f79", default-features = false }
-alloy-node-bindings = { git = "https://github.com/alloy-rs/alloy", rev = "7629f79", default-features = false }
-alloy-provider = { git = "https://github.com/alloy-rs/alloy", rev = "7629f79", default-features = false }
-alloy-pubsub = { git = "https://github.com/alloy-rs/alloy", rev = "7629f79", default-features = false }
-alloy-rpc-client = { git = "https://github.com/alloy-rs/alloy", rev = "7629f79", default-features = false }
-alloy-rpc-types-trace = { git = "https://github.com/alloy-rs/alloy", rev = "7629f79", default-features = false }
-alloy-rpc-types = { git = "https://github.com/alloy-rs/alloy", rev = "7629f79", default-features = false }
-alloy-signer = { git = "https://github.com/alloy-rs/alloy", rev = "7629f79", default-features = false }
-alloy-signer-wallet = { git = "https://github.com/alloy-rs/alloy", rev = "7629f79", default-features = false }
-alloy-signer-aws = { git = "https://github.com/alloy-rs/alloy", rev = "7629f79", default-features = false }
-alloy-signer-ledger = { git = "https://github.com/alloy-rs/alloy", rev = "7629f79", default-features = false }
-alloy-signer-trezor = { git = "https://github.com/alloy-rs/alloy", rev = "7629f79", default-features = false }
-alloy-transport = { git = "https://github.com/alloy-rs/alloy", rev = "7629f79", default-features = false }
-alloy-transport-http = { git = "https://github.com/alloy-rs/alloy", rev = "7629f79", default-features = false }
-alloy-transport-ipc = { git = "https://github.com/alloy-rs/alloy", rev = "7629f79", default-features = false }
-alloy-transport-ws = { git = "https://github.com/alloy-rs/alloy", rev = "7629f79", default-features = false }
-=======
 alloy-consensus = { git = "https://github.com/alloy-rs/alloy", rev = "188c4f8", default-features = false }
 alloy-contract = { git = "https://github.com/alloy-rs/alloy", rev = "188c4f8", default-features = false }
 alloy-eips = { git = "https://github.com/alloy-rs/alloy", rev = "188c4f8", default-features = false }
@@ -206,7 +179,6 @@
 alloy-transport-http = { git = "https://github.com/alloy-rs/alloy", rev = "188c4f8", default-features = false }
 alloy-transport-ipc = { git = "https://github.com/alloy-rs/alloy", rev = "188c4f8", default-features = false }
 alloy-transport-ws = { git = "https://github.com/alloy-rs/alloy", rev = "188c4f8", default-features = false }
->>>>>>> 0fcdd5fe
 alloy-primitives = { version = "0.7.0", features = ["getrandom"] }
 alloy-dyn-abi = "0.7.0"
 alloy-json-abi = "0.7.0"
