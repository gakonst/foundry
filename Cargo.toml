--- conflicted
+++ resolved
@@ -123,13 +123,9 @@
 foundry-macros = { path = "crates/macros" }
 foundry-test-utils = { path = "crates/test-utils" }
 
-<<<<<<< HEAD
 # block explorer & verification bindings
 foundry-block-explorers = { version = "0.1.1", default-features = false }
 # solc & compilation utilities
-=======
-foundry-block-explorers = { version = "0.1.1", default-features = false }
->>>>>>> e8e926ee
 foundry-compilers = { version = "0.1.1", default-features = false }
 
 ## revm
@@ -148,14 +144,6 @@
 ethers-solc = { version = "2.0", default-features = false }
 
 ## alloy
-<<<<<<< HEAD
-alloy-primitives = "0.5.0"
-alloy-dyn-abi = "0.5.0"
-alloy-json-abi = "0.5.0"
-alloy-sol-types = "0.5.0"
-syn-solidity = "0.5.0"
-=======
->>>>>>> e8e926ee
 alloy-providers = "0.1.0"
 alloy-transport = "0.1.0"
 alloy-transport-http = "0.1.0"
@@ -225,16 +213,11 @@
 alloy-transport-ws = { git = "https://github.com/alloy-rs/alloy/", branch = "onbjerg/alloy-temp-provider-trait" }
 alloy-transport-ipc = { git = "https://github.com/alloy-rs/alloy/", branch = "onbjerg/alloy-temp-provider-trait" }
 alloy-rpc-types = { git = "https://github.com/alloy-rs/alloy/", branch = "onbjerg/alloy-temp-provider-trait" }
-<<<<<<< HEAD
-
-revm = { git = "https://github.com/bluealloy/revm", branch = "reth_freeze" }
-=======
 alloy-pubsub = { git = "https://github.com/alloy-rs/alloy/", branch = "onbjerg/alloy-temp-provider-trait" }
 alloy-rpc-client = { git = "https://github.com/alloy-rs/alloy/", branch = "onbjerg/alloy-temp-provider-trait" }
 alloy-json-rpc = { git = "https://github.com/alloy-rs/alloy/", branch = "onbjerg/alloy-temp-provider-trait" }
 
 revm = { git = "https://github.com/bluealloy/revm", branch = "reth_freeze" }
+revm-primitives = { git = "https://github.com/bluealloy/revm", branch = "reth_freeze" }
 revm-interpreter = { git = "https://github.com/bluealloy/revm", branch = "reth_freeze" }
-revm-precompile = { git = "https://github.com/bluealloy/revm", branch = "reth_freeze" }
->>>>>>> e8e926ee
-revm-primitives = { git = "https://github.com/bluealloy/revm", branch = "reth_freeze" }+revm-precompile = { git = "https://github.com/bluealloy/revm", branch = "reth_freeze" }