--- conflicted
+++ resolved
@@ -1,5 +1,6 @@
 //! Contains various tests related to forge script
 use anvil::{spawn, NodeConfig};
+use cast::SimpleCast;
 use ethers::abi::Address;
 use foundry_cli_test_utils::{
     forgetest, forgetest_async, forgetest_init,
@@ -7,13 +8,8 @@
     ScriptOutcome, ScriptTester,
 };
 use foundry_utils::rpc;
-<<<<<<< HEAD
+use regex::Regex;
 use serde_json::Value;
-
-use cast::SimpleCast;
-=======
->>>>>>> 5d6d065c
-use regex::Regex;
 use std::{env, path::PathBuf, str::FromStr};
 
 // Tests that fork cheat codes can be used in script
