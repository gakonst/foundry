--- conflicted
+++ resolved
@@ -818,76 +818,6 @@
     Run(RunArgs),
 }
 
-<<<<<<< HEAD
-=======
-#[derive(Debug, Parser)]
-pub enum WalletSubcommands {
-    #[clap(name = "new", alias = "n", about = "Create a new random keypair.")]
-    New {
-        #[clap(
-            help = "If provided, then keypair will be written to an encrypted JSON keystore.",
-            value_name = "PATH"
-        )]
-        path: Option<String>,
-        #[clap(
-            long,
-            short,
-            help = "Triggers a hidden password prompt for the JSON keystore.",
-            conflicts_with = "unsafe-password",
-            requires = "path"
-        )]
-        password: bool,
-        #[clap(
-            long,
-            help = "Password for the JSON keystore in cleartext. This is UNSAFE to use and we recommend using the --password.",
-            requires = "path",
-            env = "CAST_PASSWORD",
-            value_name = "PASSWORD"
-        )]
-        unsafe_password: Option<String>,
-    },
-    #[clap(name = "vanity", alias = "va", about = "Generate a vanity address.")]
-    Vanity {
-        #[clap(
-            long,
-            help = "Prefix for the vanity address.",
-            required_unless_present = "ends-with",
-            value_name = "HEX"
-        )]
-        starts_with: Option<String>,
-        #[clap(long, help = "Suffix for the vanity address.", value_name = "HEX")]
-        ends_with: Option<String>,
-        #[clap(
-            long,
-            help = "Generate a vanity contract address created by the generated keypair with the specified nonce.",
-            value_name = "NONCE"
-        )]
-        nonce: Option<u64>, /* 2^64-1 is max possible nonce per https://eips.ethereum.org/EIPS/eip-2681 */
-    },
-    #[clap(name = "address", aliases = &["a", "addr"], about = "Convert a private key to an address.")]
-    Address {
-        #[clap(flatten)]
-        wallet: Wallet,
-    },
-    #[clap(name = "sign", alias = "s", about = "Sign a message.")]
-    Sign {
-        #[clap(help = "message to sign", value_name = "MESSAGE")]
-        message: String,
-        #[clap(flatten)]
-        wallet: Wallet,
-    },
-    #[clap(name = "verify", alias = "v", about = "Verify the signature of a message.")]
-    Verify {
-        #[clap(help = "The original message.", value_name = "MESSAGE")]
-        message: String,
-        #[clap(help = "The signature to verify.", value_name = "SIGNATURE")]
-        signature: String,
-        #[clap(long, short, help = "The address of the message signer.", value_name = "ADDRESS")]
-        address: String,
-    },
-}
-
->>>>>>> af1a1a1b
 pub fn parse_name_or_address(s: &str) -> eyre::Result<NameOrAddress> {
     Ok(if s.starts_with("0x") {
         NameOrAddress::Address(s.parse::<Address>()?)
