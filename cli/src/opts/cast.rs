--- conflicted
+++ resolved
@@ -672,20 +672,16 @@
 
         #[clap(help = "The contract address.", value_parser = NameOrAddress::from_str, value_name = "WHO")]
         who: NameOrAddress,
-<<<<<<< HEAD
-        #[clap(short, long, env = "ETH_RPC_URL", value_name = "URL")]
-        rpc_url: Option<String>,
+
         #[clap(
             long = "disassemble",
             short = 'd',
             help_heading = "disassemble bytecodes into individual opcodes"
         )]
         disassemble: bool,
-=======
-
-        #[clap(flatten)]
-        rpc: RpcOpts,
->>>>>>> ed9298df
+
+        #[clap(flatten)]
+        rpc: RpcOpts,
     },
     #[clap(name = "gas-price")]
     #[clap(visible_alias = "g")]
