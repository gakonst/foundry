use clap::{Parser, Subcommand, ValueHint};

use ethers::{solc::EvmVersion, types::Address};
use std::{path::PathBuf, str::FromStr};

<<<<<<< HEAD
use crate::cmd::{build::BuildArgs, config, create::CreateArgs, run::RunArgs, snapshot, test};
=======
use crate::cmd::{
    build::BuildArgs, create::CreateArgs, remappings::RemappingArgs, run::RunArgs, snapshot, test,
};
>>>>>>> f4dd01c3

#[derive(Debug, Parser)]
pub struct Opts {
    #[clap(subcommand)]
    pub sub: Subcommands,
}

#[derive(Debug, Subcommand)]
#[clap(name = "forge")]
#[clap(about = "Build, test, fuzz, formally verify, debug & deploy solidity contracts.")]
#[allow(clippy::large_enum_variant)]
pub enum Subcommands {
    #[clap(about = "test your smart contracts")]
    #[clap(alias = "t")]
    Test(test::TestArgs),

    #[clap(about = "build your smart contracts")]
    #[clap(alias = "b")]
    Build(BuildArgs),

    #[clap(about = "run a single smart contract as a script")]
    #[clap(alias = "r")]
    Run(RunArgs),

    #[clap(alias = "u", about = "fetches all upstream lib changes")]
    Update {
        #[clap(
            help = "the submodule name of the library you want to update (will update all if none is provided)",
            value_hint = ValueHint::DirPath
        )]
        lib: Option<PathBuf>,
    },

    #[clap(alias = "i", about = "installs one or more dependencies as git submodules")]
    Install {
        #[clap(help = "the submodule name of the library you want to install")]
        dependencies: Vec<Dependency>,
    },

    #[clap(alias = "r", about = "removes one or more dependencies from git submodules")]
    Remove {
        #[clap(help = "the submodule name of the library you want to remove")]
        dependencies: Vec<Dependency>,
    },

    #[clap(about = "prints the automatically inferred remappings for this repository")]
    Remappings(RemappingArgs),

    #[clap(
        about = "verify your smart contracts source code on Etherscan. Requires `ETHERSCAN_API_KEY` to be set."
    )]
    VerifyContract {
        #[clap(help = "contract source info `<path>:<contractname>`")]
        contract: FullContractInfo,
        #[clap(help = "the address of the contract to verify.")]
        address: Address,
        #[clap(help = "constructor args calldata arguments.")]
        constructor_args: Vec<String>,
    },

    #[clap(alias = "c", about = "deploy a compiled contract")]
    Create(CreateArgs),

    #[clap(alias = "i", about = "initializes a new forge sample repository")]
    Init(InitArgs),

    #[clap(about = "generate shell completions script")]
    Completions {
        #[clap(arg_enum)]
        shell: clap_complete::Shell,
    },

    #[clap(about = "removes the build artifacts and cache directories")]
    Clean {
        #[clap(
            help = "the project's root path, default being the current working directory",
            long,
            value_hint = ValueHint::DirPath
        )]
        root: Option<PathBuf>,
    },

    #[clap(about = "creates a snapshot of each test's gas usage")]
    Snapshot(snapshot::SnapshotArgs),

    #[clap(about = "shows the currently set config values")]
    Config(config::ConfigArgs),
}

#[derive(Debug, Clone, Parser)]
pub struct CompilerArgs {
    #[clap(help = "choose the evm version", long, default_value = "london")]
    pub evm_version: EvmVersion,

    #[clap(help = "activate the solidity optimizer", long)]
    pub optimize: bool,

    #[clap(help = "optimizer parameter runs", long, default_value = "200")]
    pub optimize_runs: u32,
}

<<<<<<< HEAD
use crate::cmd::{
    build::{Env, EvmType},
    init::InitArgs,
    remappings::RemappingArgs,
};
use ethers::types::U256;

#[derive(Debug, Clone, Parser)]
pub struct EvmOpts {
    #[clap(flatten)]
    pub env: Env,

    #[clap(
        long,
        short,
        help = "the EVM type you want to use (e.g. sputnik, evmodin)",
        default_value = "sputnik"
    )]
    pub evm_type: EvmType,

    #[clap(help = "fetch state over a remote instead of starting from empty state", long, short)]
    #[clap(alias = "rpc-url")]
    pub fork_url: Option<String>,

    #[clap(help = "pins the block number for the state fork", long)]
    #[clap(env = "DAPP_FORK_BLOCK")]
    pub fork_block_number: Option<u64>,

    #[clap(
        help = "the initial balance of each deployed test contract",
        long,
        default_value = "0xffffffffffffffffffffffff"
    )]
    pub initial_balance: U256,

    #[clap(
        help = "the address which will be executing all tests",
        long,
        default_value = "0x0000000000000000000000000000000000000000",
        env = "DAPP_TEST_ADDRESS"
    )]
    pub sender: Address,

    #[clap(help = "enables the FFI cheatcode", long)]
    pub ffi: bool,

    #[clap(
        help = r#"Verbosity mode of EVM output as number of occurrences of the `v` flag (-v, -vv, -vvv, etc.)
    3: print test trace for failing tests
    4: always print test trace, print setup for failing tests
    5: always print test trace and setup
"#,
        long,
        short,
        parse(from_occurrences)
    )]
    pub verbosity: u8,

    #[clap(help = "enable debugger", long)]
    pub debug: bool,
}

impl EvmOpts {
    #[cfg(feature = "sputnik-evm")]
    pub fn vicinity(&self) -> eyre::Result<sputnik::backend::MemoryVicinity> {
        Ok(if let Some(ref url) = self.fork_url {
            let provider = ethers::providers::Provider::try_from(url.as_str())?;
            let rt = tokio::runtime::Runtime::new().expect("could not start tokio rt");
            rt.block_on(evm_adapters::sputnik::vicinity(
                &provider,
                self.fork_block_number,
                Some(self.env.tx_origin),
            ))?
        } else {
            self.env.sputnik_state()
        })
    }
}

=======
>>>>>>> f4dd01c3
/// Represents the common dapp argument pattern for `<path>:<contractname>` where `<path>:` is
/// optional.
#[derive(Clone, Debug)]
pub struct ContractInfo {
    /// Location of the contract
    pub path: Option<String>,
    /// Name of the contract
    pub name: String,
}

impl FromStr for ContractInfo {
    type Err = eyre::Error;

    fn from_str(s: &str) -> Result<Self, Self::Err> {
        let mut iter = s.rsplit(':');
        let name = iter.next().unwrap().to_string();
        let path = iter.next().map(str::to_string);
        Ok(Self { path, name })
    }
}

/// Represents the common dapp argument pattern `<path>:<contractname>`
#[derive(Clone, Debug)]
pub struct FullContractInfo {
    /// Location of the contract
    pub path: String,
    /// Name of the contract
    pub name: String,
}

impl FromStr for FullContractInfo {
    type Err = eyre::Error;

    fn from_str(s: &str) -> Result<Self, Self::Err> {
        let (path, name) = s
            .split_once(':')
            .ok_or_else(|| eyre::eyre!("Expected `<path>:<contractname>`, got `{}`", s))?;
        Ok(Self { path: path.to_string(), name: name.to_string() })
    }
}

/// A git dependency which will be installed as a submodule
///
/// A dependency can be provided as a raw URL, or as a path to a Github repository
/// e.g. `org-name/repo-name`
///
/// Providing a ref can be done in the following 3 ways:
/// * branch: master
/// * tag: v0.1.1
/// * commit: 8e8128
///
/// Non Github URLs must be provided with an https:// prefix.
/// Adding dependencies as local paths is not supported yet.
#[derive(Clone, Debug)]
pub struct Dependency {
    /// The name of the dependency
    pub name: String,
    /// The url to the git repository corresponding to the dependency
    pub url: String,
    /// Optional tag corresponding to a Git SHA, tag, or branch.
    pub tag: Option<String>,
}

const GITHUB: &str = "github.com";
const VERSION_SEPARATOR: char = '@';

impl FromStr for Dependency {
    type Err = eyre::Error;
    fn from_str(dependency: &str) -> Result<Self, Self::Err> {
        // TODO: Is there a better way to normalize these paths to having a
        // `https://github.com/` prefix?
        let path = if dependency.starts_with("https://") {
            dependency.to_string()
        } else if dependency.starts_with(GITHUB) {
            format!("https://{}", dependency)
        } else {
            format!("https://{}/{}", GITHUB, dependency)
        };

        // everything after the "@" should be considered the version
        let mut split = path.split(VERSION_SEPARATOR);
        let url =
            split.next().ok_or_else(|| eyre::eyre!("no dependency path was provided"))?.to_string();
        let name = url
            .split('/')
            .last()
            .ok_or_else(|| eyre::eyre!("no dependency name found"))?
            .to_string();
        let tag = split.next().map(ToString::to_string);

        Ok(Dependency { name, url, tag })
    }
}

#[cfg(test)]
mod tests {
    use super::*;

    #[test]
    fn parses_dependencies() {
        [
            ("gakonst/lootloose", "https://github.com/gakonst/lootloose", None),
            ("github.com/gakonst/lootloose", "https://github.com/gakonst/lootloose", None),
            ("https://github.com/gakonst/lootloose", "https://github.com/gakonst/lootloose", None),
            ("https://gitlab.com/gakonst/lootloose", "https://gitlab.com/gakonst/lootloose", None),
            ("gakonst/lootloose@0.1.0", "https://github.com/gakonst/lootloose", Some("0.1.0")),
            ("gakonst/lootloose@develop", "https://github.com/gakonst/lootloose", Some("develop")),
            (
                "gakonst/lootloose@98369d0edc900c71d0ec33a01dfba1d92111deed",
                "https://github.com/gakonst/lootloose",
                Some("98369d0edc900c71d0ec33a01dfba1d92111deed"),
            ),
        ]
        .iter()
        .for_each(|(input, expected_path, expected_tag)| {
            let dep = Dependency::from_str(input).unwrap();
            assert_eq!(dep.url, expected_path.to_string());
            assert_eq!(dep.tag, expected_tag.map(ToString::to_string));
            assert_eq!(dep.name, "lootloose");
        });
    }
}<|MERGE_RESOLUTION|>--- conflicted
+++ resolved
@@ -3,13 +3,7 @@
 use ethers::{solc::EvmVersion, types::Address};
 use std::{path::PathBuf, str::FromStr};
 
-<<<<<<< HEAD
-use crate::cmd::{build::BuildArgs, config, create::CreateArgs, run::RunArgs, snapshot, test};
-=======
-use crate::cmd::{
-    build::BuildArgs, create::CreateArgs, remappings::RemappingArgs, run::RunArgs, snapshot, test,
-};
->>>>>>> f4dd01c3
+use crate::cmd::{build::BuildArgs, config, create::CreateArgs, init::InitArgs, remappings::RemappingArgs, run::RunArgs, snapshot, test};
 
 #[derive(Debug, Parser)]
 pub struct Opts {
@@ -111,88 +105,6 @@
     pub optimize_runs: u32,
 }
 
-<<<<<<< HEAD
-use crate::cmd::{
-    build::{Env, EvmType},
-    init::InitArgs,
-    remappings::RemappingArgs,
-};
-use ethers::types::U256;
-
-#[derive(Debug, Clone, Parser)]
-pub struct EvmOpts {
-    #[clap(flatten)]
-    pub env: Env,
-
-    #[clap(
-        long,
-        short,
-        help = "the EVM type you want to use (e.g. sputnik, evmodin)",
-        default_value = "sputnik"
-    )]
-    pub evm_type: EvmType,
-
-    #[clap(help = "fetch state over a remote instead of starting from empty state", long, short)]
-    #[clap(alias = "rpc-url")]
-    pub fork_url: Option<String>,
-
-    #[clap(help = "pins the block number for the state fork", long)]
-    #[clap(env = "DAPP_FORK_BLOCK")]
-    pub fork_block_number: Option<u64>,
-
-    #[clap(
-        help = "the initial balance of each deployed test contract",
-        long,
-        default_value = "0xffffffffffffffffffffffff"
-    )]
-    pub initial_balance: U256,
-
-    #[clap(
-        help = "the address which will be executing all tests",
-        long,
-        default_value = "0x0000000000000000000000000000000000000000",
-        env = "DAPP_TEST_ADDRESS"
-    )]
-    pub sender: Address,
-
-    #[clap(help = "enables the FFI cheatcode", long)]
-    pub ffi: bool,
-
-    #[clap(
-        help = r#"Verbosity mode of EVM output as number of occurrences of the `v` flag (-v, -vv, -vvv, etc.)
-    3: print test trace for failing tests
-    4: always print test trace, print setup for failing tests
-    5: always print test trace and setup
-"#,
-        long,
-        short,
-        parse(from_occurrences)
-    )]
-    pub verbosity: u8,
-
-    #[clap(help = "enable debugger", long)]
-    pub debug: bool,
-}
-
-impl EvmOpts {
-    #[cfg(feature = "sputnik-evm")]
-    pub fn vicinity(&self) -> eyre::Result<sputnik::backend::MemoryVicinity> {
-        Ok(if let Some(ref url) = self.fork_url {
-            let provider = ethers::providers::Provider::try_from(url.as_str())?;
-            let rt = tokio::runtime::Runtime::new().expect("could not start tokio rt");
-            rt.block_on(evm_adapters::sputnik::vicinity(
-                &provider,
-                self.fork_block_number,
-                Some(self.env.tx_origin),
-            ))?
-        } else {
-            self.env.sputnik_state()
-        })
-    }
-}
-
-=======
->>>>>>> f4dd01c3
 /// Represents the common dapp argument pattern for `<path>:<contractname>` where `<path>:` is
 /// optional.
 #[derive(Clone, Debug)]
