--- conflicted
+++ resolved
@@ -167,168 +167,6 @@
     }
 }
 
-<<<<<<< HEAD
-=======
-#[derive(Debug)]
-pub enum WalletType {
-    Local(SignerMiddleware<Provider<Http>, LocalWallet>),
-    Ledger(SignerMiddleware<Provider<Http>, Ledger>),
-    Trezor(SignerMiddleware<Provider<Http>, Trezor>),
-}
-
-#[derive(Parser, Debug, Clone, Serialize)]
-#[cfg_attr(not(doc), allow(missing_docs))]
-#[cfg_attr(
-    doc,
-    doc = r#"
-The wallet options can either be:
-1. Ledger
-2. Trezor
-3. Mnemonic (via file path)
-4. Keystore (via file path)
-5. Private Key (cleartext in CLI)
-6. Private Key (interactively via secure prompt)
-"#
-)]
-pub struct Wallet {
-    #[clap(
-        long,
-        short,
-        help_heading = "WALLET OPTIONS - RAW",
-        help = "Open an interactive prompt to enter your private key."
-    )]
-    pub interactive: bool,
-
-    #[clap(
-        long = "private-key",
-        help_heading = "WALLET OPTIONS - RAW",
-        help = "Use the provided private key.",
-        value_name = "RAW_PRIVATE_KEY"
-    )]
-    pub private_key: Option<String>,
-
-    #[clap(
-        long = "mnemonic-path",
-        help_heading = "WALLET OPTIONS - RAW",
-        help = "Use the mnemonic file at the specified path.",
-        value_name = "PATH"
-    )]
-    pub mnemonic_path: Option<String>,
-
-    #[clap(
-        long = "mnemonic-index",
-        help_heading = "WALLET OPTIONS - RAW",
-        help = "Use the private key from the given mnemonic index. Used with --mnemonic-path.",
-        default_value = "0",
-        value_name = "INDEX"
-    )]
-    pub mnemonic_index: u32,
-
-    #[clap(
-        env = "ETH_KEYSTORE",
-        long = "keystore",
-        help_heading = "WALLET OPTIONS - KEYSTORE",
-        help = "Use the keystore in the given folder or file.",
-        value_name = "PATH"
-    )]
-    pub keystore_path: Option<String>,
-
-    #[clap(
-        long = "password",
-        help_heading = "WALLET OPTIONS - KEYSTORE",
-        help = "The keystore password. Used with --keystore.",
-        requires = "keystore-path",
-        value_name = "PASSWORD"
-    )]
-    pub keystore_password: Option<String>,
-
-    #[clap(
-        short,
-        long = "ledger",
-        help_heading = "WALLET OPTIONS - HARDWARE WALLET",
-        help = "Use a Ledger hardware wallet."
-    )]
-    pub ledger: bool,
-
-    #[clap(
-        short,
-        long = "trezor",
-        help_heading = "WALLET OPTIONS - HARDWARE WALLET",
-        help = "Use a Trezor hardware wallet."
-    )]
-    pub trezor: bool,
-
-    #[clap(
-        long = "hd-path",
-        help_heading = "WALLET OPTIONS - HARDWARE WALLET",
-        help = "The derivation path to use with hardware wallets.",
-        value_name = "PATH"
-    )]
-    pub hd_path: Option<String>,
-
-    #[clap(
-        env = "ETH_FROM",
-        short,
-        long = "from",
-        help_heading = "WALLET OPTIONS - REMOTE",
-        help = "The sender account.",
-        value_name = "ADDRESS"
-    )]
-    pub from: Option<Address>,
-}
-
-impl Wallet {
-    fn interactive(&self) -> Result<Option<LocalWallet>> {
-        Ok(if self.interactive {
-            println!("Insert private key:");
-            let private_key = rpassword::read_password()?;
-            let private_key = private_key.strip_prefix("0x").unwrap_or(&private_key);
-            Some(LocalWallet::from_str(private_key)?)
-        } else {
-            None
-        })
-    }
-
-    fn private_key(&self) -> Result<Option<LocalWallet>> {
-        Ok(if let Some(ref private_key) = self.private_key {
-            let privk = &private_key.strip_prefix("0x").unwrap_or(private_key);
-            Some(
-                LocalWallet::from_str(privk)
-                    .map_err(|x| eyre!("Failed to create wallet from private key: {x}"))?,
-            )
-        } else {
-            None
-        })
-    }
-
-    fn keystore(&self) -> Result<Option<LocalWallet>> {
-        Ok(match (&self.keystore_path, &self.keystore_password) {
-            (Some(path), Some(password)) => Some(LocalWallet::decrypt_keystore(path, password)?),
-            (Some(path), None) => {
-                println!("Insert keystore password:");
-                let password = rpassword::read_password().unwrap();
-                Some(LocalWallet::decrypt_keystore(path, password)?)
-            }
-            (None, _) => None,
-        })
-    }
-
-    fn mnemonic(&self) -> Result<Option<LocalWallet>> {
-        Ok(if let Some(ref path) = self.mnemonic_path {
-            let mnemonic = std::fs::read_to_string(path)?.replace('\n', "");
-            Some(
-                MnemonicBuilder::<English>::default()
-                    .phrase(mnemonic.as_str())
-                    .index(self.mnemonic_index)?
-                    .build()?,
-            )
-        } else {
-            None
-        })
-    }
-}
-
->>>>>>> 4fcd7e0e
 #[cfg(test)]
 mod tests {
     use super::*;
