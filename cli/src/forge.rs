--- conflicted
+++ resolved
@@ -94,11 +94,10 @@
         Subcommands::Flatten(cmd) => {
             cmd.run()?;
         }
-<<<<<<< HEAD
         Subcommands::Inspect(cmd) => {
-=======
+            cmd.run()?;
+        }
         Subcommands::Tree(cmd) => {
->>>>>>> 7ed07e74
             cmd.run()?;
         }
     }
