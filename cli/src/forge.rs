pub mod cmd;
<<<<<<< HEAD

=======
pub mod compile;
>>>>>>> a279d2e1
mod opts;
mod term;
mod utils;

use crate::cmd::{forge::watch, Cmd};
use opts::forge::{Dependency, Opts, Subcommands};
use std::process::Command;

use clap::{IntoApp, Parser};
use clap_complete::generate;

fn main() -> eyre::Result<()> {
    color_eyre::install()?;
    utils::subscriber();

    let opts = Opts::parse();
    match opts.sub {
        Subcommands::Test(cmd) => {
            if cmd.build_args().is_watch() {
                utils::block_on(watch::watch_test(cmd))?;
            } else {
                let outcome = cmd.run()?;
                outcome.ensure_ok()?;
            }
        }
        Subcommands::Bind(cmd) => {
            cmd.run()?;
        }
        Subcommands::Node(cmd) => {
            cmd.run()?;
        }
        Subcommands::Build(cmd) => {
            if cmd.is_watch() {
                utils::block_on(crate::cmd::forge::watch::watch_build(cmd))?;
            } else {
                cmd.run()?;
            }
        }
        Subcommands::Run(cmd) => {
            cmd.run()?;
        }
        Subcommands::VerifyContract(args) => {
            utils::block_on(cmd::forge::verify::run_verify(&args))?;
        }
        Subcommands::VerifyCheck(args) => {
            utils::block_on(cmd::forge::verify::run_verify_check(&args))?;
        }
        Subcommands::Create(cmd) => {
            cmd.run()?;
        }
        Subcommands::Update { lib } => {
            let mut cmd = Command::new("git");

            cmd.args(&["submodule", "update", "--remote", "--init", "--recursive"]);

            // if a lib is specified, open it
            if let Some(lib) = lib {
                cmd.args(&["--", lib.display().to_string().as_str()]);
            }

            cmd.spawn()?.wait()?;
        }
        // TODO: Make it work with updates?
        Subcommands::Install(cmd) => {
            cmd.run()?;
        }
        Subcommands::Remove { dependencies } => {
            remove(std::env::current_dir()?, dependencies)?;
        }
        Subcommands::Remappings(cmd) => {
            cmd.run()?;
        }
        Subcommands::Init(cmd) => {
            cmd.run()?;
        }
        Subcommands::Completions { shell } => {
            generate(shell, &mut Opts::command(), "forge", &mut std::io::stdout())
        }
        Subcommands::Clean { root } => {
            let config = utils::load_config_with_root(root);
            config.project()?.cleanup()?;
        }
        Subcommands::Snapshot(cmd) => {
            if cmd.is_watch() {
                utils::block_on(crate::cmd::forge::watch::watch_snapshot(cmd))?;
            } else {
                cmd.run()?;
            }
        }
        // Subcommands::Fmt(cmd) => {
        //     cmd.run()?;
        // }
        Subcommands::Config(cmd) => {
            cmd.run()?;
        }
        Subcommands::Flatten(cmd) => {
            cmd.run()?;
        }
        Subcommands::Inspect(cmd) => {
            cmd.run()?;
        }
        Subcommands::Tree(cmd) => {
            cmd.run()?;
        }
    }

    Ok(())
}

fn remove(root: impl AsRef<std::path::Path>, dependencies: Vec<Dependency>) -> eyre::Result<()> {
    let libs = std::path::Path::new("lib");
    let git_mod_libs = std::path::Path::new(".git/modules/lib");

    dependencies.iter().try_for_each(|dep| -> eyre::Result<_> {
        let path = libs.join(&dep.name);
        let git_mod_path = git_mod_libs.join(&dep.name);
        println!("Removing {} in {:?}, (url: {}, tag: {:?})", dep.name, path, dep.url, dep.tag);

        // remove submodule entry from .git/config
        Command::new("git")
            .args(&["submodule", "deinit", "-f", &path.display().to_string()])
            .current_dir(&root)
            .spawn()?
            .wait()?;

        // remove the submodule repository from .git/modules directory
        Command::new("rm")
            .args(&["-rf", &git_mod_path.display().to_string()])
            .current_dir(&root)
            .spawn()?
            .wait()?;

        // remove the leftover submodule directory
        Command::new("git")
            .args(&["rm", "-f", &path.display().to_string()])
            .current_dir(&root)
            .spawn()?
            .wait()?;

        Ok(())
    })
}<|MERGE_RESOLUTION|>--- conflicted
+++ resolved
@@ -1,9 +1,5 @@
 pub mod cmd;
-<<<<<<< HEAD
-
-=======
 pub mod compile;
->>>>>>> a279d2e1
 mod opts;
 mod term;
 mod utils;
