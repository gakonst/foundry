--- conflicted
+++ resolved
@@ -72,11 +72,10 @@
         Subcommands::Snapshot(cmd) => {
             cmd.run()?;
         }
-<<<<<<< HEAD
         Subcommands::Config(cmd) => {
-=======
+            cmd.run()?;
+        }
         Subcommands::Flatten(cmd) => {
->>>>>>> f046b76b
             cmd.run()?;
         }
     }
@@ -84,63 +83,6 @@
     Ok(())
 }
 
-<<<<<<< HEAD
-=======
-fn install(root: impl AsRef<std::path::Path>, dependencies: Vec<Dependency>) -> eyre::Result<()> {
-    let libs = std::path::Path::new("lib");
-    let gitmodules_path = utils::find_git_root_path()?.join(".gitmodules");
-
-    dependencies.iter().try_for_each(|dep| -> eyre::Result<_> {
-        let path = libs.join(&dep.name);
-        println!("Installing {} in {:?}, (url: {}, tag: {:?})", dep.name, path, dep.url, dep.tag);
-
-        // install the dep
-        Command::new("git")
-            .args(&["submodule", "add", &dep.url, &path.display().to_string()])
-            .current_dir(&root)
-            .spawn()?
-            .wait()?;
-
-        // call update on it
-        Command::new("git")
-            .args(&["submodule", "update", "--init", "--recursive", &path.display().to_string()])
-            .current_dir(&root)
-            .spawn()?
-            .wait()?;
-
-        // checkout the tag if necessary
-        let message = if let Some(ref tag) = dep.tag {
-            Command::new("git")
-                .args(&["checkout", "--recurse-submodules", tag])
-                .current_dir(&path)
-                .spawn()?
-                .wait()?;
-
-            Command::new("git").args(&["add", &path.display().to_string()]).spawn()?.wait()?;
-
-            format!("forge install: {}\n\n{}", dep.name, tag)
-        } else {
-            format!("forge install: {}", dep.name)
-        };
-
-        // commit only relevant files - ignoring staged changes
-        Command::new("git")
-            .args(&[
-                "commit",
-                "-m",
-                &message,
-                &path.display().to_string(),
-                &gitmodules_path.display().to_string(),
-            ])
-            .current_dir(&root)
-            .spawn()?
-            .wait()?;
-
-        Ok(())
-    })
-}
-
->>>>>>> f046b76b
 fn remove(root: impl AsRef<std::path::Path>, dependencies: Vec<Dependency>) -> eyre::Result<()> {
     let libs = std::path::Path::new("lib");
     let git_mod_libs = std::path::Path::new(".git/modules/lib");
