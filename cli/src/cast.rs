use cast::{Cast, SimpleCast, TxBuilder};
use clap::{IntoApp, Parser};
use clap_complete::generate;
use ethers::{
    abi::HumanReadableParser,
    core::types::{BlockId, BlockNumber::Latest, H256},
    providers::Middleware,
    types::{Address, I256, U256},
};

use foundry_cli::{
    cmd::Cmd,
    handler,
    opts::cast::{Opts, Subcommands},
    utils,
    utils::consume_config_rpc_url,
};
use foundry_common::{fs, get_http_provider};
use foundry_config::{Chain, Config};
use foundry_utils::{
    format_tokens,
    selectors::{
        decode_calldata, decode_event_topic, decode_function_selector, import_selectors,
        parse_signatures, pretty_calldata, ParsedSignatures, SelectorImportData,
    },
};
use rustc_hex::ToHex;
use std::{
    io::{self, Read, Write},
    str::FromStr,
};

#[tokio::main]
async fn main() -> eyre::Result<()> {
    utils::load_dotenv();
    handler::install()?;
    utils::subscriber();
    utils::enable_paint();

    let opts = Opts::parse();
    match opts.sub {
        // Constants
        Subcommands::MaxInt => {
            println!("{}", U256::MAX);
        }
        Subcommands::MaxUint => {
            println!("{}", U256::MAX);
        }
        Subcommands::MinInt => {
            println!("{}", I256::MIN);
        }
        Subcommands::AddressZero => {
            println!("{:?}", Address::zero());
        }
        Subcommands::HashZero => {
            println!("{:?}", H256::zero());
        }

        // Conversions & transformations
        Subcommands::FromUtf8 { text } => {
            let value = unwrap_or_stdin(text)?;
            println!("{}", SimpleCast::from_utf8(&value));
        }
        Subcommands::ToAscii { hexdata } => {
            let value = unwrap_or_stdin(hexdata)?;
            println!("{}", SimpleCast::to_ascii(&value)?);
        }
        Subcommands::FromFixedPoint { decimals, value } => {
            let value = unwrap_or_stdin(value)?;
            let decimals = unwrap_or_stdin(decimals)?;
            println!("{}", SimpleCast::from_fixed_point(&value, &decimals)?);
        }
        Subcommands::ToFixedPoint { decimals, value } => {
            let value = unwrap_or_stdin(value)?;
            let decimals = unwrap_or_stdin(decimals)?;
            println!("{}", SimpleCast::to_fixed_point(&value, &decimals)?);
        }
        Subcommands::ConcatHex { data } => {
            println!("{}", SimpleCast::concat_hex(data))
        }
        Subcommands::FromBin {} => {
            let hex: String = io::stdin()
                .bytes()
                .map(|x| format!("{:02x}", x.expect("invalid binary data")))
                .collect();
            println!("0x{hex}");
        }
        Subcommands::ToHexdata { input } => {
            let value = unwrap_or_stdin(input)?;
            let output = match value {
                s if s.starts_with('@') => {
                    let var = std::env::var(&s[1..])?;
                    var.as_bytes().to_hex()
                }
                s if s.starts_with('/') => {
                    let input = fs::read(s)?;
                    input.to_hex()
                }
                s => {
                    let mut output = String::new();
                    for s in s.split(':') {
                        output.push_str(&s.trim_start_matches("0x").to_lowercase())
                    }
                    output
                }
            };
            println!("0x{output}");
        }
        Subcommands::ToCheckSumAddress { address } => {
            let value = unwrap_or_stdin(address)?;
            println!("{}", SimpleCast::to_checksum_address(&value));
        }
        Subcommands::ToUint256 { value } => {
            let value = unwrap_or_stdin(value)?;
            println!("{}", SimpleCast::to_uint256(&value)?);
        }
        Subcommands::ToInt256 { value } => {
            let value = unwrap_or_stdin(value)?;
            println!("{}", SimpleCast::to_int256(&value)?);
        }
        Subcommands::ToUnit { value, unit } => {
            let value = unwrap_or_stdin(value)?;
            println!("{}", SimpleCast::to_unit(&value, &unit)?);
        }
        Subcommands::FromWei { value, unit } => {
            let value = unwrap_or_stdin(value)?;
            println!("{}", SimpleCast::from_wei(&value, &unit)?);
        }
        Subcommands::ToWei { value, unit } => {
            let value = unwrap_or_stdin(value)?;
            println!("{}", SimpleCast::to_wei(&value, &unit)?);
        }
        Subcommands::FromRlp { value } => {
            let value = unwrap_or_stdin(value)?;
            println!("{}", SimpleCast::from_rlp(value)?);
        }
        Subcommands::ToRlp { value } => {
            let value = unwrap_or_stdin(value)?;
            println!("{}", SimpleCast::to_rlp(&value)?);
        }
        Subcommands::ToBase { value, base_in, base_out } => {
            println!("{}", SimpleCast::to_base(&value, base_in, &base_out)?);
        }
        Subcommands::ToBytes32 { bytes } => {
            let value = unwrap_or_stdin(bytes)?;
            println!("{}", SimpleCast::to_bytes32(&value)?);
        }
        Subcommands::FormatBytes32String { string } => {
            let value = unwrap_or_stdin(string)?;
            println!("{}", SimpleCast::format_bytes32_string(&value)?);
        }
        Subcommands::ParseBytes32String { bytes } => {
            let value = unwrap_or_stdin(bytes)?;
            println!("{}", SimpleCast::parse_bytes32_string(&value)?);
        }

        // ABI encoding & decoding
        Subcommands::AbiDecode { sig, calldata, input } => {
            let tokens = SimpleCast::abi_decode(&sig, &calldata, input)?;
            let tokens = format_tokens(&tokens);
            tokens.for_each(|t| println!("{t}"));
        }
        Subcommands::AbiEncode { sig, args } => {
            println!("{}", SimpleCast::abi_encode(&sig, &args)?);
        }
        Subcommands::CalldataDecode { sig, calldata } => {
            let tokens = SimpleCast::abi_decode(&sig, &calldata, true)?;
            let tokens = format_tokens(&tokens);
            tokens.for_each(|t| println!("{t}"));
        }
        Subcommands::CalldataEncode { sig, args } => {
            println!("{}", SimpleCast::calldata_encode(sig, &args)?);
        }
        Subcommands::Interface(cmd) => cmd.run()?.await?,
        Subcommands::PrettyCalldata { calldata, offline } => {
            if !calldata.starts_with("0x") {
                eprintln!("Expected calldata hex string, received \"{calldata}\"");
                std::process::exit(0)
            }
            let pretty_data = pretty_calldata(&calldata, offline).await?;
            println!("{pretty_data}");
        }
        Subcommands::Sig { sig } => {
            let selector = HumanReadableParser::parse_function(&sig)?.short_signature();
            println!("0x{}", hex::encode(selector));
        }

        // Blockchain & RPC queries
        Subcommands::AccessList { eth, address, sig, args, block, to_json } => {
            let config = Config::from(&eth);
            let provider = get_http_provider(config.get_rpc_url_or_localhost_http()?);

            let chain: Chain = if let Some(chain) = eth.chain {
                chain
            } else {
                provider.get_chainid().await?.into()
            };

            let mut builder =
                TxBuilder::new(&provider, config.sender, Some(address), chain, false).await?;
            builder.set_args(&sig, args).await?;
            let builder_output = builder.peek();

            println!("{}", Cast::new(&provider).access_list(builder_output, block, to_json).await?);
        }
        Subcommands::Age { block, rpc_url } => {
            let rpc_url = consume_config_rpc_url(rpc_url);
            let provider = get_http_provider(rpc_url);
            println!(
                "{}",
                Cast::new(provider).age(block.unwrap_or(BlockId::Number(Latest))).await?
            );
        }
        Subcommands::Balance { block, who, rpc_url } => {
            let rpc_url = consume_config_rpc_url(rpc_url);
            let provider = get_http_provider(rpc_url);
            println!("{}", Cast::new(provider).balance(who, block).await?);
        }
        Subcommands::BaseFee { block, rpc_url } => {
            let rpc_url = consume_config_rpc_url(rpc_url);

            let provider = get_http_provider(rpc_url);
            println!(
                "{}",
                Cast::new(provider).base_fee(block.unwrap_or(BlockId::Number(Latest))).await?
            );
        }
        Subcommands::Block { rpc_url, block, full, field, to_json } => {
            let rpc_url = consume_config_rpc_url(rpc_url);
            let provider = get_http_provider(rpc_url);
            println!("{}", Cast::new(provider).block(block, full, field, to_json).await?);
        }
        Subcommands::BlockNumber { rpc_url } => {
            let rpc_url = consume_config_rpc_url(rpc_url);
            let provider = get_http_provider(rpc_url);
            println!("{}", Cast::new(provider).block_number().await?);
        }
        Subcommands::Chain { rpc_url } => {
            let rpc_url = consume_config_rpc_url(rpc_url);
            let provider = get_http_provider(rpc_url);
            println!("{}", Cast::new(provider).chain().await?);
        }
        Subcommands::ChainId { rpc_url } => {
            let rpc_url = consume_config_rpc_url(rpc_url);

            let provider = get_http_provider(rpc_url);
            println!("{}", Cast::new(provider).chain_id().await?);
        }
        Subcommands::Client { rpc_url } => {
            let rpc_url = consume_config_rpc_url(rpc_url);

            let provider = get_http_provider(rpc_url);
            println!("{}", provider.client_version().await?);
        }
        Subcommands::Code { block, who, rpc_url } => {
            let rpc_url = consume_config_rpc_url(rpc_url);
            let provider = get_http_provider(rpc_url);
            println!("{}", Cast::new(provider).code(who, block).await?);
        }
        Subcommands::ComputeAddress { rpc_url, address, nonce } => {
            let rpc_url = consume_config_rpc_url(rpc_url);

            let pubkey = Address::from_str(&address).expect("invalid pubkey provided");
            let provider = get_http_provider(rpc_url);
            let addr = Cast::new(&provider).compute_address(pubkey, nonce).await?;
            println!("Computed Address: {}", SimpleCast::to_checksum_address(&addr));
        }
        Subcommands::FindBlock(cmd) => cmd.run()?.await?,
        Subcommands::GasPrice { rpc_url } => {
            let rpc_url = consume_config_rpc_url(rpc_url);
            let provider = get_http_provider(rpc_url);
            println!("{}", Cast::new(provider).gas_price().await?);
        }
        Subcommands::Index { key_type, key, slot_number } => {
            let encoded = SimpleCast::index(&key_type, &key, &slot_number)?;
            println!("{encoded}");
        }
        Subcommands::Nonce { block, who, rpc_url } => {
            let rpc_url = consume_config_rpc_url(rpc_url);

            let provider = get_http_provider(rpc_url);
            println!("{}", Cast::new(provider).nonce(who, block).await?);
        }
        Subcommands::Proof { address, slots, rpc_url, block } => {
            let rpc_url = consume_config_rpc_url(rpc_url);

            let provider = get_http_provider(rpc_url);
            let value = provider.get_proof(address, slots, block).await?;
            println!("{}", serde_json::to_string(&value)?);
        }
        Subcommands::Rpc(cmd) => cmd.run()?.await?,
        Subcommands::Storage { address, slot, rpc_url, block } => {
            let rpc_url = consume_config_rpc_url(rpc_url);

            let provider = get_http_provider(rpc_url);
            let value = provider.get_storage_at(address, slot, block).await?;
            println!("{:?}", value);
        }

        // Calls & transactions
        Subcommands::Call(cmd) => cmd.run().await?,
        Subcommands::Estimate(cmd) => cmd.run().await?,
        Subcommands::PublishTx { eth, raw_tx, cast_async } => {
            let config = Config::from(&eth);
            let provider = get_http_provider(config.get_rpc_url_or_localhost_http()?);
            let cast = Cast::new(&provider);
            let pending_tx = cast.publish(raw_tx).await?;
            let tx_hash = *pending_tx;

            if cast_async {
                println!("{:?}", pending_tx);
            } else {
                let receipt =
                    pending_tx.await?.ok_or_else(|| eyre::eyre!("tx {tx_hash} not found"))?;
                println!("{}", serde_json::json!(receipt));
            }
        }
        Subcommands::Receipt { hash, field, to_json, rpc_url, cast_async, confirmations } => {
            let rpc_url = consume_config_rpc_url(rpc_url);
            let provider = get_http_provider(rpc_url);
            println!(
                "{}",
                Cast::new(provider)
                    .receipt(hash, field, confirmations, cast_async, to_json)
                    .await?
            );
        }
        Subcommands::Run(cmd) => cmd.run()?,
        Subcommands::SendTx(cmd) => cmd.run().await?,
        Subcommands::Tx { rpc_url, hash, field, to_json } => {
            let rpc_url = consume_config_rpc_url(rpc_url);
            let provider = get_http_provider(rpc_url);
            println!("{}", Cast::new(&provider).transaction(hash, field, to_json).await?)
        }

        // 4Byte
        Subcommands::FourByte { selector } => {
            let sigs = decode_function_selector(&selector).await?;
            sigs.iter().for_each(|sig| println!("{}", sig));
        }
        Subcommands::FourByteDecode { calldata } => {
            let calldata = unwrap_or_stdin(calldata)?;
            let sigs = decode_calldata(&calldata).await?;
            sigs.iter().enumerate().for_each(|(i, sig)| println!("{}) \"{}\"", i + 1, sig));

            let sig = match sigs.len() {
                0 => Err(eyre::eyre!("No signatures found")),
                1 => Ok(sigs.get(0).unwrap()),
                _ => {
                    print!("Select a function signature by number: ");
                    io::stdout().flush()?;
                    let mut input = String::new();
                    io::stdin().read_line(&mut input)?;
                    let i: usize = input.trim().parse()?;
                    Ok(sigs.get(i - 1).expect("Invalid signature index"))
                }
            }?;

            let tokens = SimpleCast::abi_decode(sig, &calldata, true)?;
            let tokens = format_tokens(&tokens);

            tokens.for_each(|t| println!("{t}"));
        }
        Subcommands::FourByteEvent { topic } => {
            let sigs = decode_event_topic(&topic).await?;
            sigs.iter().for_each(|sig| println!("{}", sig));
        }
        Subcommands::UploadSignature { signatures } => {
            let ParsedSignatures { signatures, abis } = parse_signatures(signatures);
            if !abis.is_empty() {
                import_selectors(SelectorImportData::Abi(abis)).await?.describe();
            }
            if !signatures.is_empty() {
                import_selectors(SelectorImportData::Raw(signatures)).await?.describe();
            }
        }

        // ENS
        Subcommands::LookupAddress { who, rpc_url, verify } => {
            let rpc_url = consume_config_rpc_url(rpc_url);
            let provider = get_http_provider(rpc_url);
            let who = unwrap_or_stdin(who)?;
            let name = provider.lookup_address(who).await?;
            if verify {
                let address = provider.resolve_name(&name).await?;
                assert_eq!(
                    address, who,
                    "forward lookup verification failed. got {}, expected {}",
                    name, who
                );
            }
            println!("{name}");
        }
        Subcommands::Namehash { name } => {
            println!("{}", SimpleCast::namehash(&name)?);
        }
        Subcommands::ResolveName { who, rpc_url, verify } => {
            let rpc_url = consume_config_rpc_url(rpc_url);
            let provider = get_http_provider(rpc_url);
            let who = unwrap_or_stdin(who)?;
            let address = provider.resolve_name(&who).await?;
            if verify {
                let name = provider.lookup_address(address).await?;
                assert_eq!(
                    name, who,
                    "forward lookup verification failed. got {}, expected {}",
                    name, who
                );
            }
            println!("{}", SimpleCast::to_checksum_address(&address));
        }

        // Misc
        Subcommands::Keccak { data } => {
            println!("{}", SimpleCast::keccak(&data)?);
        }
        Subcommands::LeftShift { value, bits, base_in, base_out } => {
            println!("{}", SimpleCast::left_shift(&value, &bits, base_in, &base_out)?);
        }
        Subcommands::RightShift { value, bits, base_in, base_out } => {
            println!("{}", SimpleCast::right_shift(&value, &bits, base_in, &base_out)?);
        }
        Subcommands::EtherscanSource { chain, address, directory, etherscan_api_key } => {
            let api_key = match etherscan_api_key {
                Some(inner) => inner,
                _ => {
                    if let Some(etherscan_api_key) = Config::load().etherscan_api_key {
                        etherscan_api_key
                    } else {
                        eyre::bail!("No Etherscan API Key is set. Consider using the ETHERSCAN_API_KEY env var, or setting the -e CLI argument or etherscan-api-key in foundry.toml")
                    }
                }
            };
            match directory {
                Some(dir) => {
                    SimpleCast::expand_etherscan_source_to_directory(
                        chain.inner,
                        address,
                        api_key,
                        dir,
                    )
                    .await?
                }
                None => {
                    println!(
                        "{}",
                        SimpleCast::etherscan_source(chain.inner, address, api_key).await?
                    );
                }
            }
        }
<<<<<<< HEAD
        Subcommands::Sig { sig } => {
            let selector = HumanReadableParser::parse_function(&sig)?.short_signature();
            println!("0x{}", hex::encode(selector));
        }
        Subcommands::Create2(cmd) => cmd.run()?,
        Subcommands::FindBlock(cmd) => cmd.run()?.await?,
=======
>>>>>>> 074267ef
        Subcommands::Wallet { command } => command.run().await?,
        Subcommands::Completions { shell } => {
            generate(shell, &mut Opts::command(), "cast", &mut std::io::stdout())
        }
        Subcommands::GenerateFigSpec => clap_complete::generate(
            clap_complete_fig::Fig,
            &mut Opts::command(),
            "cast",
            &mut std::io::stdout(),
        ),
    };
    Ok(())
}

fn unwrap_or_stdin<T>(what: Option<T>) -> eyre::Result<T>
where
    T: FromStr + Send + Sync,
    T::Err: Send + Sync + std::error::Error + 'static,
{
    Ok(match what {
        Some(what) => what,
        None => {
            let input = std::io::stdin();
            let mut what = String::new();
            input.read_line(&mut what)?;
            T::from_str(&what.replace('\n', ""))?
        }
    })
}<|MERGE_RESOLUTION|>--- conflicted
+++ resolved
@@ -449,15 +449,12 @@
                 }
             }
         }
-<<<<<<< HEAD
         Subcommands::Sig { sig } => {
             let selector = HumanReadableParser::parse_function(&sig)?.short_signature();
             println!("0x{}", hex::encode(selector));
         }
         Subcommands::Create2(cmd) => cmd.run()?,
         Subcommands::FindBlock(cmd) => cmd.run()?.await?,
-=======
->>>>>>> 074267ef
         Subcommands::Wallet { command } => command.run().await?,
         Subcommands::Completions { shell } => {
             generate(shell, &mut Opts::command(), "cast", &mut std::io::stdout())
