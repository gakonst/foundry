use cast::{Cast, SimpleCast};
use clap::{CommandFactory, Parser};
use clap_complete::generate;
use ethers::{
    core::types::{BlockId, BlockNumber::Latest, H256},
    providers::Middleware,
    types::Address,
    utils::keccak256,
};
use foundry_cli::{
    cmd::Cmd,
    handler,
    opts::cast::{Opts, Subcommands, ToBaseArgs},
    prompt, stdin, utils,
};
use foundry_common::{
    abi::{format_tokens, get_event},
    fs,
    selectors::{
        decode_calldata, decode_event_topic, decode_function_selector, import_selectors,
        parse_signatures, pretty_calldata, ParsedSignatures, SelectorImportData,
    },
};
use foundry_config::Config;
use rustc_hex::ToHex;
use std::time::Instant;

#[tokio::main]
async fn main() -> eyre::Result<()> {
    utils::load_dotenv();
    handler::install()?;
    utils::subscriber();
    utils::enable_paint();

    let opts = Opts::parse();
    match opts.sub {
        // Constants
        Subcommands::MaxInt { r#type } => {
            println!("{}", SimpleCast::max_int(&r#type)?);
        }
        Subcommands::MinInt { r#type } => {
            println!("{}", SimpleCast::min_int(&r#type)?);
        }
        Subcommands::MaxUint { r#type } => {
            println!("{}", SimpleCast::max_int(&r#type)?);
        }
        Subcommands::AddressZero => {
            println!("{:?}", Address::zero());
        }
        Subcommands::HashZero => {
            println!("{:?}", H256::zero());
        }

        // Conversions & transformations
        Subcommands::FromUtf8 { text } => {
            let value = stdin::unwrap(text, false)?;
            println!("{}", SimpleCast::from_utf8(&value));
        }
        Subcommands::ToAscii { hexdata } => {
            let value = stdin::unwrap(hexdata, false)?;
            println!("{}", SimpleCast::to_ascii(&value)?);
        }
        Subcommands::FromFixedPoint { value, decimals } => {
            let (value, decimals) = stdin::unwrap2(value, decimals)?;
            println!("{}", SimpleCast::from_fixed_point(&value, &decimals)?);
        }
        Subcommands::ToFixedPoint { value, decimals } => {
            let (value, decimals) = stdin::unwrap2(value, decimals)?;
            println!("{}", SimpleCast::to_fixed_point(&value, &decimals)?);
        }
        Subcommands::ConcatHex { data } => {
            if data.is_empty() {
                let s = stdin::read(true)?;
                println!("{}", SimpleCast::concat_hex(s.split_whitespace()))
            } else {
                println!("{}", SimpleCast::concat_hex(data))
            }
        }
        Subcommands::FromBin => {
            let hex = stdin::read_bytes(false)?;
            println!("0x{}", hex::encode(hex));
        }
        Subcommands::ToHexdata { input } => {
            let value = stdin::unwrap_line(input)?;
            let output = match value {
                s if s.starts_with('@') => {
                    let var = std::env::var(&s[1..])?;
                    var.as_bytes().to_hex()
                }
                s if s.starts_with('/') => {
                    let input = fs::read(s)?;
                    input.to_hex()
                }
                s => {
                    let mut output = String::new();
                    for s in s.split(':') {
                        output.push_str(&s.trim_start_matches("0x").to_lowercase())
                    }
                    output
                }
            };
            println!("0x{output}");
        }
        Subcommands::ToCheckSumAddress { address } => {
            let value = stdin::unwrap_line(address)?;
            println!("{}", SimpleCast::to_checksum_address(&value));
        }
        Subcommands::ToUint256 { value } => {
            let value = stdin::unwrap_line(value)?;
            println!("{}", SimpleCast::to_uint256(&value)?);
        }
        Subcommands::ToInt256 { value } => {
            let value = stdin::unwrap_line(value)?;
            println!("{}", SimpleCast::to_int256(&value)?);
        }
        Subcommands::ToUnit { value, unit } => {
            let value = stdin::unwrap_line(value)?;
            println!("{}", SimpleCast::to_unit(&value, &unit)?);
        }
        Subcommands::FromWei { value, unit } => {
            let value = stdin::unwrap_line(value)?;
            println!("{}", SimpleCast::from_wei(&value, &unit)?);
        }
        Subcommands::ToWei { value, unit } => {
            let value = stdin::unwrap_line(value)?;
            println!("{}", SimpleCast::to_wei(&value, &unit)?);
        }
        Subcommands::FromRlp { value } => {
            let value = stdin::unwrap_line(value)?;
            println!("{}", SimpleCast::from_rlp(value)?);
        }
        Subcommands::ToRlp { value } => {
            let value = stdin::unwrap_line(value)?;
            println!("{}", SimpleCast::to_rlp(&value)?);
        }
        Subcommands::ToHex(ToBaseArgs { value, base_in }) => {
            let value = stdin::unwrap_line(value)?;
            println!("{}", SimpleCast::to_base(&value, base_in, "hex")?);
        }
        Subcommands::ToDec(ToBaseArgs { value, base_in }) => {
            let value = stdin::unwrap_line(value)?;
            println!("{}", SimpleCast::to_base(&value, base_in, "dec")?);
        }
        Subcommands::ToBase { base: ToBaseArgs { value, base_in }, base_out } => {
            let (value, base_out) = stdin::unwrap2(value, base_out)?;
            println!("{}", SimpleCast::to_base(&value, base_in, &base_out)?);
        }
        Subcommands::ToBytes32 { bytes } => {
            let value = stdin::unwrap_line(bytes)?;
            println!("{}", SimpleCast::to_bytes32(&value)?);
        }
        Subcommands::FormatBytes32String { string } => {
            let value = stdin::unwrap_line(string)?;
            println!("{}", SimpleCast::format_bytes32_string(&value)?);
        }
        Subcommands::ParseBytes32String { bytes } => {
            let value = stdin::unwrap_line(bytes)?;
            println!("{}", SimpleCast::parse_bytes32_string(&value)?);
        }

        // ABI encoding & decoding
        Subcommands::AbiDecode { sig, calldata, input } => {
            let tokens = SimpleCast::abi_decode(&sig, &calldata, input)?;
            let tokens = format_tokens(&tokens);
            tokens.for_each(|t| println!("{t}"));
        }
        Subcommands::AbiEncode { sig, args } => {
            println!("{}", SimpleCast::abi_encode(&sig, &args)?);
        }
        Subcommands::CalldataDecode { sig, calldata } => {
            let tokens = SimpleCast::abi_decode(&sig, &calldata, true)?;
            let tokens = format_tokens(&tokens);
            tokens.for_each(|t| println!("{t}"));
        }
        Subcommands::CalldataEncode { sig, args } => {
            println!("{}", SimpleCast::calldata_encode(sig, &args)?);
        }
        Subcommands::Interface(cmd) => cmd.run().await?,
        Subcommands::Bind(cmd) => cmd.run().await?,
        Subcommands::PrettyCalldata { calldata, offline } => {
            let calldata = stdin::unwrap_line(calldata)?;
            println!("{}", pretty_calldata(&calldata, offline).await?);
        }
        Subcommands::Sig { sig, optimize } => {
            let sig = stdin::unwrap_line(sig)?;
            if optimize.is_none() {
                println!("{}", SimpleCast::get_selector(&sig, None)?.0);
            } else {
                println!("Starting to optimize signature...");
                let start_time = Instant::now();
                let (selector, signature) = SimpleCast::get_selector(&sig, optimize)?;
                let elapsed_time = start_time.elapsed();
                println!("Successfully generated in {} seconds", elapsed_time.as_secs());
                println!("Selector: {}", selector);
                println!("Optimized signature: {}", signature);
            }
        }

        // Blockchain & RPC queries
<<<<<<< HEAD
        Subcommands::AccessList(cmd) => cmd.run().await?,
=======
        Subcommands::AccessList { address, sig, args, block, json, rpc } => {
            let config = Config::from(&rpc);
            let provider = utils::get_provider(&config)?;
            let chain = utils::get_chain(config.chain_id, &provider).await?;

            let mut builder =
                TxBuilder::new(&provider, config.sender, Some(address), chain, false).await?;
            builder.set_args(&sig, args).await?;
            let builder_output = builder.peek();

            println!("{}", Cast::new(&provider).access_list(builder_output, block, json).await?);
        }
>>>>>>> e6069b65
        Subcommands::Age { block, rpc } => {
            let config = Config::from(&rpc);
            let provider = utils::get_provider(&config)?;
            println!(
                "{}",
                Cast::new(provider).age(block.unwrap_or(BlockId::Number(Latest))).await?
            );
        }
        Subcommands::Balance { block, who, ether, rpc } => {
            let config = Config::from(&rpc);
            let provider = utils::get_provider(&config)?;
            let value = Cast::new(provider).balance(who, block).await?;
            if ether {
                println!("{}", SimpleCast::from_wei(&value.to_string(), "eth")?);
            } else {
                println!("{value}");
            }
        }
        Subcommands::BaseFee { block, rpc } => {
            let config = Config::from(&rpc);
            let provider = utils::get_provider(&config)?;
            println!(
                "{}",
                Cast::new(provider).base_fee(block.unwrap_or(BlockId::Number(Latest))).await?
            );
        }
        Subcommands::Block { block, full, field, json, rpc } => {
            let config = Config::from(&rpc);
            let provider = utils::get_provider(&config)?;
            println!(
                "{}",
                Cast::new(provider)
                    .block(block.unwrap_or(BlockId::Number(Latest)), full, field, json)
                    .await?
            );
        }
        Subcommands::BlockNumber { rpc } => {
            let config = Config::from(&rpc);
            let provider = utils::get_provider(&config)?;
            println!("{}", Cast::new(provider).block_number().await?);
        }
        Subcommands::Chain { rpc } => {
            let config = Config::from(&rpc);
            let provider = utils::get_provider(&config)?;
            println!("{}", Cast::new(provider).chain().await?);
        }
        Subcommands::ChainId { rpc } => {
            let config = Config::from(&rpc);
            let provider = utils::get_provider(&config)?;
            println!("{}", Cast::new(provider).chain_id().await?);
        }
        Subcommands::Client { rpc } => {
            let config = Config::from(&rpc);
            let provider = utils::get_provider(&config)?;
            println!("{}", provider.client_version().await?);
        }
        Subcommands::Code { block, who, disassemble, rpc } => {
            let config = Config::from(&rpc);
            let provider = utils::get_provider(&config)?;
            println!("{}", Cast::new(provider).code(who, block, disassemble).await?);
        }
        Subcommands::ComputeAddress { address, nonce, rpc } => {
            let config = Config::from(&rpc);
            let provider = utils::get_provider(&config)?;

            let address: Address = stdin::unwrap_line(address)?.parse()?;
            let computed = Cast::new(&provider).compute_address(address, nonce).await?;
            println!("Computed Address: {}", SimpleCast::to_checksum_address(&computed));
        }
        Subcommands::Disassemble { bytecode } => {
            println!("{}", SimpleCast::disassemble(&bytecode)?);
        }
        Subcommands::FindBlock(cmd) => cmd.run().await?,
        Subcommands::GasPrice { rpc } => {
            let config = Config::from(&rpc);
            let provider = utils::get_provider(&config)?;
            println!("{}", Cast::new(provider).gas_price().await?);
        }
        Subcommands::Index { key_type, key, slot_number } => {
            println!("{}", SimpleCast::index(&key_type, &key, &slot_number)?);
        }
        Subcommands::Implementation { block, who, rpc } => {
            let config = Config::from(&rpc);
            let provider = utils::get_provider(&config)?;
            println!("{}", Cast::new(provider).implementation(who, block).await?);
        }
        Subcommands::Admin { block, who, rpc } => {
            let config = Config::from(&rpc);
            let provider = utils::get_provider(&config)?;
            println!("{}", Cast::new(provider).admin(who, block).await?);
        }
        Subcommands::Nonce { block, who, rpc } => {
            let config = Config::from(&rpc);
            let provider = utils::get_provider(&config)?;
            println!("{}", Cast::new(provider).nonce(who, block).await?);
        }
        Subcommands::Proof { address, slots, rpc, block } => {
            let config = Config::from(&rpc);
            let provider = utils::get_provider(&config)?;
            let value = provider.get_proof(address, slots, block).await?;
            println!("{}", serde_json::to_string(&value)?);
        }
        Subcommands::Rpc(cmd) => cmd.run().await?,
        Subcommands::Storage(cmd) => cmd.run().await?,

        // Calls & transactions
        Subcommands::Call(cmd) => cmd.run().await?,
        Subcommands::Estimate(cmd) => cmd.run().await?,
        Subcommands::PublishTx { raw_tx, cast_async, rpc } => {
            let config = Config::from(&rpc);
            let provider = utils::get_provider(&config)?;
            let cast = Cast::new(&provider);
            let pending_tx = cast.publish(raw_tx).await?;
            let tx_hash = *pending_tx;

            if cast_async {
                println!("{tx_hash:#x}");
            } else {
                let receipt =
                    pending_tx.await?.ok_or_else(|| eyre::eyre!("tx {tx_hash} not found"))?;
                println!("{}", serde_json::json!(receipt));
            }
        }
        Subcommands::Receipt { tx_hash, field, json, cast_async, confirmations, rpc } => {
            let config = Config::from(&rpc);
            let provider = utils::get_provider(&config)?;
            println!(
                "{}",
                Cast::new(provider)
                    .receipt(tx_hash, field, confirmations, cast_async, json)
                    .await?
            );
        }
        Subcommands::Run(cmd) => cmd.run().await?,
        Subcommands::SendTx(cmd) => cmd.run().await?,
        Subcommands::Tx { tx_hash, field, json, rpc } => {
            let config = Config::from(&rpc);
            let provider = utils::get_provider(&config)?;
            println!("{}", Cast::new(&provider).transaction(tx_hash, field, json).await?)
        }

        // 4Byte
        Subcommands::FourByte { selector } => {
            let selector = stdin::unwrap_line(selector)?;
            let sigs = decode_function_selector(&selector).await?;
            if sigs.is_empty() {
                eyre::bail!("No matching function signatures found for selector `{selector}`");
            }
            for sig in sigs {
                println!("{sig}");
            }
        }
        Subcommands::FourByteDecode { calldata } => {
            let calldata = stdin::unwrap_line(calldata)?;
            let sigs = decode_calldata(&calldata).await?;
            sigs.iter().enumerate().for_each(|(i, sig)| println!("{}) \"{sig}\"", i + 1));

            let sig = match sigs.len() {
                0 => eyre::bail!("No signatures found"),
                1 => sigs.get(0).unwrap(),
                _ => {
                    let i: usize = prompt!("Select a function signature by number: ")?;
                    sigs.get(i - 1).ok_or_else(|| eyre::eyre!("Invalid signature index"))?
                }
            };

            let tokens = SimpleCast::abi_decode(sig, &calldata, true)?;
            for token in format_tokens(&tokens) {
                println!("{token}");
            }
        }
        Subcommands::FourByteEvent { topic } => {
            let topic = stdin::unwrap_line(topic)?;
            let sigs = decode_event_topic(&topic).await?;
            if sigs.is_empty() {
                eyre::bail!("No matching event signatures found for topic `{topic}`");
            }
            for sig in sigs {
                println!("{sig}");
            }
        }
        Subcommands::UploadSignature { signatures } => {
            let signatures = stdin::unwrap_vec(signatures)?;
            let ParsedSignatures { signatures, abis } = parse_signatures(signatures);
            if !abis.is_empty() {
                import_selectors(SelectorImportData::Abi(abis)).await?.describe();
            }
            if !signatures.is_empty() {
                import_selectors(SelectorImportData::Raw(signatures)).await?.describe();
            }
        }

        // ENS
        Subcommands::Namehash { name } => {
            let name = stdin::unwrap_line(name)?;
            println!("{}", SimpleCast::namehash(&name)?);
        }
        Subcommands::LookupAddress { who, rpc, verify } => {
            let config = Config::from(&rpc);
            let provider = utils::get_provider(&config)?;

            let who = stdin::unwrap_line(who)?;
            let name = provider.lookup_address(who).await?;
            if verify {
                let address = provider.resolve_name(&name).await?;
                eyre::ensure!(
                    address == who,
                    "Forward lookup verification failed: got `{name:?}`, expected `{who:?}`"
                );
            }
            println!("{name}");
        }
        Subcommands::ResolveName { who, rpc, verify } => {
            let config = Config::from(&rpc);
            let provider = utils::get_provider(&config)?;

            let who = stdin::unwrap_line(who)?;
            let address = provider.resolve_name(&who).await?;
            if verify {
                let name = provider.lookup_address(address).await?;
                assert_eq!(
                    name, who,
                    "forward lookup verification failed. got {name}, expected {who}"
                );
            }
            println!("{}", SimpleCast::to_checksum_address(&address));
        }

        // Misc
        Subcommands::Keccak { data } => {
            let bytes = match data {
                Some(data) => data.into_bytes(),
                None => stdin::read_bytes(false)?,
            };
            match String::from_utf8(bytes) {
                Ok(s) => {
                    let s = SimpleCast::keccak(&s)?;
                    println!("{s}");
                }
                Err(e) => {
                    let hash = keccak256(e.as_bytes());
                    let s = hex::encode(hash);
                    println!("0x{s}");
                }
            };
        }
        Subcommands::SigEvent { event_string } => {
            let event_string = stdin::unwrap_line(event_string)?;
            let parsed_event = get_event(&event_string)?;
            println!("{:?}", parsed_event.signature());
        }
        Subcommands::LeftShift { value, bits, base_in, base_out } => {
            println!("{}", SimpleCast::left_shift(&value, &bits, base_in, &base_out)?);
        }
        Subcommands::RightShift { value, bits, base_in, base_out } => {
            println!("{}", SimpleCast::right_shift(&value, &bits, base_in, &base_out)?);
        }
        Subcommands::EtherscanSource { address, directory, etherscan } => {
            let config = Config::from(&etherscan);
            let chain = config.chain_id.unwrap_or_default();
            let api_key = config.get_etherscan_api_key(Some(chain)).unwrap_or_default();
            let chain = chain.named()?;
            match directory {
                Some(dir) => {
                    SimpleCast::expand_etherscan_source_to_directory(chain, address, api_key, dir)
                        .await?
                }
                None => {
                    println!("{}", SimpleCast::etherscan_source(chain, address, api_key).await?);
                }
            }
        }
        Subcommands::Create2(cmd) => {
            cmd.run()?;
        }
        Subcommands::Wallet { command } => command.run().await?,
        Subcommands::Completions { shell } => {
            generate(shell, &mut Opts::command(), "cast", &mut std::io::stdout())
        }
        Subcommands::GenerateFigSpec => clap_complete::generate(
            clap_complete_fig::Fig,
            &mut Opts::command(),
            "cast",
            &mut std::io::stdout(),
        ),
    };
    Ok(())
}<|MERGE_RESOLUTION|>--- conflicted
+++ resolved
@@ -197,22 +197,7 @@
         }
 
         // Blockchain & RPC queries
-<<<<<<< HEAD
         Subcommands::AccessList(cmd) => cmd.run().await?,
-=======
-        Subcommands::AccessList { address, sig, args, block, json, rpc } => {
-            let config = Config::from(&rpc);
-            let provider = utils::get_provider(&config)?;
-            let chain = utils::get_chain(config.chain_id, &provider).await?;
-
-            let mut builder =
-                TxBuilder::new(&provider, config.sender, Some(address), chain, false).await?;
-            builder.set_args(&sig, args).await?;
-            let builder_output = builder.peek();
-
-            println!("{}", Cast::new(&provider).access_list(builder_output, block, json).await?);
-        }
->>>>>>> e6069b65
         Subcommands::Age { block, rpc } => {
             let config = Config::from(&rpc);
             let provider = utils::get_provider(&config)?;
