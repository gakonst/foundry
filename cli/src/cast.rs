pub mod cmd;

mod utils;

use cast::{Cast, SimpleCast};

mod opts;
use opts::{
    cast::{Opts, Subcommands, WalletSubcommands},
    EthereumOpts, WalletType,
};

use ethers::{
    core::{
        rand::thread_rng,
        types::{BlockId, BlockNumber::Latest},
    },
    providers::{Middleware, Provider},
    signers::{LocalWallet, Signer},
    types::{Address, Chain, NameOrAddress, Signature, U256},
};
use rayon::prelude::*;
use regex::RegexSet;
use rustc_hex::ToHex;
use std::{
    convert::TryFrom,
    io::{self, Write},
    str::FromStr,
    time::Instant,
};
use structopt::StructOpt;

use crate::utils::read_secret;

#[tokio::main]
async fn main() -> eyre::Result<()> {
    color_eyre::install()?;

    let opts = Opts::from_args();
    match opts.sub {
        Subcommands::MaxInt => {
            println!("{}", SimpleCast::max_int()?);
        }
        Subcommands::MinInt => {
            println!("{}", SimpleCast::min_int()?);
        }
        Subcommands::MaxUint => {
            println!("{}", SimpleCast::max_uint()?);
        }
        Subcommands::FromUtf8 { text } => {
            let val = unwrap_or_stdin(text)?;
            println!("{}", SimpleCast::from_utf8(&val));
        }
        Subcommands::ToHex { decimal } => {
            let val = unwrap_or_stdin(decimal)?;
            println!("{}", SimpleCast::hex(U256::from_dec_str(&val)?));
        }
        Subcommands::ToHexdata { input } => {
            let val = unwrap_or_stdin(input)?;
            let output = match val {
                s if s.starts_with('@') => {
                    let var = std::env::var(&s[1..])?;
                    var.as_bytes().to_hex()
                }
                s if s.starts_with('/') => {
                    let input = std::fs::read(s)?;
                    input.to_hex()
                }
                s => {
                    let mut output = String::new();
                    for s in s.split(':') {
                        output.push_str(&s.trim_start_matches("0x").to_lowercase())
                    }
                    output
                }
            };
            println!("0x{}", output);
        }
        Subcommands::ToCheckSumAddress { address } => {
            let val = unwrap_or_stdin(address)?;
            println!("{}", SimpleCast::checksum_address(&val)?);
        }
        Subcommands::ToAscii { hexdata } => {
            let val = unwrap_or_stdin(hexdata)?;
            println!("{}", SimpleCast::ascii(&val)?);
        }
        Subcommands::ToBytes32 { bytes } => {
            let val = unwrap_or_stdin(bytes)?;
            println!("{}", SimpleCast::bytes32(&val)?);
        }
        Subcommands::ToDec { hexvalue } => {
            let val = unwrap_or_stdin(hexvalue)?;
            println!("{}", SimpleCast::to_dec(&val)?);
        }
        Subcommands::ToFix { decimals, value } => {
            let val = unwrap_or_stdin(value)?;
            println!(
                "{}",
                SimpleCast::to_fix(unwrap_or_stdin(decimals)?, U256::from_dec_str(&val)?)?
            );
        }
        Subcommands::ToUint256 { value } => {
            let val = unwrap_or_stdin(value)?;
            println!("{}", SimpleCast::to_uint256(&val)?);
        }
        Subcommands::ToWei { value, unit } => {
            let val = unwrap_or_stdin(value)?;
            println!(
                "{}",
                SimpleCast::to_wei(
                    U256::from_dec_str(&val)?,
                    unit.unwrap_or_else(|| String::from("eth"))
                )?
            );
        }
        Subcommands::FromWei { value, unit } => {
            let val = unwrap_or_stdin(value)?;
            println!(
                "{}",
                SimpleCast::from_wei(
                    U256::from_dec_str(&val)?,
                    unit.unwrap_or_else(|| String::from("eth"))
                )?
            );
        }
        Subcommands::Block { rpc_url, block, full, field, to_json } => {
            let provider = Provider::try_from(rpc_url)?;
            println!("{}", Cast::new(provider).block(block, full, field, to_json).await?);
        }
        Subcommands::BlockNumber { rpc_url } => {
            let provider = Provider::try_from(rpc_url)?;
            println!("{}", Cast::new(provider).block_number().await?);
        }
        Subcommands::Call { rpc_url, address, sig, args } => {
            let provider = Provider::try_from(rpc_url)?;
            println!("{}", Cast::new(provider).call(address, &sig, args).await?);
        }
        Subcommands::Calldata { sig, args } => {
            println!("{}", SimpleCast::calldata(sig, &args)?);
        }
        Subcommands::Chain { rpc_url } => {
            let provider = Provider::try_from(rpc_url)?;
            println!("{}", Cast::new(provider).chain().await?);
        }
        Subcommands::ChainId { rpc_url } => {
            let provider = Provider::try_from(rpc_url)?;
            println!("{}", Cast::new(provider).chain_id().await?);
        }
        Subcommands::Code { block, who, rpc_url } => {
            let provider = Provider::try_from(rpc_url)?;
            println!("{}", Cast::new(provider).code(who, block).await?);
        }
        Subcommands::Namehash { name } => {
            println!("{}", SimpleCast::namehash(&name)?);
        }
        Subcommands::Tx { rpc_url, hash, field, to_json } => {
            let provider = Provider::try_from(rpc_url)?;
            println!("{}", Cast::new(&provider).transaction(hash, field, to_json).await?)
        }
<<<<<<< HEAD
        Subcommands::SendTx { eth, to, sig, cast_async, args, chain, etherscan_api_key } => {
            let provider = Provider::try_from(eth.rpc_url.as_str())?;
=======
        Subcommands::SendTx { eth, to, sig, cast_async, args } => {
            let provider = Provider::try_from(eth.rpc_url()?)?;
>>>>>>> 9686a8b0
            let chain_id = Cast::new(&provider).chain_id().await?;

            if let Some(signer) = eth.signer_with(chain_id, provider.clone()).await? {
                match signer {
                    WalletType::Ledger(signer) => {
                        cast_send(
                            &signer,
                            signer.address(),
                            to,
                            (sig, args),
                            chain,
                            etherscan_api_key,
                            cast_async,
                        )
                        .await?;
                    }
                    WalletType::Local(signer) => {
                        cast_send(
                            &signer,
                            signer.address(),
                            to,
                            (sig, args),
                            chain,
                            etherscan_api_key,
                            cast_async,
                        )
                        .await?;
                    }
                    WalletType::Trezor(signer) => {
                        cast_send(
                            &signer,
                            signer.address(),
                            to,
                            (sig, args),
                            chain,
                            etherscan_api_key,
                            cast_async,
                        )
                        .await?;
                    }
                }
            } else {
                let from = eth.from.expect("No ETH_FROM or signer specified");
                cast_send(provider, from, to, (sig, args), chain, etherscan_api_key, cast_async)
                    .await?;
            }
        }
<<<<<<< HEAD
        Subcommands::Estimate { eth, to, sig, args, chain, etherscan_api_key } => {
            let provider = Provider::try_from(eth.rpc_url.as_str())?;
=======
        Subcommands::Estimate { eth, to, sig, args } => {
            let provider = Provider::try_from(eth.rpc_url()?)?;
>>>>>>> 9686a8b0
            let cast = Cast::new(&provider);
            // chain id does not matter here, we're just trying to get the address
            let from = if let Some(signer) = eth.signer(0.into()).await? {
                match signer {
                    WalletType::Ledger(signer) => signer.address(),
                    WalletType::Local(signer) => signer.address(),
                    WalletType::Trezor(signer) => signer.address(),
                }
            } else {
                eth.from.expect("No ETH_FROM or signer specified")
            };
            let gas = cast
                .estimate(from, to, Some((sig.as_str(), args)), chain, etherscan_api_key)
                .await?;
            println!("{}", gas);
        }
        Subcommands::CalldataDecode { sig, calldata } => {
            let tokens = SimpleCast::abi_decode(&sig, &calldata, true)?;
            let tokens = foundry_utils::format_tokens(&tokens);
            tokens.for_each(|t| println!("{}", t));
        }
        Subcommands::AbiDecode { sig, calldata, input } => {
            let tokens = SimpleCast::abi_decode(&sig, &calldata, input)?;
            let tokens = foundry_utils::format_tokens(&tokens);
            tokens.for_each(|t| println!("{}", t));
        }
        Subcommands::AbiEncode { sig, args } => {
            println!("{}", SimpleCast::abi_encode(&sig, &args)?);
        }
        Subcommands::FourByte { selector } => {
            let sigs = foundry_utils::fourbyte(&selector).await?;
            sigs.iter().for_each(|sig| println!("{}", sig.0));
        }
        Subcommands::FourByteDecode { calldata, id } => {
            let sigs = foundry_utils::fourbyte_possible_sigs(&calldata, id).await?;
            sigs.iter().enumerate().for_each(|(i, sig)| println!("{}) \"{}\"", i + 1, sig));

            let sig = match sigs.len() {
                0 => Err(eyre::eyre!("No signatures found")),
                1 => Ok(sigs.get(0).unwrap()),
                _ => {
                    print!("Select a function signature by number: ");
                    io::stdout().flush()?;
                    let mut input = String::new();
                    io::stdin().read_line(&mut input)?;
                    let i: usize = input.trim().parse()?;
                    Ok(sigs.get(i - 1).expect("Invalid signature index"))
                }
            }?;

            let tokens = SimpleCast::abi_decode(sig, &calldata, true)?;
            let tokens = foundry_utils::format_tokens(&tokens);

            tokens.for_each(|t| println!("{}", t));
        }
        Subcommands::Age { block, rpc_url } => {
            let provider = Provider::try_from(rpc_url)?;
            println!(
                "{}",
                Cast::new(provider).age(block.unwrap_or(BlockId::Number(Latest))).await?
            );
        }
        Subcommands::Balance { block, who, rpc_url } => {
            let provider = Provider::try_from(rpc_url)?;
            println!("{}", Cast::new(provider).balance(who, block).await?);
        }
        Subcommands::BaseFee { block, rpc_url } => {
            let provider = Provider::try_from(rpc_url)?;
            println!(
                "{}",
                Cast::new(provider).base_fee(block.unwrap_or(BlockId::Number(Latest))).await?
            );
        }
        Subcommands::GasPrice { rpc_url } => {
            let provider = Provider::try_from(rpc_url)?;
            println!("{}", Cast::new(provider).gas_price().await?);
        }
        Subcommands::Keccak { data } => {
            println!("{}", SimpleCast::keccak(&data)?);
        }
        Subcommands::ResolveName { who, rpc_url, verify } => {
            let provider = Provider::try_from(rpc_url)?;
            let who = unwrap_or_stdin(who)?;
            let address = provider.resolve_name(&who).await?;
            if verify {
                let name = provider.lookup_address(address).await?;
                assert_eq!(
                    name, who,
                    "forward lookup verification failed. got {}, expected {}",
                    name, who
                );
            }
            println!("{:?}", address);
        }
        Subcommands::LookupAddress { who, rpc_url, verify } => {
            let provider = Provider::try_from(rpc_url)?;
            let who = unwrap_or_stdin(who)?;
            let name = provider.lookup_address(who).await?;
            if verify {
                let address = provider.resolve_name(&name).await?;
                assert_eq!(
                    address, who,
                    "forward lookup verification failed. got {}, expected {}",
                    name, who
                );
            }
            println!("{}", name);
        }
        Subcommands::Storage { address, slot, rpc_url, block } => {
            let provider = Provider::try_from(rpc_url)?;
            let value = provider.get_storage_at(address, slot, block).await?;
            println!("{:?}", value);
        }
        Subcommands::Nonce { block, who, rpc_url } => {
            let provider = Provider::try_from(rpc_url)?;
            println!("{}", Cast::new(provider).nonce(who, block).await?);
        }
        Subcommands::Wallet { command } => match command {
            WalletSubcommands::New { path, password, unsafe_password } => {
                let mut rng = thread_rng();

                match path {
                    Some(path) => {
                        let password = read_secret(password, unsafe_password)?;
                        let (key, uuid) = LocalWallet::new_keystore(&path, &mut rng, password)?;
                        let address = SimpleCast::checksum_address(&key.address())?;
                        let filepath = format!(
                            "{}/{}",
                            dunce::canonicalize(path)?
                                .into_os_string()
                                .into_string()
                                .expect("failed to canonicalize file path"),
                            uuid
                        );
                        println!(
                            "Successfully created new keypair at `{}`.\nAddress: {}.",
                            filepath, address
                        );
                    }
                    None => {
                        let wallet = LocalWallet::new(&mut rng);
                        println!(
                            "Successfully created new keypair.\nAddress: {}.\nPrivate Key: {}.",
                            SimpleCast::checksum_address(&wallet.address())?,
                            hex::encode(wallet.signer().to_bytes()),
                        );
                    }
                }
            }
            WalletSubcommands::Vanity { starts_with, ends_with } => {
                let mut regexs = vec![];
                if let Some(prefix) = starts_with {
                    let pad_width = prefix.len() + prefix.len() % 2;
                    hex::decode(format!("{:0>width$}", prefix, width = pad_width))
                        .expect("invalid prefix hex provided");
                    regexs.push(format!(r"^{}", prefix));
                }
                if let Some(suffix) = ends_with {
                    let pad_width = suffix.len() + suffix.len() % 2;
                    hex::decode(format!("{:0>width$}", suffix, width = pad_width))
                        .expect("invalid suffix hex provided");
                    regexs.push(format!(r"{}$", suffix));
                }

                assert!(
                    regexs.iter().map(|p| p.len() - 1).sum::<usize>() <= 40,
                    "vanity patterns length exceeded. cannot be more than 40 characters",
                );

                let regex = RegexSet::new(regexs)?;

                println!("Starting to generate vanity address...");
                let timer = Instant::now();
                let wallet = std::iter::repeat_with(move || LocalWallet::new(&mut thread_rng()))
                    .par_bridge()
                    .find_any(|wallet| {
                        let addr = hex::encode(wallet.address().to_fixed_bytes());
                        regex.matches(&addr).into_iter().count() == regex.patterns().len()
                    })
                    .expect("failed to generate vanity wallet");

                println!(
                    "Successfully created new keypair in {} seconds.\nAddress: {}.\nPrivate Key: {}.",
                    timer.elapsed().as_secs(),
                    SimpleCast::checksum_address(&wallet.address())?,
                    hex::encode(wallet.signer().to_bytes()),
                );
            }
            WalletSubcommands::Address { wallet } => {
                let wallet = EthereumOpts {
                    wallet,
                    from: None,
                    rpc_url: Some("http://localhost:8545".to_string()),
                    flashbots: false,
                }
                .signer(0.into())
                .await?
                .unwrap();

                let addr = match wallet {
                    WalletType::Ledger(signer) => signer.address(),
                    WalletType::Local(signer) => signer.address(),
                    WalletType::Trezor(signer) => signer.address(),
                };
                println!("Address: {}", SimpleCast::checksum_address(&addr)?);
            }
            WalletSubcommands::Sign { message, wallet } => {
                let wallet = EthereumOpts {
                    wallet,
                    from: None,
                    rpc_url: Some("http://localhost:8545".to_string()),
                    flashbots: false,
                }
                .signer(0.into())
                .await?
                .unwrap();

                let sig = match wallet {
                    WalletType::Ledger(wallet) => wallet.signer().sign_message(&message).await?,
                    WalletType::Local(wallet) => wallet.signer().sign_message(&message).await?,
                    WalletType::Trezor(wallet) => wallet.signer().sign_message(&message).await?,
                };
                println!("Signature: 0x{}", sig);
            }
            WalletSubcommands::Verify { message, signature, address } => {
                let pubkey = Address::from_str(&address).expect("invalid pubkey provided");
                let signature = Signature::from_str(&signature)?;
                match signature.verify(message, pubkey) {
                    Ok(_) => {
                        println!("Validation success. Address {} signed this message.", address)
                    }
                    Err(_) => println!(
                        "Validation failed. Address {} did not sign this message.",
                        address
                    ),
                }
            }
        },
    };

    Ok(())
}

fn unwrap_or_stdin<T>(what: Option<T>) -> eyre::Result<T>
where
    T: FromStr + Send + Sync,
    T::Err: Send + Sync + std::error::Error + 'static,
{
    Ok(match what {
        Some(what) => what,
        None => {
            let input = std::io::stdin();
            let mut what = String::new();
            input.read_line(&mut what)?;
            T::from_str(&what.replace('\n', ""))?
        }
    })
}

async fn cast_send<M: Middleware, F: Into<NameOrAddress>, T: Into<NameOrAddress>>(
    provider: M,
    from: F,
    to: T,
    args: (String, Vec<String>),
    chain: Chain,
    etherscan_api_key: Option<String>,
    cast_async: bool,
) -> eyre::Result<()>
where
    M::Error: 'static,
{
    let cast = Cast::new(provider);

    let sig = args.0;
    let params = args.1;
    let params = if !sig.is_empty() { Some((&sig[..], params)) } else { None };
    let pending_tx = cast.send(from, to, params, chain, etherscan_api_key).await?;
    let tx_hash = *pending_tx;

    if cast_async {
        println!("{}", tx_hash);
    } else {
        let receipt = pending_tx.await?.ok_or_else(|| eyre::eyre!("tx {} not found", tx_hash))?;
        println!("Receipt: {:?}", receipt);
    }

    Ok(())
}<|MERGE_RESOLUTION|>--- conflicted
+++ resolved
@@ -157,13 +157,8 @@
             let provider = Provider::try_from(rpc_url)?;
             println!("{}", Cast::new(&provider).transaction(hash, field, to_json).await?)
         }
-<<<<<<< HEAD
         Subcommands::SendTx { eth, to, sig, cast_async, args, chain, etherscan_api_key } => {
-            let provider = Provider::try_from(eth.rpc_url.as_str())?;
-=======
-        Subcommands::SendTx { eth, to, sig, cast_async, args } => {
             let provider = Provider::try_from(eth.rpc_url()?)?;
->>>>>>> 9686a8b0
             let chain_id = Cast::new(&provider).chain_id().await?;
 
             if let Some(signer) = eth.signer_with(chain_id, provider.clone()).await? {
@@ -211,13 +206,8 @@
                     .await?;
             }
         }
-<<<<<<< HEAD
         Subcommands::Estimate { eth, to, sig, args, chain, etherscan_api_key } => {
-            let provider = Provider::try_from(eth.rpc_url.as_str())?;
-=======
-        Subcommands::Estimate { eth, to, sig, args } => {
             let provider = Provider::try_from(eth.rpc_url()?)?;
->>>>>>> 9686a8b0
             let cast = Cast::new(&provider);
             // chain id does not matter here, we're just trying to get the address
             let from = if let Some(signer) = eth.signer(0.into()).await? {
