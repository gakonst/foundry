--- conflicted
+++ resolved
@@ -1,8 +1,9 @@
+use structopt::StructOpt;
+
+use ethers::types::Address;
 use std::{path::PathBuf, str::FromStr};
 
 use crate::cmd::build::BuildArgs;
-use ethers::types::Address;
-use structopt::StructOpt;
 
 use crate::cmd::{snapshot, test};
 
@@ -143,312 +144,6 @@
     }
 }
 
-<<<<<<< HEAD
-=======
-impl std::convert::TryFrom<&BuildOpts> for Project {
-    type Error = eyre::Error;
-
-    /// Defaults to converting to DAppTools-style repo layout, but can be customized.
-    fn try_from(opts: &BuildOpts) -> eyre::Result<Project> {
-        // 1. Set the root dir
-        let root = opts.root.clone().unwrap_or_else(|| {
-            find_git_root_path().unwrap_or_else(|_| std::env::current_dir().unwrap())
-        });
-        let root = std::fs::canonicalize(&root)?;
-
-        // 2. Set the contracts dir
-        let contracts = if let Some(ref contracts) = opts.contracts {
-            root.join(contracts)
-        } else {
-            root.join("src")
-        };
-
-        // 3. Set the output dir
-        let artifacts = if let Some(ref artifacts) = opts.out_path {
-            root.join(artifacts)
-        } else {
-            root.join("out")
-        };
-
-        // 4. Set where the libraries are going to be read from
-        // default to the lib path being the `lib/` dir
-        let lib_paths =
-            if opts.lib_paths.is_empty() { vec![root.join("lib")] } else { opts.lib_paths.clone() };
-
-        // get all the remappings corresponding to the lib paths
-        let mut remappings: Vec<_> =
-            lib_paths.iter().map(|path| Remapping::find_many(&path).unwrap()).flatten().collect();
-
-        // extend them with the once manually provided in the opts
-        remappings.extend_from_slice(&opts.remappings);
-
-        // extend them with the one via the env vars
-        if let Some(ref env) = opts.remappings_env {
-            remappings.extend(remappings_from_newline(env))
-        }
-
-        // extend them with the one via the requirements.txt
-        if let Ok(ref remap) = std::fs::read_to_string(root.join("remappings.txt")) {
-            remappings.extend(remappings_from_newline(remap))
-        }
-
-        // helper function for parsing newline-separated remappings
-        fn remappings_from_newline(remappings: &str) -> impl Iterator<Item = Remapping> + '_ {
-            remappings.split('\n').filter(|x| !x.is_empty()).map(|x| {
-                Remapping::from_str(x)
-                    .unwrap_or_else(|_| panic!("could not parse remapping: {}", x))
-            })
-        }
-
-        // remove any potential duplicates
-        remappings.sort_unstable();
-        remappings.dedup();
-
-        // build the path
-        let mut paths_builder =
-            ProjectPathsConfig::builder().root(&root).sources(contracts).artifacts(artifacts);
-
-        if !remappings.is_empty() {
-            paths_builder = paths_builder.remappings(remappings);
-        }
-
-        let paths = paths_builder.build()?;
-
-        // build the project w/ allowed paths = root and all the libs
-        let mut builder =
-            Project::builder().paths(paths).allowed_path(&root).allowed_paths(lib_paths);
-
-        if opts.no_auto_detect {
-            builder = builder.no_auto_detect();
-        }
-
-        let project = builder.build()?;
-
-        // if `--force` is provided, it proceeds to remove the cache
-        // and recompile the contracts.
-        if opts.force {
-            project.cleanup()?;
-        }
-
-        Ok(project)
-    }
-}
-
-#[derive(Debug, StructOpt)]
-pub struct BuildOpts {
-    #[structopt(
-        help = "the project's root path, default being the current working directory",
-        long
-    )]
-    pub root: Option<PathBuf>,
-
-    #[structopt(
-        help = "the directory relative to the root under which the smart contrats are",
-        long,
-        short
-    )]
-    #[structopt(env = "DAPP_SRC")]
-    pub contracts: Option<PathBuf>,
-
-    #[structopt(help = "the remappings", long, short)]
-    pub remappings: Vec<ethers::solc::remappings::Remapping>,
-    #[structopt(long = "remappings-env", env = "DAPP_REMAPPINGS")]
-    pub remappings_env: Option<String>,
-
-    #[structopt(help = "the paths where your libraries are installed", long)]
-    pub lib_paths: Vec<PathBuf>,
-
-    #[structopt(help = "path to where the contract artifacts are stored", long = "out", short)]
-    pub out_path: Option<PathBuf>,
-
-    #[structopt(help = "choose the evm version", long, default_value = "london")]
-    pub evm_version: EvmVersion,
-
-    #[structopt(
-        help = "if set to true, skips auto-detecting solc and uses what is in the user's $PATH ",
-        long
-    )]
-    pub no_auto_detect: bool,
-
-    #[structopt(
-        help = "force recompilation of the project, deletes the cache and artifacts folders",
-        long
-    )]
-    pub force: bool,
-}
-#[derive(Clone, Debug)]
-pub enum EvmType {
-    #[cfg(feature = "sputnik-evm")]
-    Sputnik,
-    #[cfg(feature = "evmodin-evm")]
-    EvmOdin,
-}
-
-impl FromStr for EvmType {
-    type Err = eyre::Error;
-
-    fn from_str(s: &str) -> Result<Self, Self::Err> {
-        Ok(match s.to_lowercase().as_str() {
-            #[cfg(feature = "sputnik-evm")]
-            "sputnik" => EvmType::Sputnik,
-            #[cfg(feature = "evmodin-evm")]
-            "evmodin" => EvmType::EvmOdin,
-            other => eyre::bail!("unknown EVM type {}", other),
-        })
-    }
-}
-
-#[derive(Clone, Debug)]
-pub enum EvmVersion {
-    Frontier,
-    Istanbul,
-    Berlin,
-    London,
-}
-
-#[cfg(feature = "sputnik-evm")]
-use sputnik::Config;
-
-#[cfg(feature = "evmodin-evm")]
-use evmodin::Revision;
-
-impl EvmVersion {
-    #[cfg(feature = "sputnik-evm")]
-    pub fn sputnik_cfg(self) -> Config {
-        use EvmVersion::*;
-        match self {
-            Frontier => Config::frontier(),
-            Istanbul => Config::istanbul(),
-            Berlin => Config::berlin(),
-            London => Config::london(),
-        }
-    }
-
-    #[cfg(feature = "evmodin-evm")]
-    pub fn evmodin_cfg(self) -> Revision {
-        use EvmVersion::*;
-        match self {
-            Frontier => Revision::Frontier,
-            Istanbul => Revision::Istanbul,
-            Berlin => Revision::Berlin,
-            London => Revision::London,
-        }
-    }
-}
-
-impl FromStr for EvmVersion {
-    type Err = eyre::Error;
-
-    fn from_str(s: &str) -> Result<Self, Self::Err> {
-        use EvmVersion::*;
-        Ok(match s.to_lowercase().as_str() {
-            "frontier" => Frontier,
-            "istanbul" => Istanbul,
-            "berlin" => Berlin,
-            "london" => London,
-            _ => eyre::bail!("unsupported evm version: {}", s),
-        })
-    }
-}
-
-#[derive(Debug, StructOpt)]
-pub struct Env {
-    // structopt does not let use `u64::MAX`:
-    // https://doc.rust-lang.org/std/primitive.u64.html#associatedconstant.MAX
-    #[structopt(help = "the block gas limit", long, default_value = "18446744073709551615")]
-    pub gas_limit: u64,
-
-    #[structopt(help = "the chainid opcode value", long, default_value = "1")]
-    pub chain_id: u64,
-
-    #[structopt(help = "the tx.gasprice value during EVM execution", long, default_value = "0")]
-    pub gas_price: u64,
-
-    #[structopt(help = "the base fee in a block", long, default_value = "0")]
-    pub block_base_fee_per_gas: u64,
-
-    #[structopt(
-        help = "the tx.origin value during EVM execution",
-        long,
-        default_value = "0x0000000000000000000000000000000000000000"
-    )]
-    pub tx_origin: Address,
-
-    #[structopt(
-        help = "the block.coinbase value during EVM execution",
-        long,
-        // TODO: It'd be nice if we could use Address::zero() here.
-        default_value = "0x0000000000000000000000000000000000000000"
-    )]
-    pub block_coinbase: Address,
-    #[structopt(
-        help = "the block.timestamp value during EVM execution",
-        long,
-        default_value = "0",
-        env = "DAPP_TEST_TIMESTAMP"
-    )]
-    pub block_timestamp: u64,
-
-    #[structopt(help = "the block.number value during EVM execution", long, default_value = "0")]
-    #[structopt(env = "DAPP_TEST_NUMBER")]
-    pub block_number: u64,
-
-    #[structopt(
-        help = "the block.difficulty value during EVM execution",
-        long,
-        default_value = "0"
-    )]
-    pub block_difficulty: u64,
-
-    #[structopt(help = "the block.gaslimit value during EVM execution", long)]
-    pub block_gas_limit: Option<u64>,
-    // TODO: Add configuration option for base fee.
-}
-
-#[cfg(feature = "sputnik-evm")]
-use sputnik::backend::MemoryVicinity;
-
-use crate::utils::find_git_root_path;
-#[cfg(feature = "evmodin-evm")]
-use evmodin::util::mocked_host::MockedHost;
-
-impl Env {
-    #[cfg(feature = "sputnik-evm")]
-    pub fn sputnik_state(&self) -> MemoryVicinity {
-        MemoryVicinity {
-            chain_id: self.chain_id.into(),
-
-            gas_price: self.gas_price.into(),
-            origin: self.tx_origin,
-
-            block_coinbase: self.block_coinbase,
-            block_number: self.block_number.into(),
-            block_timestamp: self.block_timestamp.into(),
-            block_difficulty: self.block_difficulty.into(),
-            block_base_fee_per_gas: self.block_base_fee_per_gas.into(),
-            block_gas_limit: self.block_gas_limit.unwrap_or(self.gas_limit).into(),
-            block_hashes: Vec::new(),
-        }
-    }
-
-    #[cfg(feature = "evmodin-evm")]
-    pub fn evmodin_state(&self) -> MockedHost {
-        let mut host = MockedHost::default();
-
-        host.tx_context.chain_id = self.chain_id.into();
-        host.tx_context.tx_gas_price = self.gas_price.into();
-        host.tx_context.tx_origin = self.tx_origin;
-        host.tx_context.block_coinbase = self.block_coinbase;
-        host.tx_context.block_number = self.block_number;
-        host.tx_context.block_timestamp = self.block_timestamp;
-        host.tx_context.block_difficulty = self.block_difficulty.into();
-        host.tx_context.block_gas_limit = self.block_gas_limit.unwrap_or(self.gas_limit);
-
-        host
-    }
-}
-
->>>>>>> 0c2cedf3
 /// A git dependency which will be installed as a submodule
 ///
 /// A dependency can be provided as a raw URL, or as a path to a Github repository
