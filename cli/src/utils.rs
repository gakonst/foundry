<<<<<<< HEAD
use std::{
    future::Future,
    path::{Path, PathBuf},
    str::FromStr,
    time::Duration,
};

use ethers::{
    providers::{Middleware, Provider},
    solc::EvmVersion,
    types::U256,
};
use forge::executor::opts::EvmOpts;

use forge::executor::{Fork, SpecId};
use foundry_config::{caching::StorageCachingConfig, Config};
=======
use std::{future::Future, path::Path, str::FromStr, time::Duration};

use ethers::{solc::EvmVersion, types::U256};

use forge::executor::SpecId;
>>>>>>> fa37be22
// reexport all `foundry_config::utils`
#[doc(hidden)]
pub use foundry_config::utils::*;

/// The version message for the current program, like
/// `forge 0.1.0 (f01b232bc 2022-01-22T23:28:39.493201+00:00)`
pub(crate) const VERSION_MESSAGE: &str = concat!(
    env!("CARGO_PKG_VERSION"),
    " (",
    env!("VERGEN_GIT_SHA_SHORT"),
    " ",
    env!("VERGEN_BUILD_TIMESTAMP"),
    ")"
);

/// Useful extensions to [`std::path::Path`].
pub trait FoundryPathExt {
    /// Returns true if the [`Path`] ends with `.t.sol`
    fn is_sol_test(&self) -> bool;

    /// Returns true if the  [`Path`] has a `sol` extension
    fn is_sol(&self) -> bool;

    /// Returns true if the  [`Path`] has a `yul` extension
    fn is_yul(&self) -> bool;
}

impl<T: AsRef<Path>> FoundryPathExt for T {
    fn is_sol_test(&self) -> bool {
        self.as_ref()
            .file_name()
            .and_then(|s| s.to_str())
            .map(|s| s.ends_with(".t.sol"))
            .unwrap_or_default()
    }

    fn is_sol(&self) -> bool {
        self.as_ref().extension() == Some(std::ffi::OsStr::new("sol"))
    }

    fn is_yul(&self) -> bool {
        self.as_ref().extension() == Some(std::ffi::OsStr::new("yul"))
    }
}

/// Initializes a tracing Subscriber for logging
#[allow(dead_code)]
pub fn subscriber() {
    tracing_subscriber::FmtSubscriber::builder()
        // .with_timer(tracing_subscriber::fmt::time::uptime())
        .with_env_filter(tracing_subscriber::EnvFilter::from_default_env())
        .init();
}

pub fn evm_spec(evm: &EvmVersion) -> SpecId {
    match evm {
        EvmVersion::Istanbul => SpecId::ISTANBUL,
        EvmVersion::Berlin => SpecId::BERLIN,
        EvmVersion::London => SpecId::LONDON,
        _ => panic!("Unsupported EVM version"),
    }
}

/// Securely reads a secret from stdin, or proceeds to return a fallback value
/// which was provided in cleartext via CLI or env var
#[allow(dead_code)]
pub fn read_secret(secret: bool, unsafe_secret: Option<String>) -> eyre::Result<String> {
    Ok(if secret {
        println!("Insert secret:");
        rpassword::read_password()?
    } else {
        // guaranteed to be Some(..)
        unsafe_secret.unwrap()
    })
}

/// Artifact/Contract identifier can take the following form:
/// `<artifact file name>:<contract name>`, the `artifact file name` is the name of the json file of
/// the contract's artifact and the contract name is the name of the solidity contract, like
/// `SafeTransferLibTest.json:SafeTransferLibTest`
///
/// This returns the `contract name` part
///
/// # Example
///
/// ```
/// assert_eq!(
///     "SafeTransferLibTest",
///     utils::get_contract_name("SafeTransferLibTest.json:SafeTransferLibTest")
/// );
/// ```
pub fn get_contract_name(id: &str) -> &str {
    id.rsplit(':').next().unwrap_or(id)
}

/// This returns the `file name` part, See [`get_contract_name`]
///
/// # Example
///
/// ```
/// assert_eq!(
///     "SafeTransferLibTest.json",
///     utils::get_file_name("SafeTransferLibTest.json:SafeTransferLibTest")
/// );
/// ```
pub fn get_file_name(id: &str) -> &str {
    id.split(':').next().unwrap_or(id)
}

/// parse a hex str or decimal str as U256
pub fn parse_u256(s: &str) -> eyre::Result<U256> {
    Ok(if s.starts_with("0x") { U256::from_str(s)? } else { U256::from_dec_str(s)? })
}

/// Parses a `Duration` from a &str
pub fn parse_delay(delay: &str) -> eyre::Result<Duration> {
    let delay = if delay.ends_with("ms") {
        let d: u64 = delay.trim_end_matches("ms").parse()?;
        Duration::from_millis(d)
    } else {
        let d: f64 = delay.parse()?;
        let delay = (d * 1000.0).round();
        if delay.is_infinite() || delay.is_nan() || delay.is_sign_negative() {
            eyre::bail!("delay must be finite and non-negative");
        }

        Duration::from_millis(delay as u64)
    };
    Ok(delay)
}

/// Runs the `future` in a new [`tokio::runtime::Runtime`]
#[allow(unused)]
pub fn block_on<F: Future>(future: F) -> F::Output {
    let rt = tokio::runtime::Runtime::new().expect("could not start tokio rt");
    rt.block_on(future)
}

/// Helper function that returns the [Fork] to use, if any.
pub fn get_fork(evm_opts: &EvmOpts, config: &StorageCachingConfig) -> Option<Fork> {
    fn get_cache_storage_path(
        evm_opts: &EvmOpts,
        config: &StorageCachingConfig,
    ) -> Option<PathBuf> {
        let url = evm_opts.fork_url.as_ref()?;
        // cache only if block explicitly pinned
        let block = evm_opts.fork_block_number?;
        if config.enable_for_endpoint(url) {
            // also need to get the chain id to compute the cache path
            let provider = Provider::try_from(url.as_str()).expect("Failed to establish provider");
            match block_on(provider.get_chainid()) {
                Ok(chain_id) => {
                    let chain_id: u64 = chain_id.try_into().ok()?;
                    if config.enable_for_chain_id(chain_id) {
                        let chain = if let Ok(chain) = ethers::types::Chain::try_from(chain_id) {
                            chain.to_string()
                        } else {
                            format!("{}", chain_id)
                        };
                        return Some(Config::data_dir().ok()?.join(chain).join(format!("{}", block)))
                    }
                }
                Err(err) => {
                    tracing::warn!("Failed to get chain id for {}: {:?}", url, err);
                }
            }
        }

        None
    }

    if let Some(ref url) = evm_opts.fork_url {
        let cache_storage = get_cache_storage_path(evm_opts, config);
        let fork = Fork { url: url.clone(), pin_block: evm_opts.fork_block_number, cache_storage };
        return Some(fork)
    }

    None
}

/// Conditionally print a message
///
/// This macro accepts a predicate and the message to print if the predicate is tru
///
/// ```rust
/// let quiet = true;
/// p_println!(!quiet => "message");
/// ```
macro_rules! p_println {
    ($p:expr => $($arg:tt)*) => {{
        if $p {
            println!($($arg)*)
        }
    }}
}
pub(crate) use p_println;

#[cfg(test)]
mod tests {
    use super::*;

    #[test]
    fn foundry_path_ext_works() {
        let p = Path::new("contracts/MyTest.t.sol");
        assert!(p.is_sol_test());
        assert!(p.is_sol());
        let p = Path::new("contracts/Greeter.sol");
        assert!(!p.is_sol_test());
    }
}<|MERGE_RESOLUTION|>--- conflicted
+++ resolved
@@ -1,4 +1,3 @@
-<<<<<<< HEAD
 use std::{
     future::Future,
     path::{Path, PathBuf},
@@ -11,17 +10,8 @@
     solc::EvmVersion,
     types::U256,
 };
-use forge::executor::opts::EvmOpts;
-
-use forge::executor::{Fork, SpecId};
+use forge::executor::{opts::EvmOpts, Fork, SpecId};
 use foundry_config::{caching::StorageCachingConfig, Config};
-=======
-use std::{future::Future, path::Path, str::FromStr, time::Duration};
-
-use ethers::{solc::EvmVersion, types::U256};
-
-use forge::executor::SpecId;
->>>>>>> fa37be22
 // reexport all `foundry_config::utils`
 #[doc(hidden)]
 pub use foundry_config::utils::*;
