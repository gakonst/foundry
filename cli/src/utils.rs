--- conflicted
+++ resolved
@@ -6,13 +6,10 @@
 };
 
 use ethers::{solc::EvmVersion, types::U256};
-<<<<<<< HEAD
-=======
 use forge::executor::{opts::EvmOpts, Fork, SpecId};
 use foundry_config::{caching::StorageCachingConfig, Config};
 use tracing_error::ErrorLayer;
 use tracing_subscriber::prelude::*;
->>>>>>> abe1d703
 
 use forge::executor::SpecId;
 // reexport all `foundry_config::utils`
@@ -75,20 +72,6 @@
         EvmVersion::Istanbul => SpecId::ISTANBUL,
         EvmVersion::Berlin => SpecId::BERLIN,
         EvmVersion::London => SpecId::LONDON,
-<<<<<<< HEAD
-        _ => panic!("Unsupported EVM version"),
-    }
-}
-
-#[cfg(feature = "evmodin-evm")]
-#[allow(dead_code)]
-pub fn evmodin_cfg(evm: &EvmVersion) -> Revision {
-    match evm {
-        EvmVersion::Istanbul => Revision::Istanbul,
-        EvmVersion::Berlin => Revision::Berlin,
-        EvmVersion::London => Revision::London,
-=======
->>>>>>> abe1d703
         _ => panic!("Unsupported EVM version"),
     }
 }
