use std::{convert::TryFrom, str::FromStr};

use ethers::{
    middleware::SignerMiddleware,
    providers::{Http, Provider},
    signers::{coins_bip39::English, HDPath, Ledger, LocalWallet, MnemonicBuilder},
    types::{Address, BlockId, BlockNumber, NameOrAddress, H256, U256},
};
use eyre::Result;
use structopt::StructOpt;

#[derive(Debug, StructOpt)]
#[structopt(about = "Perform Ethereum RPC calls from the comfort of your command line.")]
pub enum Subcommands {
    #[structopt(aliases = &["--from-ascii"])]
    #[structopt(name = "--from-utf8")]
    #[structopt(about = "convert text data into hexdata")]
    FromUtf8 { text: Option<String> },
    #[structopt(name = "--to-hex")]
    #[structopt(about = "convert a decimal number into hex")]
    ToHex { decimal: Option<String> },
    #[structopt(name = "--to-hexdata")]
    #[structopt(about = r#"[<hex>|</path>|<@tag>]
    Output lowercase, 0x-prefixed hex, converting from the
    input, which can be:
      - mixed case hex with or without 0x prefix
      - 0x prefixed hex, concatenated with a ':'
      - absolute path to file
      - @tag, where $TAG is defined in environment variables
    "#)]
    ToHexdata { input: Option<String> },
    #[structopt(aliases = &["--to-checksum"])] // Compatibility with dapptools' cast
    #[structopt(name = "--to-checksum-address")]
    #[structopt(about = "convert an address to a checksummed format (EIP-55)")]
    ToCheckSumAddress { address: Option<Address> },
    #[structopt(name = "--to-ascii")]
    #[structopt(about = "convert hex data to text data")]
    ToAscii { hexdata: Option<String> },
    #[structopt(name = "--to-bytes32")]
    #[structopt(about = "left-pads a hex bytes string to 32 bytes)")]
    ToBytes32 { bytes: Option<String> },
    #[structopt(name = "--to-dec")]
    #[structopt(about = "convert hex value into decimal number")]
    ToDec { hexvalue: Option<String> },
    #[structopt(name = "--to-fix")]
    #[structopt(about = "convert integers into fixed point with specified decimals")]
    ToFix { decimals: Option<u128>, value: Option<String> },
    #[structopt(name = "--to-uint256")]
    #[structopt(about = "convert a number into uint256 hex string with 0x prefix")]
    ToUint256 { value: Option<String> },
    #[structopt(name = "--to-wei")]
    #[structopt(about = "convert an ETH amount into wei")]
    ToWei { value: Option<String>, unit: Option<String> },
    #[structopt(name = "block")]
    #[structopt(
        about = "Prints information about <block>. If <field> is given, print only the value of that field"
    )]
    Block {
        #[structopt(help = "the block you want to query, can also be earliest/latest/pending", parse(try_from_str = parse_block_id))]
        block: BlockId,
        #[structopt(long, env = "CAST_FULL_BLOCK")]
        full: bool,
        field: Option<String>,
        #[structopt(long = "--json", short = "-j")]
        to_json: bool,
        #[structopt(long, env = "ETH_RPC_URL")]
        rpc_url: String,
    },
    #[structopt(name = "block-number")]
    #[structopt(about = "Prints latest block number")]
    BlockNumber {
        #[structopt(long, env = "ETH_RPC_URL")]
        rpc_url: String,
    },
    #[structopt(name = "call")]
    #[structopt(about = "Perform a local call to <to> without publishing a transaction.")]
    Call {
        #[structopt(help = "the address you want to query", parse(try_from_str = parse_name_or_address))]
        address: NameOrAddress,
        sig: String,
        args: Vec<String>,
        #[structopt(long, env = "ETH_RPC_URL")]
        rpc_url: String,
    },
    #[structopt(about = "Pack a signature and an argument list into hexadecimal calldata.")]
    Calldata {
        #[structopt(
            help = r#"When called with <sig> of the form <name>(<types>...), then perform ABI encoding to produce the hexadecimal calldata.
        If the value given—containing at least one slash character—then treat it as a file name to read, and proceed as if the contents were passed as hexadecimal data.
        Given data, ensure it is hexadecimal calldata starting with 0x and normalize it to lowercase.
        "#
        )]
        sig: String,
        args: Vec<String>,
    },
    #[structopt(name = "chain")]
    #[structopt(about = "Prints symbolic name of current blockchain by checking genesis hash")]
    Chain {
        #[structopt(long, env = "ETH_RPC_URL")]
        rpc_url: String,
    },
    #[structopt(name = "chain-id")]
    #[structopt(about = "returns ethereum chain id")]
    ChainId {
        #[structopt(long, env = "ETH_RPC_URL")]
        rpc_url: String,
    },
    #[structopt(name = "namehash")]
    #[structopt(about = "returns ENS namehash of provided name")]
    Namehash { name: String },
    #[structopt(name = "send")]
    #[structopt(about = "Publish a transaction signed by <from> to call <to> with <data>")]
    SendTx {
        #[structopt(help = "the address you want to transact with", parse(try_from_str = parse_name_or_address))]
        to: NameOrAddress,
        #[structopt(help = "the function signature you want to call")]
        sig: String,
        #[structopt(help = "the list of arguments you want to call the function with")]
        args: Vec<String>,
        #[structopt(flatten)]
        eth: EthereumOpts,
    },
    #[structopt(name = "age")]
    #[structopt(about = "Prints the timestamp of a block")]
    Age {
        #[structopt(global = true, help = "the block you want to query, can also be earliest/latest/pending", parse(try_from_str = parse_block_id))]
        block: Option<BlockId>,
        #[structopt(short, long, env = "ETH_RPC_URL")]
        rpc_url: String,
    },
    #[structopt(name = "balance")]
    #[structopt(about = "Print the balance of <account> in wei")]
    Balance {
        #[structopt(long, short, help = "the block you want to query, can also be earliest/latest/pending", parse(try_from_str = parse_block_id))]
        block: Option<BlockId>,
        #[structopt(help = "the account you want to query", parse(try_from_str = parse_name_or_address))]
        who: NameOrAddress,
        #[structopt(short, long, env = "ETH_RPC_URL")]
        rpc_url: String,
    },
    #[structopt(name = "basefee")]
    #[structopt(about = "Print the basefee of a block")]
    BaseFee {
        #[structopt(global = true, help = "the block you want to query, can also be earliest/latest/pending", parse(try_from_str = parse_block_id))]
        block: Option<BlockId>,
        #[structopt(short, long, env = "ETH_RPC_URL")]
        rpc_url: String,
    },
    #[structopt(name = "gas-price")]
    #[structopt(about = "Prints current gas price of target chain")]
    GasPrice {
        #[structopt(short, long, env = "ETH_RPC_URL")]
        rpc_url: String,
    },
    #[structopt(name = "keccak")]
    #[structopt(about = "Keccak-256 hashes arbitrary data")]
    Keccak { data: String },
    #[structopt(name = "resolve-name")]
    #[structopt(about = "Returns the address the provided ENS name resolves to")]
    ResolveName {
        #[structopt(help = "the account you want to resolve")]
        who: Option<String>,
        #[structopt(short, long, env = "ETH_RPC_URL")]
        rpc_url: String,
        #[structopt(
            long,
            short,
            help = "do a forward resolution to ensure the ENS name is correct"
        )]
        verify: bool,
    },
    #[structopt(name = "lookup-address")]
    #[structopt(about = "Returns the name the provided address resolves to")]
    LookupAddress {
        #[structopt(help = "the account you want to resolve")]
        who: Option<Address>,
        #[structopt(short, long, env = "ETH_RPC_URL")]
        rpc_url: String,
        #[structopt(
            long,
            short,
            help = "do a forward resolution to ensure the address is correct"
        )]
        verify: bool,
    },
    #[structopt(name = "storage", about = "Show the raw value of a contract's storage slot")]
    Storage {
        #[structopt(help = "the contract address", parse(try_from_str = parse_name_or_address))]
        address: NameOrAddress,
        #[structopt(help = "the storage slot number (hex or number)", parse(try_from_str = parse_slot))]
        slot: H256,
        #[structopt(short, long, env = "ETH_RPC_URL")]
        rpc_url: String,
        #[structopt(
            long,
            short,
            help = "the block you want to query, can also be earliest/latest/pending",
            parse(try_from_str = parse_block_id)
        )]
        block: Option<BlockId>,
    },
}

fn parse_name_or_address(s: &str) -> eyre::Result<NameOrAddress> {
    Ok(if s.starts_with("0x") {
        NameOrAddress::Address(s.parse::<Address>()?)
    } else {
        NameOrAddress::Name(s.into())
    })
}

fn parse_block_id(s: &str) -> eyre::Result<BlockId> {
    Ok(match s {
        "earliest" => BlockId::Number(BlockNumber::Earliest),
        "latest" => BlockId::Number(BlockNumber::Latest),
        s if s.starts_with("0x") => BlockId::Hash(H256::from_str(s)?),
        s => BlockId::Number(BlockNumber::Number(u64::from_str(s)?.into())),
    })
}

fn parse_slot(s: &str) -> eyre::Result<H256> {
    Ok(if s.starts_with("0x") {
        let padded = format!("{:0>64}", s.strip_prefix("0x").unwrap());
        H256::from_str(&padded)?
    } else {
        H256::from_low_u64_be(u64::from_str(s)?)
    })
}

#[derive(Debug, StructOpt)]
pub struct Opts {
    #[structopt(subcommand)]
    pub sub: Subcommands,
}

#[derive(StructOpt, Debug, Clone)]
pub struct EthereumOpts {
    #[structopt(
        env = "ETH_RPC_URL",
        short,
        long = "rpc-url",
        help = "The tracing / archival node's URL"
    )]
    pub rpc_url: String,

    #[structopt(env = "ETH_FROM", short, long = "from", help = "The sender account")]
    pub from: Option<Address>,

    #[structopt(long, env = "CAST_ASYNC")]
    pub cast_async: bool,

    #[structopt(flatten)]
    pub wallet: Wallet,
}

impl EthereumOpts {
    /// Returns a [`SignerMiddleware`] corresponding to the provided private key, mnemonic or hw
    /// signer
    pub async fn signer(&self, chain_id: U256) -> eyre::Result<Option<WalletType>> {
        let provider = Provider::try_from(self.rpc_url.as_str())?;

        if self.wallet.ledger {
            let derivation = HDPath::LedgerLive(self.wallet.mnemonic_index as usize);
            let ledger = Ledger::new(derivation, chain_id.as_u64()).await?;

            Ok(Some(WalletType::Ledger(SignerMiddleware::new(provider, ledger))))
        } else {
            let local = self
                .wallet
                .private_key()
                .transpose()
                .or_else(|| self.wallet.mnemonic().transpose())
                .or_else(|| self.wallet.keystore().transpose())
                .transpose()?
                .ok_or_else(|| eyre::eyre!("error accessing local wallet"))?;

            Ok(Some(WalletType::Local(SignerMiddleware::new(provider, local))))
        }
    }
}

#[derive(Debug)]
pub enum WalletType {
    Local(SignerMiddleware<Provider<Http>, LocalWallet>),
    Ledger(SignerMiddleware<Provider<Http>, Ledger>),
}
#[derive(StructOpt, Debug, Clone)]
pub struct Wallet {
    #[structopt(long = "private-key", help = "Your private key string")]
    pub private_key: Option<String>,

    #[structopt(long = "keystore", help = "Path to your keystore folder / file")]
    pub keystore_path: Option<String>,

    #[structopt(long = "password", help = "Your keystore password", requires = "keystore-path")]
    pub keystore_password: Option<String>,

    #[structopt(long = "mnemonic-path", help = "Path to your mnemonic file")]
    pub mnemonic_path: Option<String>,

    #[structopt(short, long = "ledger", help = "Use your Ledger hardware wallet")]
    pub ledger: bool,

    #[structopt(
        long = "mnemonic_index",
        help = "your index in the standard hd path",
<<<<<<< HEAD
        default_value = "0"
=======
        default_value = "0",
        requires = "mnemonic-path"
>>>>>>> 0bd43bcb
    )]
    pub mnemonic_index: u32,
}

impl Wallet {
    fn private_key(&self) -> Result<Option<LocalWallet>> {
        Ok(if let Some(ref private_key) = self.private_key {
            Some(LocalWallet::from_str(private_key)?)
        } else {
            None
        })
    }

    fn keystore(&self) -> Result<Option<LocalWallet>> {
        Ok(match (&self.keystore_path, &self.keystore_password) {
            (Some(path), Some(password)) => Some(LocalWallet::decrypt_keystore(path, password)?),
            (Some(path), None) => {
                println!("Insert keystore password:");
                let password = rpassword::read_password().unwrap();
                Some(LocalWallet::decrypt_keystore(path, password)?)
            }
            (None, _) => None,
        })
    }

    fn mnemonic(&self) -> Result<Option<LocalWallet>> {
        Ok(if let Some(ref path) = self.mnemonic_path {
            let mnemonic = std::fs::read_to_string(path)?.replace('\n', "");
            Some(
                MnemonicBuilder::<English>::default()
                    .phrase(mnemonic.as_str())
                    .index(self.mnemonic_index)?
                    .build()?,
            )
        } else {
            None
        })
    }
}<|MERGE_RESOLUTION|>--- conflicted
+++ resolved
@@ -304,12 +304,7 @@
     #[structopt(
         long = "mnemonic_index",
         help = "your index in the standard hd path",
-<<<<<<< HEAD
         default_value = "0"
-=======
-        default_value = "0",
-        requires = "mnemonic-path"
->>>>>>> 0bd43bcb
     )]
     pub mnemonic_index: u32,
 }
