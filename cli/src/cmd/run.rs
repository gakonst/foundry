use crate::cmd::{build::BuildArgs, compile, manual_compile, Cmd};
use clap::{Parser, ValueHint};
use evm_adapters::sputnik::cheatcodes::{CONSOLE_ABI, HEVMCONSOLE_ABI, HEVM_ABI};

use forge::ContractRunner;
use foundry_utils::IntoFunction;
use std::{collections::BTreeMap, path::PathBuf};
use ui::{TUIExitReason, Tui, Ui};

use ethers::solc::{MinimalCombinedArtifacts, Project};

use crate::opts::evm::EvmArgs;
use ansi_term::Colour;
use ethers::{
    abi::Abi,
    solc::artifacts::{CompactContractBytecode, ContractBytecode, ContractBytecodeSome},
};
use evm_adapters::{
    call_tracing::ExecutionInfo,
    evm_opts::{BackendKind, EvmOpts},
    sputnik::{cheatcodes::debugger::DebugArena, helpers::vm},
};
use foundry_config::{figment::Figment, Config};
use foundry_utils::PostLinkInput;

// Loads project's figment and merges the build cli arguments into it
foundry_config::impl_figment_convert!(RunArgs, opts, evm_opts);

#[derive(Debug, Clone, Parser)]
pub struct RunArgs {
    #[clap(help = "the path to the contract to run", value_hint = ValueHint::FilePath)]
    pub path: PathBuf,

    #[clap(flatten)]
    pub evm_opts: EvmArgs,

    #[clap(flatten)]
    opts: BuildArgs,

    #[clap(
        long,
        short,
        help = "the contract you want to call and deploy, only necessary if there are more than 1 contract (Interfaces do not count) definitions on the script"
    )]
    pub target_contract: Option<String>,

    #[clap(
        long,
        short,
        help = "the function you want to call on the script contract, defaults to run()"
    )]
    pub sig: Option<String>,
}

impl Cmd for RunArgs {
    type Output = ();
    fn run(self) -> eyre::Result<Self::Output> {
        // Keeping it like this for simplicity.
        #[cfg(not(feature = "sputnik-evm"))]
        unimplemented!("`run` does not work with EVMs other than Sputnik yet");

        let figment: Figment = From::from(&self);
        let mut evm_opts = figment.extract::<EvmOpts>()?;
        let config = Config::from_provider(figment).sanitized();
        let evm_version = config.evm_version;
        if evm_opts.debug {
            evm_opts.verbosity = 3;
        }

        let func = IntoFunction::into(self.sig.as_deref().unwrap_or("run()"));
        let BuildOutput {
            project,
            contract,
            highlevel_known_contracts,
            sources,
            predeploy_libraries,
        } = self.build(config, &evm_opts)?;

        let mut known_contracts = highlevel_known_contracts
            .iter()
            .map(|(name, c)| {
                (
                    name.clone(),
                    (
                        c.abi.clone(),
                        c.deployed_bytecode.clone().into_bytes().expect("not bytecode").to_vec(),
                    ),
                )
            })
            .collect::<BTreeMap<String, (Abi, Vec<u8>)>>();

        known_contracts.insert("VM".to_string(), (HEVM_ABI.clone(), Vec::new()));
        known_contracts.insert("VM_CONSOLE".to_string(), (HEVMCONSOLE_ABI.clone(), Vec::new()));
        known_contracts.insert("CONSOLE".to_string(), (CONSOLE_ABI.clone(), Vec::new()));

        let CompactContractBytecode { abi, bytecode, .. } = contract;
        let abi = abi.expect("No abi for contract");
        let bytecode = bytecode.expect("No bytecode").object.into_bytes().unwrap();
        let needs_setup = abi.functions().any(|func| func.name == "setUp");

        let mut cfg = crate::utils::sputnik_cfg(&evm_version);
        cfg.create_contract_limit = None;
        let vicinity = evm_opts.vicinity()?;
        let backend = evm_opts.backend(&vicinity)?;

        // need to match on the backend type
        let result = match backend {
            BackendKind::Simple(ref backend) => {
                let runner = ContractRunner::new(
                    &evm_opts,
                    &cfg,
                    backend,
                    &abi,
                    bytecode,
                    Some(evm_opts.sender),
                    None,
                    predeploy_libraries,
                );
                runner.run_test(&func, needs_setup, Some(&known_contracts))?
            }
            BackendKind::Shared(ref backend) => {
                let runner = ContractRunner::new(
                    &evm_opts,
                    &cfg,
                    backend,
                    &abi,
                    bytecode,
                    Some(evm_opts.sender),
                    None,
                    predeploy_libraries,
                );
                runner.run_test(&func, needs_setup, Some(&known_contracts))?
            }
        };

        if evm_opts.debug {
            // 4. Boot up debugger
            let source_code: BTreeMap<u32, String> = sources
                .iter()
                .map(|(id, path)| {
                    if let Some(resolved) =
                        project.paths.resolve_library_import(&PathBuf::from(path))
                    {
                        (
                            *id,
                            std::fs::read_to_string(resolved).expect(&*format!(
                                "Something went wrong reading the source file: {:?}",
                                path
                            )),
                        )
                    } else {
                        (
                            *id,
                            std::fs::read_to_string(path).expect(&*format!(
                                "Something went wrong reading the source file: {:?}",
                                path
                            )),
                        )
                    }
                })
                .collect();

            let calls: Vec<DebugArena> = result.debug_calls.expect("Debug must be enabled by now");
            println!("debugging");
            let index = if needs_setup && calls.len() > 1 { 1 } else { 0 };
            let mut flattened = Vec::new();
            calls[index].flatten(0, &mut flattened);
            flattened = flattened[1..].to_vec();
            let tui = Tui::new(
                flattened,
                0,
                result.identified_contracts.expect("debug but not verbosity"),
                highlevel_known_contracts,
                source_code,
            )?;
            match tui.start().expect("Failed to start tui") {
                TUIExitReason::CharExit => return Ok(()),
            }
        } else if evm_opts.verbosity > 2 {
            // support traces
            if let (Some(traces), Some(identified_contracts)) =
                (&result.traces, &result.identified_contracts)
            {
                if !result.success && evm_opts.verbosity == 3 || evm_opts.verbosity > 3 {
                    let mut ident = identified_contracts.clone();
                    let (funcs, events, errors) =
                        foundry_utils::flatten_known_contracts(&known_contracts);
                    let mut exec_info = ExecutionInfo::new(
                        &known_contracts,
                        &mut ident,
                        &result.labeled_addresses,
                        &funcs,
                        &events,
                        &errors,
                    );
                    let vm = vm();
                    let mut trace_string = "".to_string();
                    if evm_opts.verbosity > 4 || !result.success {
                        // print setup calls as well
                        traces.iter().for_each(|trace| {
                            trace.construct_trace_string(
                                0,
                                &mut exec_info,
                                &vm,
                                "",
                                &mut trace_string,
                            );
                        });
                    } else if !traces.is_empty() {
                        traces.last().expect("no last but not empty").construct_trace_string(
                            0,
                            &mut exec_info,
                            &vm,
                            "",
                            &mut trace_string,
                        );
                    }
<<<<<<< HEAD
                } else {
                    // 5. print the result nicely
                    if result.success {
                        println!("{}", Colour::Green.paint("Script ran successfully."));
                    } else {
                        println!("{}", Colour::Red.paint("Script failed."));
                    }

                    println!("Gas Used: {}", result.gas_used);
                    println!("== Logs == ");
                    result.logs.iter().for_each(|log| println!("{}", log));
=======
                    if !trace_string.is_empty() {
                        println!("{}", trace_string);
                    }
>>>>>>> 46327e2a
                }
                println!();
            } else if result.traces.is_none() {
                eyre::bail!("Unexpected error: No traces despite verbosity level. Please report this as a bug");
            } else if result.identified_contracts.is_none() {
                eyre::bail!(
                    "Unexpected error: No identified contracts. Please report this as a bug"
                );
            }
        } else {
            // 5. print the result nicely
            if result.success {
                println!("{}", Colour::Green.paint("Script ran successfully."));
            } else {
                println!("{}", Colour::Red.paint("Script failed."));
            }

            println!("Gas Used: {}", result.gas_used);
            println!("== Logs == ");
            result.logs.iter().for_each(|log| println!("{}", log));
        }

        Ok(())
    }
}

struct ExtraLinkingInfo<'a> {
    no_target_name: bool,
    target_fname: String,
    contract: &'a mut CompactContractBytecode,
    dependencies: &'a mut Vec<ethers::types::Bytes>,
    matched: bool,
}

pub struct BuildOutput {
    pub project: Project<MinimalCombinedArtifacts>,
    pub contract: CompactContractBytecode,
    pub highlevel_known_contracts: BTreeMap<String, ContractBytecodeSome>,
    pub sources: BTreeMap<u32, String>,
    pub predeploy_libraries: Vec<ethers::types::Bytes>,
}

impl RunArgs {
    /// Compiles the file with auto-detection and compiler params.
    pub fn build(&self, config: Config, evm_opts: &EvmOpts) -> eyre::Result<BuildOutput> {
        let target_contract = dunce::canonicalize(&self.path)?;
        let (project, output) = if let Ok(mut project) = config.project() {
            // TODO: caching causes no output until https://github.com/gakonst/ethers-rs/issues/727
            // is fixed
            project.cached = false;
            project.no_artifacts = true;

            // target contract may not be in the compilation path, add it and manually compile
            match manual_compile(&project, vec![target_contract]) {
                Ok(output) => (project, output),
                Err(e) => {
                    println!("No extra contracts compiled {:?}", e);
                    let mut target_project = config.ephemeral_no_artifacts_project()?;
                    target_project.cached = false;
                    target_project.no_artifacts = true;
                    let res = compile(&target_project)?;
                    (target_project, res)
                }
            }
        } else {
            let mut target_project = config.ephemeral_no_artifacts_project()?;
            target_project.cached = false;
            target_project.no_artifacts = true;
            let res = compile(&target_project)?;
            (target_project, res)
        };
        println!("success.");

        let (sources, all_contracts) = output.output().split();

        let mut contracts: BTreeMap<String, CompactContractBytecode> = BTreeMap::new();
        all_contracts.0.iter().for_each(|(source, output_contracts)| {
            contracts.extend(
                output_contracts
                    .iter()
                    .map(|(n, c)| (format!("{}:{}", source, n), c.clone().into()))
                    .collect::<BTreeMap<String, CompactContractBytecode>>(),
            );
        });

        let mut run_dependencies = vec![];
        let mut contract =
            CompactContractBytecode { abi: None, bytecode: None, deployed_bytecode: None };
        let mut highlevel_known_contracts = BTreeMap::new();

        let mut target_fname = dunce::canonicalize(&self.path)
            .expect("Couldn't convert contract path to absolute path")
            .to_str()
            .expect("Bad path to string")
            .to_string();

        let no_target_name = if let Some(target_name) = &self.target_contract {
            target_fname = target_fname + ":" + target_name;
            false
        } else {
            true
        };

        foundry_utils::link(
            &contracts,
            &mut highlevel_known_contracts,
            evm_opts.sender,
            &mut ExtraLinkingInfo {
                no_target_name,
                target_fname,
                contract: &mut contract,
                dependencies: &mut run_dependencies,
                matched: false,
            },
            |file, key| (format!("{}:{}", file, key), file, key),
            |post_link_input| {
                let PostLinkInput {
                    contract,
                    known_contracts: highlevel_known_contracts,
                    fname,
                    extra,
                    dependencies,
                } = post_link_input;
                let split = fname.split(':').collect::<Vec<&str>>();

                // if its the target contract, grab the info
                if extra.no_target_name && split[0] == extra.target_fname {
                    if extra.matched {
                        eyre::bail!("Multiple contracts in the target path. Please specify the contract name with `-t ContractName`")
                    }
                    *extra.dependencies = dependencies;
                    *extra.contract = contract.clone();
                    extra.matched = true;
                } else if extra.target_fname == fname {
                    *extra.dependencies = dependencies;
                    *extra.contract = contract.clone();
                    extra.matched = true;
                }

                let tc: ContractBytecode = contract.into();
                let contract_name = if split.len() > 1 { split[1] } else { split[0] };
                highlevel_known_contracts.insert(contract_name.to_string(), tc.unwrap());
                Ok(())
            },
        )?;

        Ok(BuildOutput {
            project,
            contract,
            highlevel_known_contracts,
            sources: sources.into_ids().collect(),
            predeploy_libraries: run_dependencies,
        })
    }
}<|MERGE_RESOLUTION|>--- conflicted
+++ resolved
@@ -215,7 +215,9 @@
                             &mut trace_string,
                         );
                     }
-<<<<<<< HEAD
+                    if !trace_string.is_empty() {
+                        println!("{}", trace_string);
+                    }
                 } else {
                     // 5. print the result nicely
                     if result.success {
@@ -227,11 +229,6 @@
                     println!("Gas Used: {}", result.gas_used);
                     println!("== Logs == ");
                     result.logs.iter().for_each(|log| println!("{}", log));
-=======
-                    if !trace_string.is_empty() {
-                        println!("{}", trace_string);
-                    }
->>>>>>> 46327e2a
                 }
                 println!();
             } else if result.traces.is_none() {
