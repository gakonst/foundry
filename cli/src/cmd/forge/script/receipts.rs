use crate::{cmd::ScriptSequence, utils::print_receipt};
use ethers::prelude::{Http, Middleware, Provider, TransactionReceipt, H256, U256};
use futures::future::join_all;

use super::broadcast::BroadcastError;

/// Gets the receipts of previously pending transactions.
pub async fn wait_for_pending(
    provider: &Provider<Http>,
    deployment_sequence: &mut ScriptSequence,
) -> eyre::Result<()> {
    if !deployment_sequence.pending.is_empty() {
        println!("##\nChecking previously pending transactions.");
        let future_receipts = deployment_sequence
            .pending
            .iter()
            .map(|tx_hash| pending_receipt(provider, *tx_hash))
            .collect();
        wait_for_receipts(future_receipts, deployment_sequence).await?;
    }
    Ok(())
}

/// Waits for a pending receipt, and gets its nonce to return (receipt, nonce).
async fn pending_receipt(
    provider: &Provider<Http>,
    tx_hash: H256,
) -> Result<(TransactionReceipt, U256), BroadcastError> {
    let pending_err =
        || BroadcastError::Simple(format!("Failed to get pending transaction {tx_hash:?}."));

    let receipt = provider
        .get_transaction_receipt(tx_hash)
        .await
        .map_err(|_| pending_err())?
        .ok_or_else(pending_err)?;

    let tx = provider
        .get_transaction(tx_hash)
        .await
        .map_err(|_| pending_err())?
        .ok_or_else(pending_err)?;

    Ok((receipt, tx.nonce))
}

/// Waits for a list of receipts. If it fails, it tries to retrieve the transaction hash that can be
/// used on a later run with `--resume`.
pub async fn wait_for_receipts(
    tasks: Vec<impl futures::Future<Output = Result<(TransactionReceipt, U256), BroadcastError>>>,
    deployment_sequence: &mut ScriptSequence,
) -> eyre::Result<()> {
    let res = join_all(tasks).await;

    let mut receipts = vec![];
    let mut errors: Vec<String> = vec![];

    for receipt in res {
        match receipt {
            Ok(ret) => {
                if let Some(status) = ret.0.status {
                    if status.is_zero() {
                        errors.push(format!("Transaction Failure: {}", ret.0.transaction_hash));
                    }
                }
                deployment_sequence.remove_pending(ret.0.transaction_hash);
                let _ = print_receipt(&ret.0, ret.1);
                receipts.push(ret)
            }
            Err(e) => {
                if let BroadcastError::ErrorWithTxHash(_, tx_hash) = e {
                    deployment_sequence.add_pending(tx_hash);
                }
                errors.push(format!("{e}"));
            }
        };
    }

<<<<<<< HEAD
    for (receipt, nonce) in receipts {
        print_receipt(&receipt, nonce)?;
=======
    // Receipts may have arrived out of order
    receipts.sort_by(|a, b| a.1.cmp(&b.1));
    for (receipt, _) in receipts {
>>>>>>> 0e258fb1
        deployment_sequence.add_receipt(receipt);
    }

    if !errors.is_empty() {
        let mut error_msg = format!("{:?}", errors);
        if !deployment_sequence.pending.is_empty() {
            error_msg += "\n\n Add `--resume` to your command to try and continue broadcasting the transactions."
        }
        eyre::bail!(error_msg);
    }

    Ok(())
}<|MERGE_RESOLUTION|>--- conflicted
+++ resolved
@@ -76,14 +76,8 @@
         };
     }
 
-<<<<<<< HEAD
     for (receipt, nonce) in receipts {
         print_receipt(&receipt, nonce)?;
-=======
-    // Receipts may have arrived out of order
-    receipts.sort_by(|a, b| a.1.cmp(&b.1));
-    for (receipt, _) in receipts {
->>>>>>> 0e258fb1
         deployment_sequence.add_receipt(receipt);
     }
 
