use super::{NestedValue, ScriptResult, VerifyBundle};
use crate::cmd::forge::{
    init::get_commit_hash,
    verify::{self, VerifyArgs},
};
use cast::{executor::inspector::DEFAULT_CREATE2_DEPLOYER, CallKind};
use ethers::{
    abi::{Abi, Address},
    prelude::{artifacts::Libraries, ArtifactId, NameOrAddress, TransactionReceipt, TxHash},
    solc::info::ContractInfo,
    types::transaction::eip2718::TypedTransaction,
};
use eyre::ContextCompat;
use forge::trace::CallTraceDecoder;
use foundry_common::fs;
use foundry_config::Config;
use yansi::Paint;

use crate::cmd::forge::verify::VerificationProviderType;

use semver::Version;
use serde::{Deserialize, Serialize};
use std::{
    collections::{BTreeMap, HashMap, VecDeque},
    io::BufWriter,
    path::{Path, PathBuf},
    time::{SystemTime, UNIX_EPOCH},
};
use tracing::trace;

/// Helper that saves the transactions sequence and its state on which transactions have been
/// broadcasted
#[derive(Deserialize, Serialize, Clone)]
pub struct ScriptSequence {
    pub transactions: VecDeque<TransactionWithMetadata>,
    pub receipts: Vec<TransactionReceipt>,
    pub libraries: Vec<String>,
    pub pending: Vec<TxHash>,
    pub path: PathBuf,
    pub returns: HashMap<String, NestedValue>,
    pub timestamp: u64,
    pub commit: Option<String>,
}

impl ScriptSequence {
    pub fn new(
        transactions: VecDeque<TransactionWithMetadata>,
        returns: HashMap<String, NestedValue>,
        sig: &str,
        target: &ArtifactId,
        config: &Config,
        chain_id: u64,
    ) -> eyre::Result<Self> {
        let path = ScriptSequence::get_path(&config.broadcast, sig, target, chain_id)?;
        let commit = get_commit_hash(&config.__root.0);

        Ok(ScriptSequence {
            transactions,
            returns,
            receipts: vec![],
            pending: vec![],
            path,
            timestamp: SystemTime::now()
                .duration_since(UNIX_EPOCH)
                .expect("Wrong system time.")
                .as_secs(),
            libraries: vec![],
            commit,
        })
    }

    /// Loads The sequence for the correspondng json file
    pub fn load(
        config: &Config,
        sig: &str,
        target: &ArtifactId,
        chain_id: u64,
    ) -> eyre::Result<Self> {
        let path = ScriptSequence::get_path(&config.broadcast, sig, target, chain_id)?;
        Ok(ethers::solc::utils::read_json_file(path)?)
    }

    /// Saves the transactions as files
    pub fn save(&mut self) -> eyre::Result<()> {
        if !self.transactions.is_empty() {
            self.timestamp = SystemTime::now().duration_since(UNIX_EPOCH)?.as_secs();
            let path = self.path.to_string_lossy();
            //../run-latest.json
            serde_json::to_writer_pretty(BufWriter::new(fs::create_file(&self.path)?), &self)?;
            //../run-[timestamp].json
            serde_json::to_writer_pretty(
                BufWriter::new(fs::create_file(
                    path.replace("latest.json", &format!("{}.json", self.timestamp)),
                )?),
                &self,
            )?;

            println!("\nTransactions saved to: {path}\n");
        }

        Ok(())
    }

    pub fn add_receipt(&mut self, receipt: TransactionReceipt) {
        self.receipts.push(receipt);
    }

    /// Sorts all receipts with ascending transaction index
    pub fn sort_receipts(&mut self) {
        self.receipts.sort_unstable()
    }

    pub fn add_pending(&mut self, index: usize, tx_hash: TxHash) {
        if !self.pending.contains(&tx_hash) {
            self.transactions[index].hash = Some(tx_hash);
            self.pending.push(tx_hash);
        }
    }

    pub fn remove_pending(&mut self, tx_hash: TxHash) {
        self.pending.retain(|element| element != &tx_hash);
    }

    pub fn add_libraries(&mut self, libraries: Libraries) {
        self.libraries = libraries
            .libs
            .iter()
            .flat_map(|(file, libs)| {
                libs.iter().map(|(name, address)| {
                    format!("{}:{}:{}", file.to_string_lossy(), name, address)
                })
            })
            .collect();
    }

    /// Saves to ./broadcast/contract_filename/sig[-timestamp].json
    pub fn get_path(
        out: &Path,
        sig: &str,
        target: &ArtifactId,
        chain_id: u64,
    ) -> eyre::Result<PathBuf> {
        let mut out = out.to_path_buf();

        let target_fname = target.source.file_name().wrap_err("No filename.")?;
        out.push(target_fname);
        out.push(chain_id.to_string());

        fs::create_dir_all(&out)?;

        let filename = sig.split_once('(').wrap_err("Sig is invalid.")?.0.to_owned();
        out.push(format!("{filename}-latest.json"));
        Ok(out)
    }

    /// Given the broadcast log, it matches transactions with receipts, and tries to verify any
    /// created contract on etherscan.
    pub async fn verify_contracts(&mut self, verify: VerifyBundle, chain: u64) -> eyre::Result<()> {
        trace!(?chain, "verifying {} contracts", verify.known_contracts.len());
        if verify.etherscan_key.is_some() {
            let mut future_verifications = vec![];
            let mut unverifiable_contracts = vec![];

            // Make sure the receipts have the right order first.
            self.sort_receipts();

            for (receipt, tx) in self.receipts.iter_mut().zip(self.transactions.iter()) {
                // create2 hash offset
                let mut offset = 0;

                if tx.is_create2() {
                    receipt.contract_address = tx.contract_address;
                    offset = 32;
                }

                // Verify contract created directly from the transaction
                if let (Some(address), Some(data)) =
                    (receipt.contract_address, tx.typed_tx().data())
                {
<<<<<<< HEAD
                    for (artifact, (_contract, bytecode)) in verify.known_contracts.iter() {
                        // If it's a CREATE2, the tx.data comes with a 32-byte salt in the beginning
                        // of the transaction
                        if data.0.split_at(create2_offset).1.starts_with(bytecode) {
                            let constructor_args =
                                data.0.split_at(create2_offset + bytecode.len()).1.to_vec();

                            let contract = ContractInfo {
                                path: Some(
                                    artifact
                                        .source
                                        .to_str()
                                        .expect("There should be an artifact.")
                                        .to_string(),
                                ),
                                name: artifact.name.clone(),
                            };

                            // We strip the build metadadata information, since it can lead to
                            // etherscan not identifying it correctly. eg:
                            // `v0.8.10+commit.fc410830.Linux.gcc` != `v0.8.10+commit.fc410830`
                            let version = Version::new(
                                artifact.version.major,
                                artifact.version.minor,
                                artifact.version.patch,
                            );

                            let verify = verify::VerifyArgs {
                                address: contract_address,
                                contract,
                                compiler_version: Some(version.to_string()),
                                constructor_args: Some(hex::encode(&constructor_args)),
                                num_of_optimizations: verify.num_of_optimizations,
                                chain: chain.into(),
                                etherscan_key: Some(etherscan_key.clone()),
                                flatten: false,
                                force: false,
                                watch: true,
                                retry: verify.retry.clone(),
                                libraries: self.libraries.clone(),
                                root: None,
                                verifier: verify::VerifierArg {
                                    verifier: VerificationProviderType::Etherscan,
                                },
                            };

                            future_verifications.push(verify.run());
                            continue 'receipts
                        }
                    }
                    unverifiable_contracts.push(contract_address);
=======
                    match get_verify_args(address, offset, &data.0, &verify, chain, &self.libraries)
                    {
                        Some(verify) => future_verifications.push(verify.run()),
                        None => unverifiable_contracts.push(address),
                    };
>>>>>>> 3dae391d
                }

                // Verify potential contracts created during the transaction execution
                for AdditionalContract { address, init_code, .. } in &tx.additional_contracts {
                    match get_verify_args(*address, 0, init_code, &verify, chain, &self.libraries) {
                        Some(verify) => future_verifications.push(verify.run()),
                        None => unverifiable_contracts.push(*address),
                    };
                }
            }

            self.check_unverified(unverifiable_contracts, verify);

            let num_verifications = future_verifications.len();
            println!("##\nStart verification for ({num_verifications}) contracts",);
            for verification in future_verifications {
                verification.await?;
            }

            println!("All ({num_verifications}) contracts were verified!");
        }

        Ok(())
    }

    /// Let the user know if there are any contracts which can not be verified. Also, present some
    /// hints on potential causes.
    fn check_unverified(&self, unverifiable_contracts: Vec<Address>, verify: VerifyBundle) {
        if !unverifiable_contracts.is_empty() {
            println!(
                "\n{}",
                Paint::yellow(format!(
                    "We haven't found any matching bytecode for the following contracts: {:?}.\n\n{}",
                    unverifiable_contracts,
                    "This may occur when resuming a verification, but the underlying source code or compiler version has changed."
                ))
                .bold(),
            );

            if let Some(commit) = &self.commit {
                let current_commit = verify
                    .project_paths
                    .root
                    .map(|root| get_commit_hash(&root).unwrap_or_default())
                    .unwrap_or_default();

                if &current_commit != commit {
                    println!("\tScript was broadcasted on commit `{commit}`, but we are at `{current_commit}`.");
                }
            }
        }
    }

    /// Returns the list of the transactions without the metadata.
    pub fn typed_transactions(&self) -> Vec<&TypedTransaction> {
        self.transactions.iter().map(|tx| tx.typed_tx()).collect()
    }
}

/// Given a verify bundle and contract details, it tries to generate a valid `VerifyArgs` to use
/// against the `contract_address`.
fn get_verify_args(
    contract_address: Address,
    create2_offset: usize,
    data: &[u8],
    verify: &VerifyBundle,
    chain: u64,
    libraries: &[String],
) -> Option<VerifyArgs> {
    for (artifact, (_contract, bytecode)) in verify.known_contracts.iter() {
        // If it's a CREATE2, the tx.data comes with a 32-byte salt in the beginning
        // of the transaction
        if data.split_at(create2_offset).1.starts_with(bytecode) {
            let constructor_args = data.split_at(create2_offset + bytecode.len()).1.to_vec();

            let contract = ContractInfo {
                path: Some(
                    artifact.source.to_str().expect("There should be an artifact.").to_string(),
                ),
                name: artifact.name.clone(),
            };

            // We strip the build metadadata information, since it can lead to
            // etherscan not identifying it correctly. eg:
            // `v0.8.10+commit.fc410830.Linux.gcc` != `v0.8.10+commit.fc410830`
            let version = Version::new(
                artifact.version.major,
                artifact.version.minor,
                artifact.version.patch,
            );

            let verify = verify::VerifyArgs {
                address: contract_address,
                contract,
                compiler_version: Some(version.to_string()),
                constructor_args: Some(hex::encode(&constructor_args)),
                num_of_optimizations: verify.num_of_optimizations,
                chain: chain.into(),
                etherscan_key: verify.etherscan_key.clone(),
                flatten: false,
                force: false,
                watch: true,
                retry: verify.retry.clone(),
                libraries: libraries.to_vec(),
                root: None,
                verifier: VerificationProviderType::Etherscan,
            };

            return Some(verify)
        }
    }
    None
}

impl Drop for ScriptSequence {
    fn drop(&mut self) {
        self.sort_receipts();
        self.save().expect("not able to save deployment sequence");
    }
}

#[derive(Deserialize, Serialize, Clone, Default)]
#[serde(rename_all = "camelCase")]
pub struct AdditionalContract {
    #[serde(rename = "transactionType")]
    pub opcode: CallKind,
    pub address: Address,
    #[serde(with = "hex")]
    pub init_code: Vec<u8>,
}

#[derive(Deserialize, Serialize, Clone, Default)]
#[serde(rename_all = "camelCase")]
pub struct TransactionWithMetadata {
    pub hash: Option<TxHash>,
    #[serde(rename = "transactionType")]
    pub opcode: CallKind,
    #[serde(default = "default_string")]
    pub contract_name: Option<String>,
    #[serde(default = "default_address")]
    pub contract_address: Option<Address>,
    #[serde(default = "default_string")]
    pub function: Option<String>,
    #[serde(default = "default_vec_of_strings")]
    pub arguments: Option<Vec<String>>,
    pub transaction: TypedTransaction,
    pub additional_contracts: Vec<AdditionalContract>,
}

fn default_string() -> Option<String> {
    Some("".to_owned())
}

fn default_address() -> Option<Address> {
    Some(Address::from_low_u64_be(0))
}

fn default_vec_of_strings() -> Option<Vec<String>> {
    Some(vec![])
}

impl TransactionWithMetadata {
    pub fn from_typed_transaction(transaction: TypedTransaction) -> Self {
        Self { transaction, ..Default::default() }
    }

    pub fn new(
        transaction: TypedTransaction,
        result: &ScriptResult,
        local_contracts: &BTreeMap<Address, (String, &Abi)>,
        decoder: &CallTraceDecoder,
        additional_contracts: Vec<AdditionalContract>,
    ) -> eyre::Result<Self> {
        let mut metadata = Self { transaction, ..Default::default() };

        // Specify if any contract was directly created with this transaction
        if let Some(NameOrAddress::Address(to)) = metadata.transaction.to().cloned() {
            if to == DEFAULT_CREATE2_DEPLOYER {
                metadata.set_create(true, Address::from_slice(&result.returned), local_contracts)
            } else {
                metadata.set_call(to, local_contracts, decoder)?;
            }
        } else if metadata.transaction.to().is_none() {
            metadata.set_create(
                false,
                result.address.expect("There should be a contract address."),
                local_contracts,
            );
        }

        // Add the additional contracts created in this transaction, so we can verify them later.
        if let Some(tx_address) = metadata.contract_address {
            metadata.additional_contracts = additional_contracts
                .into_iter()
                .filter_map(|contract| {
                    // Filter out the transaction contract repeated init_code.
                    if contract.address != tx_address {
                        Some(contract)
                    } else {
                        None
                    }
                })
                .collect();
        }

        Ok(metadata)
    }

    fn set_create(
        &mut self,
        is_create2: bool,
        address: Address,
        contracts: &BTreeMap<Address, (String, &Abi)>,
    ) {
        if is_create2 {
            self.opcode = CallKind::Create2;
        } else {
            self.opcode = CallKind::Create;
        }

        self.contract_name = contracts.get(&address).map(|(name, _)| name.clone());
        self.contract_address = Some(address);
    }

    fn set_call(
        &mut self,
        target: Address,
        local_contracts: &BTreeMap<Address, (String, &Abi)>,
        decoder: &CallTraceDecoder,
    ) -> eyre::Result<()> {
        self.opcode = CallKind::Create;

        if let Some(data) = self.transaction.data() {
            if data.0.len() >= 4 {
                if let Some((contract_name, abi)) = local_contracts.get(&target) {
                    // This CALL is made to a local contract.

                    self.contract_name = Some(contract_name.clone());
                    if let Some(function) =
                        abi.functions().find(|function| function.short_signature() == data.0[0..4])
                    {
                        self.function = Some(function.signature());
                        self.arguments =
                            Some(function.decode_input(&data.0[4..]).map(|tokens| {
                                tokens.iter().map(|token| format!("{token}")).collect()
                            })?);
                    }
                } else {
                    // This CALL is made to an external contract. We can only decode it, if it has
                    // been verified and identified by etherscan.

                    if let Some(Some(function)) =
                        decoder.functions.get(&data.0[0..4]).map(|functions| functions.first())
                    {
                        self.contract_name = decoder.contracts.get(&target).cloned();

                        self.function = Some(function.signature());
                        self.arguments =
                            Some(function.decode_input(&data.0[4..]).map(|tokens| {
                                tokens.iter().map(|token| format!("{token}")).collect()
                            })?);
                    }
                }
                self.contract_address = Some(target);
            }
        }
        Ok(())
    }

    pub fn set_tx(&mut self, tx: TypedTransaction) {
        self.transaction = tx;
    }

    pub fn change_type(&mut self, is_legacy: bool) {
        self.transaction = if is_legacy {
            TypedTransaction::Legacy(self.transaction.clone().into())
        } else {
            TypedTransaction::Eip1559(self.transaction.clone().into())
        };
    }

    pub fn typed_tx(&self) -> &TypedTransaction {
        &self.transaction
    }

    pub fn typed_tx_mut(&mut self) -> &mut TypedTransaction {
        &mut self.transaction
    }

    pub fn is_create2(&self) -> bool {
        self.opcode == CallKind::Create2
    }
}<|MERGE_RESOLUTION|>--- conflicted
+++ resolved
@@ -177,65 +177,11 @@
                 if let (Some(address), Some(data)) =
                     (receipt.contract_address, tx.typed_tx().data())
                 {
-<<<<<<< HEAD
-                    for (artifact, (_contract, bytecode)) in verify.known_contracts.iter() {
-                        // If it's a CREATE2, the tx.data comes with a 32-byte salt in the beginning
-                        // of the transaction
-                        if data.0.split_at(create2_offset).1.starts_with(bytecode) {
-                            let constructor_args =
-                                data.0.split_at(create2_offset + bytecode.len()).1.to_vec();
-
-                            let contract = ContractInfo {
-                                path: Some(
-                                    artifact
-                                        .source
-                                        .to_str()
-                                        .expect("There should be an artifact.")
-                                        .to_string(),
-                                ),
-                                name: artifact.name.clone(),
-                            };
-
-                            // We strip the build metadadata information, since it can lead to
-                            // etherscan not identifying it correctly. eg:
-                            // `v0.8.10+commit.fc410830.Linux.gcc` != `v0.8.10+commit.fc410830`
-                            let version = Version::new(
-                                artifact.version.major,
-                                artifact.version.minor,
-                                artifact.version.patch,
-                            );
-
-                            let verify = verify::VerifyArgs {
-                                address: contract_address,
-                                contract,
-                                compiler_version: Some(version.to_string()),
-                                constructor_args: Some(hex::encode(&constructor_args)),
-                                num_of_optimizations: verify.num_of_optimizations,
-                                chain: chain.into(),
-                                etherscan_key: Some(etherscan_key.clone()),
-                                flatten: false,
-                                force: false,
-                                watch: true,
-                                retry: verify.retry.clone(),
-                                libraries: self.libraries.clone(),
-                                root: None,
-                                verifier: verify::VerifierArg {
-                                    verifier: VerificationProviderType::Etherscan,
-                                },
-                            };
-
-                            future_verifications.push(verify.run());
-                            continue 'receipts
-                        }
-                    }
-                    unverifiable_contracts.push(contract_address);
-=======
                     match get_verify_args(address, offset, &data.0, &verify, chain, &self.libraries)
                     {
                         Some(verify) => future_verifications.push(verify.run()),
                         None => unverifiable_contracts.push(address),
                     };
->>>>>>> 3dae391d
                 }
 
                 // Verify potential contracts created during the transaction execution
@@ -341,7 +287,7 @@
                 retry: verify.retry.clone(),
                 libraries: libraries.to_vec(),
                 root: None,
-                verifier: VerificationProviderType::Etherscan,
+                verifier: verify::VerifierArg { verifier: VerificationProviderType::Etherscan },
             };
 
             return Some(verify)
