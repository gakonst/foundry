--- conflicted
+++ resolved
@@ -153,8 +153,14 @@
 
     /// Given the broadcast log, it matches transactions with receipts, and tries to verify any
     /// created contract on etherscan.
-    pub async fn verify_contracts(&mut self, verify: VerifyBundle) -> eyre::Result<()> {
+    pub async fn verify_contracts(
+        &mut self,
+        config: &Config,
+        mut verify: VerifyBundle,
+    ) -> eyre::Result<()> {
         trace!(?self.chain, "verifying {} contracts", verify.known_contracts.len());
+        verify.set_chain(config, self.chain.into());
+
         if verify.etherscan_key.is_some() {
             let mut future_verifications = vec![];
             let mut unverifiable_contracts = vec![];
@@ -175,18 +181,7 @@
                 if let (Some(address), Some(data)) =
                     (receipt.contract_address, tx.typed_tx().data())
                 {
-<<<<<<< HEAD
-                    match get_verify_args(
-                        address,
-                        offset,
-                        &data.0,
-                        &verify,
-                        self.chain,
-                        &self.libraries,
-                    ) {
-=======
                     match verify.get_verify_args(address, offset, &data.0, &self.libraries) {
->>>>>>> 863561af
                         Some(verify) => future_verifications.push(verify.run()),
                         None => unverifiable_contracts.push(address),
                     };
@@ -194,18 +189,7 @@
 
                 // Verify potential contracts created during the transaction execution
                 for AdditionalContract { address, init_code, .. } in &tx.additional_contracts {
-<<<<<<< HEAD
-                    match get_verify_args(
-                        *address,
-                        0,
-                        init_code,
-                        &verify,
-                        self.chain,
-                        &self.libraries,
-                    ) {
-=======
                     match verify.get_verify_args(*address, 0, init_code, &self.libraries) {
->>>>>>> 863561af
                         Some(verify) => future_verifications.push(verify.run()),
                         None => unverifiable_contracts.push(*address),
                     };
