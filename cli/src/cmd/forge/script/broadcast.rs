--- conflicted
+++ resolved
@@ -15,17 +15,11 @@
     providers::{JsonRpcClient, Middleware},
     utils::format_units,
 };
-<<<<<<< HEAD
-use eyre::{ContextCompat, WrapErr};
-use foundry_common::{estimate_eip1559_fees, try_get_http_provider, RpcUrl};
-=======
 use eyre::{bail, ContextCompat, WrapErr};
 use foundry_common::{estimate_eip1559_fees, try_get_http_provider, RetryProvider};
-use foundry_config::Chain;
->>>>>>> 2c25b897
 use futures::StreamExt;
 use std::{cmp::min, collections::HashSet, ops::Mul, sync::Arc};
-use tracing::{instrument, trace};
+use tracing::trace;
 
 impl ScriptArgs {
     /// Sends the transactions which haven't been broadcasted yet.
@@ -57,7 +51,7 @@
                     deployment_sequence
                         .typed_transactions()
                         .iter()
-                        .filter_map(|tx| tx.from().copied()),
+                        .filter_map(|(_, tx)| tx.from().copied()),
                 );
                 (SendTransactionsKind::Unlocked(senders), chain.as_u64())
             } else {
@@ -99,14 +93,8 @@
                 .skip(already_broadcasted)
                 .map(|(_, tx)| {
                     let from = *tx.from().expect("No sender for onchain transaction!");
-<<<<<<< HEAD
-                    let signer = local_wallets
-                        .get(&from)
-                        .wrap_err("`wallets.find_all` returned incomplete.")?;
-=======
-
-                    let kind = send_kind.for_sender(&from).unwrap();
->>>>>>> 2c25b897
+
+                    let kind = send_kind.for_sender(&from)?;
 
                     let mut tx = tx.clone();
 
@@ -129,11 +117,7 @@
                         }
                     }
 
-<<<<<<< HEAD
-                    Ok((tx, signer))
-=======
-                    (tx, kind)
->>>>>>> 2c25b897
+                    Ok((tx, kind))
                 })
                 .collect::<eyre::Result<Vec<_>>>()?;
 
@@ -402,17 +386,10 @@
         Ok(vec![])
     }
 
-<<<<<<< HEAD
     /// Takes the collected transactions and executes them locally before converting them to
     /// [`TransactionWithMetadata`] with the appropriate gas execution estimation. If
     /// `--skip-simulation` is passed, then it will skip the execution.
     async fn fills_transactions_with_gas(
-=======
-    /// Modify each transaction according to the specific chain requirements (transaction type
-    /// and/or gas calculations).
-    #[instrument(skip_all, fields(%chain))]
-    async fn handle_chain_requirements(
->>>>>>> 2c25b897
         &self,
         txs: BroadcastableTransactions,
         script_config: &mut ScriptConfig,
@@ -492,14 +469,9 @@
             if !self.skip_simulation {
                 let typed_tx = tx.typed_tx_mut();
 
-<<<<<<< HEAD
                 if has_different_gas_calc(provider_info.chain) {
+                    trace!("estimating with different gas calculation");
                     self.estimate_gas(typed_tx, &provider_info.provider).await?;
-=======
-                if has_different_gas_calc(chain) {
-                    trace!("estimating with different gas calculation");
-                    self.estimate_gas(typed_tx, &provider).await?;
->>>>>>> 2c25b897
                 }
 
                 let total_gas = total_gas_per_rpc.entry(tx_rpc.clone()).or_insert(U256::zero());
@@ -550,7 +522,6 @@
                     provider_info.eip1559_fees.expect("to be set.").0
                 };
 
-<<<<<<< HEAD
                 println!("\n==========================");
                 println!("\nChain {}", provider_info.chain);
                 println!("\nEstimated total gas used for script: {}", total_gas);
@@ -562,30 +533,13 @@
                 );
                 println!("\n==========================");
             }
-=======
-            println!("\n==========================");
-            println!("\nEstimated total gas used for script: {total_gas}");
-            println!(
-                "\nEstimated amount required: {} ETH",
-                format_units(total_gas.saturating_mul(per_gas), 18)
-                    .unwrap_or_else(|_| "[Could not calculate]".to_string())
-                    .trim_end_matches('0')
-            );
-            println!("\n==========================");
->>>>>>> 2c25b897
         }
         Ok(deployments)
     }
 
-<<<<<<< HEAD
-    /// Uses the signer to submit a transaction to the network. If it fails, it tries to
-    /// retrieve the transaction hash that can be used on a later run with `--resume`.
-    async fn broadcast<T, U>(
-=======
     /// Uses the signer to submit a transaction to the network. If it fails, it tries to retrieve
     /// the transaction hash that can be used on a later run with `--resume`.
     async fn broadcast<T, S>(
->>>>>>> 2c25b897
         &self,
         signer: &SignerMiddleware<T, S>,
         mut legacy_or_1559: TypedTransaction,
@@ -599,14 +553,11 @@
         // Chains which use `eth_estimateGas` are being sent sequentially and require their gas
         // to be re-estimated right before broadcasting.
         if has_different_gas_calc(signer.signer().chain_id()) || self.skip_simulation {
-<<<<<<< HEAD
             // if already set, some RPC endpoints might simply return the gas value that is
             // already set in the request and omit the estimate altogether, so
             // we remove it here
             let _ = legacy_or_1559.gas_mut().take();
 
-=======
->>>>>>> 2c25b897
             self.estimate_gas(&mut legacy_or_1559, signer.provider()).await?;
         }
 
