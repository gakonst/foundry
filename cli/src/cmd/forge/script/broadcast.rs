--- conflicted
+++ resolved
@@ -1,12 +1,7 @@
 use crate::{
     cmd::{
-<<<<<<< HEAD
-        forge::script::receipts::{get_pending_txes, maybe_has_receipt, wait_for_receipts},
+        forge::script::receipts::{wait_for_pending, wait_for_receipts},
         ScriptSequence, VerifyBundle,
-=======
-        forge::script::receipts::{wait_for_pending, wait_for_receipts},
-        ScriptSequence,
->>>>>>> 0e258fb1
     },
     opts::WalletType,
     utils::get_http_provider,
@@ -71,14 +66,9 @@
                 }
             }
 
-<<<<<<< HEAD
-        if !sequential_broadcast {
-            wait_for_receipts(future_receipts, deployment_sequence).await?;
-=======
             if !sequential_broadcast {
                 wait_for_receipts(future_receipts, deployment_sequence).await?;
             }
->>>>>>> 0e258fb1
         }
 
         println!("\n\n==========================");
