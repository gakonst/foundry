<<<<<<< HEAD
//! script command
=======
mod build;
use build::BuildOutput;

mod runner;
use runner::Runner;

mod broadcast;
use ui::{TUIExitReason, Tui, Ui};

mod cmd;

mod executor;

mod receipts;

mod sequence;

>>>>>>> 123ad0a4
use crate::{cmd::forge::build::BuildArgs, opts::MultiWallet, utils::parse_ether_value};
use clap::{Parser, ValueHint};
use ethers::{
    abi::{Abi, Function},
    prelude::{
        artifacts::{ContractBytecodeSome, Libraries},
        ArtifactId, Bytes, Project,
    },
    types::{transaction::eip2718::TypedTransaction, Address, Log, TransactionRequest, U256},
};
use forge::{
    debug::DebugArena,
    decode::decode_console_logs,
    executor::opts::EvmOpts,
    trace::{
        identifier::{EtherscanIdentifier, LocalTraceIdentifier},
        CallTraceArena, CallTraceDecoder, CallTraceDecoderBuilder, TraceKind,
    },
};
use foundry_common::evm::EvmArgs;
use foundry_config::Config;
use foundry_utils::{encode_args, format_token, IntoFunction};
use serde::{Deserialize, Serialize};
use std::{
    collections::{BTreeMap, HashMap, VecDeque},
    path::PathBuf,
    time::Duration,
};
use yansi::Paint;

<<<<<<< HEAD
mod build;
use build::BuildOutput;

mod runner;
use runner::ScriptRunner;

mod broadcast;
use ui::{TUIExitReason, Tui, Ui};

mod cmd;
mod executor;
mod receipts;
=======
use super::build::ProjectPathsArgs;
>>>>>>> 123ad0a4

// Loads project's figment and merges the build cli arguments into it
foundry_config::impl_figment_convert!(ScriptArgs, opts, evm_opts);

#[derive(Debug, Clone, Parser)]
pub struct ScriptArgs {
    /// The contract you want to run. Either the file path or contract name.
    ///
    /// If multiple contracts exist in the same file you must specify the target contract with
    /// --target-contract.
    #[clap(value_hint = ValueHint::FilePath, value_name = "PATH")]
    pub path: String,

    /// Arguments to pass to the script function.
    #[clap(value_name = "ARGS")]
    pub args: Vec<String>,

    /// The name of the contract you want to run.
    #[clap(long, visible_alias = "tc", value_name = "CONTRACT_NAME")]
    pub target_contract: Option<String>,

    /// The signature of the function you want to call in the contract, or raw calldata.
    #[clap(long, short, default_value = "run()", value_name = "SIGNATURE")]
    pub sig: String,

    #[clap(
        long,
        help = "Use legacy transactions instead of EIP1559 ones. this is auto-enabled for common networks without EIP1559."
    )]
    pub legacy: bool,

    #[clap(long, help = "Broadcasts the transactions.")]
    pub broadcast: bool,

    #[clap(flatten, next_help_heading = "BUILD OPTIONS")]
    pub opts: BuildArgs,

    #[clap(flatten)]
    pub wallets: MultiWallet,

    #[clap(flatten, next_help_heading = "EVM OPTIONS")]
    pub evm_opts: EvmArgs,

    /// Resumes submitting transactions that failed or timed-out previously.
    ///
    /// It DOES NOT simulate the script again and it expects nonces to have remained the same.
    ///
    /// Example: If transaction N has a nonce of 22, then the account should have a nonce of 22,
    /// otherwise it fails.
    #[clap(long)]
    pub resume: bool,

    #[clap(long, help = "Open the script in the debugger. Takes precedence over broadcast.")]
    pub debug: bool,

    #[clap(
        long,
        help = "Makes sure a transaction is sent, only after its previous one has been confirmed and succeeded."
    )]
    pub slow: bool,

    #[clap(long, env = "ETHERSCAN_API_KEY", value_name = "KEY")]
    pub etherscan_api_key: Option<String>,

    #[clap(
        long,
        help = "If it finds a matching broadcast log, it tries to verify every contract found in the receipts.",
        requires = "etherscan-api-key"
    )]
    pub verify: bool,

    #[clap(long, help = "Output results in JSON format.")]
    pub json: bool,

    #[clap(
        long,
        help = "Gas price for legacy transactions, or max fee per gas for EIP1559 transactions.",
        env = "ETH_GAS_PRICE",
        parse(try_from_str = parse_ether_value),
        value_name = "PRICE"
    )]
    pub with_gas_price: Option<U256>,
}

<<<<<<< HEAD
// === impl ScriptArgs ===
=======
pub struct ScriptResult {
    pub success: bool,
    pub logs: Vec<Log>,
    pub traces: Vec<(TraceKind, CallTraceArena)>,
    pub debug: Option<Vec<DebugArena>>,
    pub gas: u64,
    pub labeled_addresses: BTreeMap<Address, String>,
    pub transactions: Option<VecDeque<TypedTransaction>>,
    pub returned: bytes::Bytes,
    pub address: Option<Address>,
}

#[derive(Serialize, Deserialize)]
pub struct JsonResult {
    pub logs: Vec<String>,
    pub gas_used: u64,
    pub results: HashMap<String, NestedValue>,
}

#[derive(Serialize, Deserialize)]
pub struct NestedValue {
    pub internal_type: String,
    pub value: String,
}
>>>>>>> 123ad0a4

impl ScriptArgs {
    pub fn decode_traces(
        &self,
        script_config: &ScriptConfig,
        result: &mut ScriptResult,
        known_contracts: &BTreeMap<ArtifactId, (Abi, Vec<u8>)>,
    ) -> eyre::Result<CallTraceDecoder> {
        let etherscan_identifier = EtherscanIdentifier::new(
            script_config.evm_opts.get_remote_chain_id(),
            script_config.config.etherscan_api_key.clone(),
            Config::foundry_etherscan_chain_cache_dir(script_config.evm_opts.get_chain_id()),
            Duration::from_secs(24 * 60 * 60),
        );

        let local_identifier = LocalTraceIdentifier::new(known_contracts);
        let mut decoder =
            CallTraceDecoderBuilder::new().with_labels(result.labeled_addresses.clone()).build();

        for (_, trace) in &mut result.traces {
            decoder.identify(trace, &local_identifier);
            decoder.identify(trace, &etherscan_identifier);
        }
        Ok(decoder)
    }

    pub fn show_traces(
        &self,
        script_config: &ScriptConfig,
        decoder: &CallTraceDecoder,
        result: &mut ScriptResult,
    ) -> eyre::Result<()> {
        let verbosity = script_config.evm_opts.verbosity;
        let func = script_config.called_function.as_ref().expect("There should be a function.");

        if verbosity >= 3 {
            if result.traces.is_empty() {
                eyre::bail!("Unexpected error: No traces despite verbosity level. Please report this as a bug: https://github.com/foundry-rs/foundry/issues/new?assignees=&labels=T-bug&template=BUG-FORM.yml");
            }

            if !result.success && verbosity == 3 || verbosity > 3 {
                println!("Traces:");
                for (kind, trace) in &mut result.traces {
                    let should_include = match kind {
                        TraceKind::Setup => (verbosity >= 5) || (verbosity == 4 && !result.success),
                        TraceKind::Execution => verbosity > 3 || !result.success,
                        _ => false,
                    };

                    if should_include {
                        decoder.decode(trace);
                        println!("{trace}");
                    }
                }
                println!();
            }
        }

        if result.success {
            println!("{}", Paint::green("Script ran successfully."));
        } else {
            println!("{}", Paint::red("Script failed."));
        }

        println!("Gas used: {}", result.gas);

        if !result.returned.is_empty() {
            println!("\n== Return ==");
            match func.decode_output(&result.returned) {
                Ok(decoded) => {
                    for (index, (token, output)) in decoded.iter().zip(&func.outputs).enumerate() {
                        let internal_type = output.internal_type.as_deref().unwrap_or("unknown");

                        let label = if !output.name.is_empty() {
                            output.name.to_string()
                        } else {
                            index.to_string()
                        };
                        println!("{}: {} {}", label.trim_end(), internal_type, format_token(token));
                    }
                }
                Err(_) => {
                    println!("{:x?}", (&result.returned));
                }
            }
        }

        let console_logs = decode_console_logs(&result.logs);
        if !console_logs.is_empty() {
            println!("\n== Logs ==");
            for log in console_logs {
                println!("  {}", log);
            }
        }

        if !result.success {
            eyre::bail!("{}", Paint::red("Script failed."));
        }

        Ok(())
    }

    pub fn show_json(
        &self,
        script_config: &ScriptConfig,
        result: &mut ScriptResult,
    ) -> eyre::Result<()> {
        let func = script_config.called_function.as_ref().expect("There should be a function.");
        let mut results = HashMap::new();

        match func.decode_output(&result.returned) {
            Ok(decoded) => {
                for (index, (token, output)) in decoded.iter().zip(&func.outputs).enumerate() {
                    let internal_type = output.internal_type.as_deref().unwrap_or("unknown");

                    let label = if !output.name.is_empty() {
                        output.name.to_string()
                    } else {
                        index.to_string()
                    };

                    results.insert(
                        label,
                        NestedValue {
                            internal_type: internal_type.to_string(),
                            value: format_token(token),
                        },
                    );
                }
            }
            Err(_) => {
                println!("{:x?}", (&result.returned));
            }
        }

        let console_logs = decode_console_logs(&result.logs);
        let output = JsonResult { logs: console_logs, gas_used: result.gas, results };
        let j = serde_json::to_string(&output)?;
        println!("{}", j);

        Ok(())
    }

    /// It finds the deployer from the running script and uses it to predeploy libraries.
    ///
    /// If there are multiple candidate addresses, it skips everything and lets `--sender` deploy
    /// them instead.
    fn maybe_new_sender(
        &self,
        evm_opts: &EvmOpts,
        transactions: Option<&VecDeque<TypedTransaction>>,
        predeploy_libraries: &[Bytes],
    ) -> eyre::Result<Option<Address>> {
        let mut new_sender = None;

        if let Some(txs) = transactions {
            if !predeploy_libraries.is_empty() {
                for tx in txs.iter() {
                    match tx {
                        TypedTransaction::Legacy(tx) => {
                            if tx.to.is_none() {
                                let sender = tx.from.expect("no sender");
                                if let Some(ns) = new_sender {
                                    if sender != ns {
                                        println!("You have more than one deployer who could predeploy libraries. Using `--sender` instead.");
                                        return Ok(None)
                                    }
                                } else if sender != evm_opts.sender {
                                    new_sender = Some(sender);
                                }
                            }
                        }
                        _ => unreachable!(),
                    }
                }
            }
        }
        Ok(new_sender)
    }

    /// Helper for building the transactions for any libraries that need to be deployed ahead of
    /// linking
    fn create_deploy_transactions(
        &self,
        from: Address,
        nonce: U256,
        data: &[Bytes],
    ) -> VecDeque<TypedTransaction> {
        data.iter()
            .enumerate()
            .map(|(i, bytes)| {
                TypedTransaction::Legacy(TransactionRequest {
                    from: Some(from),
                    data: Some(bytes.clone()),
                    nonce: Some(nonce + i),
                    ..Default::default()
                })
            })
            .collect()
    }

    fn run_debugger(
        &self,
        decoder: &CallTraceDecoder,
        sources: BTreeMap<u32, String>,
        result: ScriptResult,
        project: Project,
        highlevel_known_contracts: BTreeMap<ArtifactId, ContractBytecodeSome>,
    ) -> eyre::Result<()> {
        let source_code: BTreeMap<u32, String> = sources
            .iter()
            .map(|(id, path)| {
                let resolved = project
                    .paths
                    .resolve_library_import(&PathBuf::from(path))
                    .unwrap_or_else(|| PathBuf::from(path));
                (
                    *id,
                    std::fs::read_to_string(resolved).expect(&*format!(
                        "Something went wrong reading the source file: {:?}",
                        path
                    )),
                )
            })
            .collect();

        let calls: Vec<DebugArena> = result.debug.expect("we should have collected debug info");
        let flattened = calls.last().expect("we should have collected debug info").flatten(0);
        let tui = Tui::new(
            flattened,
            0,
            decoder.contracts.clone(),
            highlevel_known_contracts
                .into_iter()
                .map(|(id, artifact)| (id.name, artifact))
                .collect(),
            source_code,
        )?;
        match tui.start().expect("Failed to start tui") {
            TUIExitReason::CharExit => Ok(()),
        }
    }

    pub fn get_method_and_calldata(&self, abi: &Abi) -> eyre::Result<(Function, Bytes)> {
        let (func, data) = match self.sig.strip_prefix("0x") {
            Some(calldata) => (
                abi.functions()
                    .find(|&func| {
                        func.short_signature().to_vec() == hex::decode(calldata).unwrap()[..4]
                    })
                    .expect("Function selector not found in the ABI"),
                hex::decode(calldata).unwrap().into(),
            ),
            _ => {
                let func = IntoFunction::into(self.sig.clone());
                (
                    abi.functions()
                        .find(|&abi_func| abi_func.short_signature() == func.short_signature())
                        .expect("Function signature not found in the ABI"),
                    encode_args(&func, &self.args)?.into(),
                )
            }
        };
        Ok((func.clone(), data))
    }
}

pub struct ScriptResult {
    pub success: bool,
    pub logs: Vec<Log>,
    pub traces: Vec<(TraceKind, CallTraceArena)>,
    pub debug: Option<Vec<DebugArena>>,
    pub gas: u64,
    pub labeled_addresses: BTreeMap<Address, String>,
    pub transactions: Option<VecDeque<TypedTransaction>>,
    pub returned: bytes::Bytes,
}

#[derive(Serialize, Deserialize)]
pub struct JsonResult {
    pub logs: Vec<String>,
    pub gas_used: u64,
    pub results: HashMap<String, NestedValue>,
}

#[derive(Serialize, Deserialize)]
pub struct NestedValue {
    pub internal_type: String,
    pub value: String,
}

pub struct ScriptConfig {
    pub config: foundry_config::Config,
    pub evm_opts: EvmOpts,
    pub sender_nonce: U256,
    pub called_function: Option<Function>,
}

/// Data struct to help `ScriptSequence` verify contracts on `etherscan`.
pub struct VerifyBundle {
    pub num_of_optimizations: Option<usize>,
    pub known_contracts: BTreeMap<ArtifactId, (Abi, Vec<u8>)>,
    pub etherscan_key: Option<String>,
    pub project_paths: ProjectPathsArgs,
}

impl VerifyBundle {
    pub fn new(
        project: &Project,
        config: &Config,
        known_contracts: BTreeMap<ArtifactId, (Abi, Vec<u8>)>,
    ) -> Self {
        let num_of_optimizations =
            if config.optimizer { Some(config.optimizer_runs) } else { None };

        let config_path = config.get_config_path();

        let project_paths = ProjectPathsArgs {
            root: Some(project.paths.root.clone()),
            contracts: Some(project.paths.sources.clone()),
            remappings: project.paths.remappings.clone(),
            remappings_env: None,
            cache_path: Some(project.paths.cache.clone()),
            lib_paths: project.paths.libraries.clone(),
            hardhat: config.profile == Config::HARDHAT_PROFILE,
            config_path: if config_path.exists() { Some(config_path) } else { None },
        };

        VerifyBundle {
            num_of_optimizations,
            known_contracts,
            etherscan_key: config.etherscan_api_key.clone(),
            project_paths,
        }
    }
}<|MERGE_RESOLUTION|>--- conflicted
+++ resolved
@@ -1,24 +1,4 @@
-<<<<<<< HEAD
 //! script command
-=======
-mod build;
-use build::BuildOutput;
-
-mod runner;
-use runner::Runner;
-
-mod broadcast;
-use ui::{TUIExitReason, Tui, Ui};
-
-mod cmd;
-
-mod executor;
-
-mod receipts;
-
-mod sequence;
-
->>>>>>> 123ad0a4
 use crate::{cmd::forge::build::BuildArgs, opts::MultiWallet, utils::parse_ether_value};
 use clap::{Parser, ValueHint};
 use ethers::{
@@ -49,7 +29,6 @@
 };
 use yansi::Paint;
 
-<<<<<<< HEAD
 mod build;
 use build::BuildOutput;
 
@@ -62,9 +41,8 @@
 mod cmd;
 mod executor;
 mod receipts;
-=======
+
 use super::build::ProjectPathsArgs;
->>>>>>> 123ad0a4
 
 // Loads project's figment and merges the build cli arguments into it
 foundry_config::impl_figment_convert!(ScriptArgs, opts, evm_opts);
@@ -149,34 +127,7 @@
     pub with_gas_price: Option<U256>,
 }
 
-<<<<<<< HEAD
 // === impl ScriptArgs ===
-=======
-pub struct ScriptResult {
-    pub success: bool,
-    pub logs: Vec<Log>,
-    pub traces: Vec<(TraceKind, CallTraceArena)>,
-    pub debug: Option<Vec<DebugArena>>,
-    pub gas: u64,
-    pub labeled_addresses: BTreeMap<Address, String>,
-    pub transactions: Option<VecDeque<TypedTransaction>>,
-    pub returned: bytes::Bytes,
-    pub address: Option<Address>,
-}
-
-#[derive(Serialize, Deserialize)]
-pub struct JsonResult {
-    pub logs: Vec<String>,
-    pub gas_used: u64,
-    pub results: HashMap<String, NestedValue>,
-}
-
-#[derive(Serialize, Deserialize)]
-pub struct NestedValue {
-    pub internal_type: String,
-    pub value: String,
-}
->>>>>>> 123ad0a4
 
 impl ScriptArgs {
     pub fn decode_traces(
@@ -453,6 +404,7 @@
     pub labeled_addresses: BTreeMap<Address, String>,
     pub transactions: Option<VecDeque<TypedTransaction>>,
     pub returned: bytes::Bytes,
+    pub address: Option<Address>,
 }
 
 #[derive(Serialize, Deserialize)]
