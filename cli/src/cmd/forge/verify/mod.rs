--- conflicted
+++ resolved
@@ -173,7 +173,6 @@
 impl VerifyArgs {
     /// Run the verify command to submit the contract's source code for verification on etherscan
     pub async fn run(self) -> eyre::Result<()> {
-<<<<<<< HEAD
         if self.show_standard_json_input {
             let args =
                 EtherscanVerificationProvider::default().create_verify_request(&self).await?;
@@ -181,9 +180,7 @@
             return Ok(())
         }
 
-=======
         println!("Start verifying contract `{:?}` deployed on {}", self.address, self.chain);
->>>>>>> c9cac87b
         self.verifier.verifier.client(&self.etherscan_key)?.verify(self).await
     }
 }
