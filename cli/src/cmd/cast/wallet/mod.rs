--- conflicted
+++ resolved
@@ -55,23 +55,12 @@
         #[clap(flatten)]
         wallet: Wallet,
     },
-<<<<<<< HEAD
-    #[clap(name = "sign", visible_alias = "s", about = "Sign payloads with your wallet.")]
+
+    /// Sign a message or typed data.
+    #[clap(visible_alias = "s")]
     Sign {
         #[clap(subcommand)]
         command: Option<SignType>,
-=======
-
-    /// Sign a message.
-    #[clap(visible_alias = "s")]
-    Sign {
-        /// The message to sign.
-        ///
-        /// Messages starting with 0x are expected to be hex encoded,
-        /// which get decoded before being signed.
-        message: String,
-
->>>>>>> 200b3f48
         #[clap(flatten)]
         wallet: Wallet,
     },
@@ -137,11 +126,17 @@
             }
             WalletSubcommands::Sign { command, wallet } => {
                 let wallet = wallet.signer(0).await?;
-<<<<<<< HEAD
                 match command {
                     Some(SignType::Message { message }) => {
-                        let sig = wallet.sign_message(message).await?;
-                        println!("Signature: 0x{sig}");
+                        let sig = match message.strip_prefix("0x") {
+                            Some(data) => {
+                                let data_bytes: Vec<u8> =
+                                    hex::decode(data).wrap_err("Could not decode 0x-prefixed string.")?;
+                                wallet.sign_message(data_bytes).await?
+                            }
+                            None => wallet.sign_message(message).await?,
+                        }
+                        println!("0x{sig}");
                     }
                     Some(SignType::TypedData { from_file, data }) => {
                         let typed_data: TypedData = if from_file {
@@ -160,17 +155,6 @@
                         println!("No subcommand provided. Please provide a subcommand for the type of data to sign.")
                     }
                 }
-=======
-                let sig = match message.strip_prefix("0x") {
-                    Some(data) => {
-                        let data_bytes: Vec<u8> =
-                            hex::decode(data).wrap_err("Could not decode 0x-prefixed string.")?;
-                        wallet.sign_message(data_bytes).await?
-                    }
-                    None => wallet.sign_message(message).await?,
-                };
-                println!("0x{sig}");
->>>>>>> 200b3f48
             }
             WalletSubcommands::Verify { message, signature, address } => {
                 match signature.verify(message, address) {
