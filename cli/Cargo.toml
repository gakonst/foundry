[package]
name = "foundry-cli"
version = "0.1.0"
edition = "2021"
license = "MIT OR Apache-2.0"

# See more keys and their definitions at https://doc.rust-lang.org/cargo/reference/manifest.html

[dependencies]
<<<<<<< HEAD
structopt = "0.3.23"
forge-fmt = { path = "../fmt" }
=======
clap = { version = "3.0.7", features = [
    "derive",
    "env",
    "unicode",
    "wrap_help",
] }
clap_complete = "3.0.3"
>>>>>>> db12a9db
foundry-utils = { path = "../utils" }
forge = { path = "../forge" }
cast = { path = "../cast" }
evm-adapters = { path = "../evm-adapters" }
ui = { path = "../ui" }
dunce = "1.0.2"
# ethers = "0.5"
ethers = { git = "https://github.com/gakonst/ethers-rs", default-features = false }
eyre = "0.6.5"
color-eyre = "0.5"
rustc-hex = "2.1.0"
serde_json = "1.0.67"
tokio = { version = "1.11.0", features = ["macros"] }
regex = { version = "1.5.4", default-features = false }
ansi_term = "0.12.1"
rpassword = "5.0.1"
tracing-subscriber = "0.2.20"
tracing = "0.1.26"
hex = "0.4.3"
rayon = "1.5.1"

## EVM Implementations
# evm = { version = "0.30.1" }
sputnik = { package = "evm", git = "https://github.com/rust-blockchain/evm", optional = true }
evmodin = { git = "https://github.com/vorot93/evmodin", optional = true }
proptest = "1.0.0"
glob = "0.3.0"
semver = "1.0.4"
once_cell = "1.8.0"
walkdir = "2.3.2"
solang-parser = { git = "https://github.com/hyperledger-labs/solang" }

[dev-dependencies]
foundry-cli-test-utils = { path = "./test-utils" }

[features]
default = ["sputnik-evm", "rustls"]
solc-asm = ["ethers/solc-sha2-asm"]
rustls = ["ethers/rustls"]
openssl = ["ethers/openssl"]

sputnik-evm = [
    "sputnik",
    "evm-adapters/sputnik",
    "evm-adapters/sputnik-helpers",
]

evmodin-evm = [
    "evmodin",
    "evmodin/util",
    "evm-adapters/evmodin",
    # needed to make the `HostExt` implementation for MockedHost accessible
    # to this package
    "evm-adapters/evmodin-helpers",
]

[[bin]]
name = "cast"
path = "src/cast.rs"
doc = false

[[bin]]
name = "forge"
path = "src/forge.rs"
doc = false

[profile.release]
lto = true
codegen-units = 1
panic = "abort"<|MERGE_RESOLUTION|>--- conflicted
+++ resolved
@@ -7,10 +7,6 @@
 # See more keys and their definitions at https://doc.rust-lang.org/cargo/reference/manifest.html
 
 [dependencies]
-<<<<<<< HEAD
-structopt = "0.3.23"
-forge-fmt = { path = "../fmt" }
-=======
 clap = { version = "3.0.7", features = [
     "derive",
     "env",
@@ -18,7 +14,7 @@
     "wrap_help",
 ] }
 clap_complete = "3.0.3"
->>>>>>> db12a9db
+forge-fmt = { path = "../fmt" }
 foundry-utils = { path = "../utils" }
 forge = { path = "../forge" }
 cast = { path = "../cast" }
