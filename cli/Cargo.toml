[package]
name = "foundry-cli"
version = "0.2.0"
edition = "2021"
license = "MIT OR Apache-2.0"
readme = "README.md"
repository = "https://github.com/foundry-rs/foundry"
keywords = ["ethereum", "web3"]

[build-dependencies]
vergen = { version = "7.0", default-features = false, features = [
    "build",
    "rustc",
    "git",
] }

[dependencies]
# foundry internal
forge-fmt = { path = "../fmt" }
foundry-utils = { path = "../utils" }
forge = { path = "../forge" }
foundry-config = { path = "../config" }
foundry-common = { path = "../common" }
cast = { path = "../cast" }
ui = { path = "../ui" }

# eth
ethers = { git = "https://github.com/gakonst/ethers-rs", default-features = false }
solang-parser = "0.1.11"

# cli
clap = { version = "3.0.10", features = [
    "derive",
    "env",
    "unicode",
    "wrap_help",
] }
clap_complete = "3.0.4"
clap_complete_fig = "3.2.4"
yansi = "0.5.1"
tracing-error = "0.2.0"
tracing-subscriber = { version = "0.3", features = ["registry", "env-filter", "fmt"] }
tracing = "0.1"
console = "0.15.0"
watchexec = "2.0.0"
atty = "0.2.14"
comfy-table = "6.0.0"
reqwest ={ version = "0.11.8", default-features = false, features = ["json", "rustls"] }
dotenv = "0.15.0"
dialoguer = { version = "0.10.2", default-features = false }

# async / parallel
tokio = { version = "1", features = ["macros"] }
futures = "0.3.17"
rayon = "1.5.1"
async-trait = "0.1.53"

# disk / paths
walkdir = "2.3.2"
dunce = "1.0.2"
glob = "0.3.0"
globset = "0.4.8"
path-slash = "0.2.0"

# misc
eyre = "0.6"
color-eyre = "0.6"
rustc-hex = "2.1.0"
serde_json = "1.0.67"
regex = { version = "1.5.4", default-features = false }
rpassword = "7.0.0"
hex = "0.4.3"
serde = { version="1.0.133", features = ["derive"] }
itertools = "0.10.3"
proptest = "1.0.0"
semver = "1.0.5"
once_cell = "1.13"
similar = { version = "2.1.0", features = ["inline"] }
strsim = "0.10.0"
bytes = "1.1.0"
strum = { version = "0.24", features = ["derive"] }
thiserror = "1.0.30"
indicatif = "0.17.0-rc.11"
<<<<<<< HEAD
parking_lot = "0.12"
=======
which = "4.2.5"
>>>>>>> 4e11d1ff

[dev-dependencies]
anvil = { path = "../anvil" }
foundry-utils = { path = "./../utils", features = ["test"] }
foundry-cli-test-utils = { path = "./test-utils" }
pretty_assertions = "1.0.0"
toml = "0.5"
serial_test = "0.9.0"
criterion = "0.3"

[features]
default = ["rustls"]
solc-asm = ["ethers/solc-sha2-asm"]
rustls = ["ethers/rustls"]
openssl = ["ethers/openssl"]

# feature for integration tests that test external projects
external-integration-tests = []

[[bin]]
name = "cast"
path = "src/cast.rs"
doc = false

[[bin]]
name = "forge"
path = "src/forge.rs"
doc = false

[[bench]]
name = "forge_test"
harness = false<|MERGE_RESOLUTION|>--- conflicted
+++ resolved
@@ -81,11 +81,8 @@
 strum = { version = "0.24", features = ["derive"] }
 thiserror = "1.0.30"
 indicatif = "0.17.0-rc.11"
-<<<<<<< HEAD
+which = "4.2.5"
 parking_lot = "0.12"
-=======
-which = "4.2.5"
->>>>>>> 4e11d1ff
 
 [dev-dependencies]
 anvil = { path = "../anvil" }
