--- conflicted
+++ resolved
@@ -35,12 +35,8 @@
 tracing-subscriber = "0.2.20"
 tracing = "0.1.26"
 hex = "0.4.3"
-<<<<<<< HEAD
 rayon = "1.5.1"
-=======
-rayon = "1.5"
 serde = "1.0.133"
->>>>>>> c3005bbf
 
 ## EVM Implementations
 # evm = { version = "0.30.1" }
@@ -49,13 +45,9 @@
 proptest = "1.0.0"
 glob = "0.3.0"
 semver = "1.0.4"
-<<<<<<< HEAD
-once_cell = "1.8.0"
+once_cell = "1.9.0"
 walkdir = "2.3.2"
 solang-parser = { git = "https://github.com/hyperledger-labs/solang" }
-=======
-once_cell = "1.9.0"
->>>>>>> c3005bbf
 
 [dev-dependencies]
 foundry-cli-test-utils = { path = "./test-utils" }
