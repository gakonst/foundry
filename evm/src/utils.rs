use ethers::{
    abi::{Abi, FixedBytes, Function},
    prelude::{H256, U256},
};
use eyre::ContextCompat;
use revm::{opcode, spec_opcode_gas, SpecId};
use std::collections::BTreeMap;

/// Small helper function to convert [U256] into [H256].
pub fn u256_to_h256_le(u: U256) -> H256 {
    let mut h = H256::default();
    u.to_little_endian(h.as_mut());
    h
}

/// Small helper function to convert [U256] into [H256].
pub fn u256_to_h256_be(u: U256) -> H256 {
    let mut h = H256::default();
    u.to_big_endian(h.as_mut());
    h
}

/// Small helper function to convert [H256] into [U256].
pub fn h256_to_u256_be(storage: H256) -> U256 {
    U256::from_big_endian(storage.as_bytes())
}

/// Small helper function to convert [H256] into [U256].
pub fn h256_to_u256_le(storage: H256) -> U256 {
    U256::from_little_endian(storage.as_bytes())
}

/// A map of program counters to instruction counters.
pub type PCICMap = BTreeMap<usize, usize>;

/// Builds a mapping from program counters to instruction counters.
pub fn build_pc_ic_map(spec: SpecId, code: &[u8]) -> PCICMap {
    let opcode_infos = spec_opcode_gas(spec);
    let mut pc_ic_map: PCICMap = BTreeMap::new();

    let mut i = 0;
    let mut cumulative_push_size = 0;
    while i < code.len() {
        let op = code[i];
        pc_ic_map.insert(i, i - cumulative_push_size);
        if opcode_infos[op as usize].is_push() {
            // Skip the push bytes.
            //
            // For more context on the math, see: https://github.com/bluealloy/revm/blob/007b8807b5ad7705d3cacce4d92b89d880a83301/crates/revm/src/interpreter/contract.rs#L114-L115
            i += (op - opcode::PUSH1 + 1) as usize;
            cumulative_push_size += (op - opcode::PUSH1 + 1) as usize;
        }
        i += 1;
    }

    pc_ic_map
}

/// A map of instruction counters to program counters.
pub type ICPCMap = BTreeMap<usize, usize>;

/// Builds a mapping from instruction counters to program counters.
pub fn build_ic_pc_map(spec: SpecId, code: &[u8]) -> ICPCMap {
    let opcode_infos = spec_opcode_gas(spec);
    let mut ic_pc_map: ICPCMap = ICPCMap::new();

    let mut i = 0;
    let mut cumulative_push_size = 0;
    while i < code.len() {
        let op = code[i];
        ic_pc_map.insert(i - cumulative_push_size, i);
        if opcode_infos[op as usize].is_push() {
            // Skip the push bytes.
            //
            // For more context on the math, see: https://github.com/bluealloy/revm/blob/007b8807b5ad7705d3cacce4d92b89d880a83301/crates/revm/src/interpreter/contract.rs#L114-L115
            i += (op - opcode::PUSH1 + 1) as usize;
            cumulative_push_size += (op - opcode::PUSH1 + 1) as usize;
        }
        i += 1;
    }

<<<<<<< HEAD
    ic_map
}

/// Given an ABI and selector, it tries to find the respective function.
pub fn get_function(
    contract_name: &str,
    selector: &FixedBytes,
    abi: &Abi,
) -> eyre::Result<Function> {
    abi.functions()
        .into_iter()
        .find(|func| func.short_signature().as_slice() == selector.as_slice())
        .cloned()
        .wrap_err(format!("{contract_name} does not have the selector {:?}", selector))
=======
    ic_pc_map
>>>>>>> 6d15023e
}<|MERGE_RESOLUTION|>--- conflicted
+++ resolved
@@ -79,8 +79,7 @@
         i += 1;
     }
 
-<<<<<<< HEAD
-    ic_map
+    ic_pc_map
 }
 
 /// Given an ABI and selector, it tries to find the respective function.
@@ -94,7 +93,4 @@
         .find(|func| func.short_signature().as_slice() == selector.as_slice())
         .cloned()
         .wrap_err(format!("{contract_name} does not have the selector {:?}", selector))
-=======
-    ic_pc_map
->>>>>>> 6d15023e
 }