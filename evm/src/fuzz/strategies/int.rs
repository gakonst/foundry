use ethers::{core::rand::Rng, prelude::Sign};
use proptest::{
    strategy::{NewTree, Strategy, ValueTree},
    test_runner::TestRunner,
};

use ethers::types::{I256, U256};

/// Value tree for signed ints (up to int256).
/// This is very similar to [proptest::BinarySearch]
pub struct IntValueTree {
    /// Lower base (by absolute value)
    lo: I256,
    /// Current value
    curr: I256,
    /// Higher base (by absolute value)
    hi: I256,
    /// If true cannot be simplified or complexified
    fixed: bool,
}

impl IntValueTree {
    /// Create a new tree
    /// # Arguments
    /// * `start` - Starting value for the tree
    /// * `fixed` - If `true` the tree would only contain one element and won't be simplified.
    fn new(start: I256, fixed: bool) -> Self {
        Self { lo: I256::zero(), curr: start, hi: start, fixed }
    }

    fn reposition(&mut self) -> bool {
        let interval = self.hi - self.lo;
<<<<<<< HEAD
        let new_mid = self.lo + interval / <i32 as Into<I256>>::into(2);
=======
        let new_mid = self.lo + interval / I256::from(2);
>>>>>>> b26bf7b8

        if new_mid == self.curr {
            false
        } else {
            self.curr = new_mid;
            true
        }
    }

    fn magnitude_greater(lhs: I256, rhs: I256) -> bool {
        if lhs.is_zero() {
            return false
        }
        (lhs > rhs) ^ (lhs.is_negative())
    }
}

impl ValueTree for IntValueTree {
    type Value = I256;

    fn current(&self) -> Self::Value {
        self.curr
    }

    fn simplify(&mut self) -> bool {
        if self.fixed || !IntValueTree::magnitude_greater(self.hi, self.lo) {
            return false
        }

        self.hi = self.curr;
        self.reposition()
    }

    fn complicate(&mut self) -> bool {
        if self.fixed || !IntValueTree::magnitude_greater(self.hi, self.lo) {
            return false
        }

<<<<<<< HEAD
        self.lo =
            self.curr + if self.hi < 0.into() { <i32 as Into<I256>>::into(-1) } else { 1.into() };
=======
        self.lo = self.curr + if self.hi.is_negative() { I256::minus_one() } else { I256::one() };
>>>>>>> b26bf7b8

        self.reposition()
    }
}

/// Value tree for signed ints (up to int256).
/// The strategy combines 3 different strategies, each assigned a specific weight:
/// 1. Generate purely random value in a range. This will first choose bit size uniformly (up `bits`
/// param). Then generate a value for this bit size.
/// 2. Generate a random value around the edges (+/- 3 around min, 0 and max possible value)
/// 3. Generate a value from a predefined fixtures set
#[derive(Debug)]
pub struct IntStrategy {
    /// Bit size of int (e.g. 256)
    bits: usize,
    /// A set of fixtures to be generated
    fixtures: Vec<I256>,
    /// The weight for edge cases (+/- 3 around 0 and max possible value)
    edge_weight: usize,
    /// The weight for fixtures
    fixtures_weight: usize,
    /// The weight for purely random values
    random_weight: usize,
}

impl IntStrategy {
    /// Create a new strategy.
    /// #Arguments
    /// * `bits` - Size of uint in bits
    /// * `fixtures` - A set of fixed values to be generated (according to fixtures weight)
    pub fn new(bits: usize, fixtures: Vec<I256>) -> Self {
        Self {
            bits,
            fixtures,
            edge_weight: 10usize,
            fixtures_weight: 40usize,
            random_weight: 50usize,
        }
    }

    fn generate_edge_tree(&self, runner: &mut TestRunner) -> NewTree<Self> {
        let rng = runner.rng();

        let offset = I256::from(rng.gen_range(0..4));
        let umax: U256 = (U256::from(1u8) << U256::from(self.bits - 1)) - 1;
        // Choose if we want values around min, -0, +0, or max
        let kind = rng.gen_range(0..4);
        let start = match kind {
            0 => I256::overflowing_from_sign_and_abs(Sign::Negative, umax + 1).0 + offset,
<<<<<<< HEAD
            1 => -offset - <i32 as Into<I256>>::into(1),
=======
            1 => -offset - I256::one(),
>>>>>>> b26bf7b8
            2 => offset,
            3 => I256::overflowing_from_sign_and_abs(Sign::Positive, umax).0 - offset,
            _ => unreachable!(),
        };
        Ok(IntValueTree::new(start, false))
    }

    fn generate_fixtures_tree(&self, runner: &mut TestRunner) -> NewTree<Self> {
        // generate edge cases if there's no fixtures
        if self.fixtures.is_empty() {
            return self.generate_edge_tree(runner)
        }
        let idx = runner.rng().gen_range(0..self.fixtures.len());

        Ok(IntValueTree::new(self.fixtures[idx], false))
    }

    fn generate_random_tree(&self, runner: &mut TestRunner) -> NewTree<Self> {
        let rng = runner.rng();
        // generate random number of bits uniformly
        let bits = rng.gen_range(0..=self.bits);

        if bits == 0 {
            return Ok(IntValueTree::new(I256::zero(), false))
        }

        // init 2 128-bit randoms
        let mut higher: u128 = rng.gen_range(0..=u128::MAX);
        let mut lower: u128 = rng.gen_range(0..=u128::MAX);

        // cut 2 randoms according to bits size
        match bits - 1 {
            x if x < 128 => {
                lower &= (1u128 << x) - 1;
                higher = 0;
            }
            x if (128..256).contains(&x) => higher &= (1u128 << (x - 128)) - 1,
            _ => {}
        };

        // init I256 from 2 randoms
        let mut inner: [u64; 4] = [0; 4];
        let mask64 = (1 << 65) - 1;
        inner[0] = (lower & mask64) as u64;
        inner[1] = (lower >> 64) as u64;
        inner[2] = (higher & mask64) as u64;
        inner[3] = (higher >> 64) as u64;
        let sign = if rng.gen_bool(0.5) { Sign::Positive } else { Sign::Negative };
        // we have a small bias here, i.e. intN::min will never be generated
        // but it's ok since it's generated in `fn generate_edge_tree(...)`
        let (start, _) = I256::overflowing_from_sign_and_abs(sign, U256(inner));

        Ok(IntValueTree::new(start, false))
    }
}

impl Strategy for IntStrategy {
    type Tree = IntValueTree;
    type Value = I256;

    fn new_tree(&self, runner: &mut TestRunner) -> NewTree<Self> {
        let total_weight = self.random_weight + self.fixtures_weight + self.edge_weight;
        let bias = runner.rng().gen_range(0..total_weight);
        // randomly select one of 3 strategies
        match bias {
            x if x < self.edge_weight => self.generate_edge_tree(runner),
            x if x < self.edge_weight + self.fixtures_weight => self.generate_fixtures_tree(runner),
            _ => self.generate_random_tree(runner),
        }
    }
}<|MERGE_RESOLUTION|>--- conflicted
+++ resolved
@@ -30,11 +30,7 @@
 
     fn reposition(&mut self) -> bool {
         let interval = self.hi - self.lo;
-<<<<<<< HEAD
-        let new_mid = self.lo + interval / <i32 as Into<I256>>::into(2);
-=======
         let new_mid = self.lo + interval / I256::from(2);
->>>>>>> b26bf7b8
 
         if new_mid == self.curr {
             false
@@ -73,12 +69,7 @@
             return false
         }
 
-<<<<<<< HEAD
-        self.lo =
-            self.curr + if self.hi < 0.into() { <i32 as Into<I256>>::into(-1) } else { 1.into() };
-=======
         self.lo = self.curr + if self.hi.is_negative() { I256::minus_one() } else { I256::one() };
->>>>>>> b26bf7b8
 
         self.reposition()
     }
@@ -128,11 +119,7 @@
         let kind = rng.gen_range(0..4);
         let start = match kind {
             0 => I256::overflowing_from_sign_and_abs(Sign::Negative, umax + 1).0 + offset,
-<<<<<<< HEAD
-            1 => -offset - <i32 as Into<I256>>::into(1),
-=======
             1 => -offset - I256::one(),
->>>>>>> b26bf7b8
             2 => offset,
             3 => I256::overflowing_from_sign_and_abs(Sign::Positive, umax).0 - offset,
             _ => unreachable!(),
