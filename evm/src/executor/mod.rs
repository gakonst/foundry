--- conflicted
+++ resolved
@@ -46,129 +46,6 @@
 /// A mapping of addresses to their changed state.
 pub type StateChangeset = HashMap<Address, Account>;
 
-<<<<<<< HEAD
-#[derive(thiserror::Error, Debug)]
-pub enum EvmError {
-    /// Error which occurred during execution of a transaction
-    #[error("Execution reverted: {reason} (gas: {gas})")]
-    Execution {
-        reverted: bool,
-        reason: String,
-        gas: u64,
-        stipend: u64,
-        logs: Vec<Log>,
-        traces: Option<CallTraceArena>,
-        debug: Option<DebugArena>,
-        labels: BTreeMap<Address, String>,
-        transactions: Option<VecDeque<TypedTransaction>>,
-        state_changeset: Option<StateChangeset>,
-    },
-    /// Error which occurred during ABI encoding/decoding
-    #[error(transparent)]
-    AbiError(#[from] ethers::contract::AbiError),
-    /// Any other error.
-    #[error(transparent)]
-    Eyre(#[from] eyre::Error),
-}
-
-/// The result of a deployment.
-#[derive(Debug)]
-pub struct DeployResult {
-    /// The address of the deployed contract
-    pub address: Address,
-    /// The gas cost of the deployment
-    pub gas: u64,
-    /// The logs emitted during the deployment
-    pub logs: Vec<Log>,
-    /// The traces of the deployment
-    pub traces: Option<CallTraceArena>,
-    /// The debug nodes of the call
-    pub debug: Option<DebugArena>,
-}
-
-/// The result of a call.
-#[derive(Debug)]
-pub struct CallResult<D: Detokenize> {
-    /// Whether the call reverted or not
-    pub reverted: bool,
-    /// The decoded result of the call
-    pub result: D,
-    /// The gas used for the call
-    pub gas: u64,
-    /// The initial gas stipend for the transaction
-    pub stipend: u64,
-    /// The logs emitted during the call
-    pub logs: Vec<Log>,
-    /// The labels assigned to addresses during the call
-    pub labels: BTreeMap<Address, String>,
-    /// The traces of the call
-    pub traces: Option<CallTraceArena>,
-    /// The coverage info collected during the call
-    pub coverage: Option<HitMaps>,
-    /// The debug nodes of the call
-    pub debug: Option<DebugArena>,
-    /// Scripted transactions generated from this call
-    pub transactions: Option<VecDeque<TypedTransaction>>,
-    /// The changeset of the state.
-    ///
-    /// This is only present if the changed state was not committed to the database (i.e. if you
-    /// used `call` and `call_raw` not `call_committing` or `call_raw_committing`).
-    pub state_changeset: Option<StateChangeset>,
-}
-
-/// The result of a raw call.
-#[derive(Debug)]
-pub struct RawCallResult {
-    /// The status of the call
-    pub(crate) status: Return,
-    /// Whether the call reverted or not
-    pub reverted: bool,
-    /// The raw result of the call
-    pub result: Bytes,
-    /// The gas used for the call
-    pub gas: u64,
-    /// The initial gas stipend for the transaction
-    pub stipend: u64,
-    /// The logs emitted during the call
-    pub logs: Vec<Log>,
-    /// The labels assigned to addresses during the call
-    pub labels: BTreeMap<Address, String>,
-    /// The traces of the call
-    pub traces: Option<CallTraceArena>,
-    /// The coverage info collected during the call
-    pub coverage: Option<HitMaps>,
-    /// The debug nodes of the call
-    pub debug: Option<DebugArena>,
-    /// Scripted transactions generated from this call
-    pub transactions: Option<VecDeque<TypedTransaction>>,
-    /// The changeset of the state.
-    ///
-    /// This is only present if the changed state was not committed to the database (i.e. if you
-    /// used `call` and `call_raw` not `call_committing` or `call_raw_committing`).
-    pub state_changeset: Option<StateChangeset>,
-}
-
-impl Default for RawCallResult {
-    fn default() -> Self {
-        Self {
-            status: Return::Continue,
-            reverted: false,
-            result: Bytes::new(),
-            gas: 0,
-            stipend: 0,
-            logs: Vec::new(),
-            labels: BTreeMap::new(),
-            traces: None,
-            coverage: None,
-            debug: None,
-            transactions: None,
-            state_changeset: None,
-        }
-    }
-}
-
-pub struct Executor<DB: DatabaseRef> {
-=======
 /// A type that can execute calls
 ///
 /// The executor can be configured with various `revm::Inspector`s, like `Cheatcodes`.
@@ -180,7 +57,6 @@
 #[derive(Debug, Clone)]
 pub struct Executor {
     /// The underlying `revm::Database` that contains the EVM storage
->>>>>>> 160cc814
     // Note: We do not store an EVM here, since we are really
     // only interested in the database. REVM's `EVM` is a thin
     // wrapper around spawning a new EVM on every call anyway,
@@ -466,60 +342,9 @@
     ) -> Result<CallResult<D>, EvmError> {
         let func = func.into();
         let calldata = Bytes::from(encode_function_data(&func, args)?.to_vec());
-<<<<<<< HEAD
-        let RawCallResult {
-            result,
-            status,
-            reverted,
-            gas,
-            stipend,
-            logs,
-            labels,
-            traces,
-            coverage,
-            debug,
-            transactions,
-            state_changeset,
-        } = self.call_raw(from, to, calldata, value)?;
-        match status {
-            return_ok!() => {
-                let result = decode_function_data(&func, result, false)?;
-                Ok(CallResult {
-                    reverted,
-                    result,
-                    gas,
-                    stipend,
-                    logs,
-                    labels,
-                    traces,
-                    coverage,
-                    debug,
-                    transactions,
-                    state_changeset,
-                })
-            }
-            _ => {
-                let reason = foundry_utils::decode_revert(result.as_ref(), abi, Some(status))
-                    .unwrap_or_else(|_| format!("{:?}", status));
-                Err(EvmError::Execution {
-                    reverted,
-                    reason,
-                    gas,
-                    stipend,
-                    logs,
-                    traces,
-                    debug,
-                    labels,
-                    transactions,
-                    state_changeset,
-                })
-            }
-        }
-=======
         let call_result = self.call_raw(from, to, calldata, value)?;
 
         convert_call_result(abi, &func, call_result)
->>>>>>> 160cc814
     }
 
     /// Performs a raw call to an account on the current state of the VM.
@@ -590,7 +415,7 @@
                 }
             }
             _ => {
-                let reason = foundry_utils::decode_revert(result.as_ref(), abi, Some(status))
+                let reason = foundry_utils::decode_revert(result.as_ref(), abi,Some(status))
                     .unwrap_or_else(|_| format!("{:?}", status));
                 return Err(EvmError::Execution {
                     reverted: true,
@@ -755,7 +580,7 @@
 #[derive(Debug)]
 pub struct RawCallResult {
     /// The status of the call
-    status: Return,
+    pub status: Return,
     /// Whether the call reverted or not
     pub reverted: bool,
     /// The raw result of the call
@@ -898,7 +723,7 @@
             })
         }
         _ => {
-            let reason = foundry_utils::decode_revert(result.as_ref(), abi)
+            let reason = foundry_utils::decode_revert(result.as_ref(), abi, Some(status))
                 .unwrap_or_else(|_| format!("{:?}", status));
             Err(EvmError::Execution {
                 reverted,
