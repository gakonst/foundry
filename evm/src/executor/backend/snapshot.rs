--- conflicted
+++ resolved
@@ -1,7 +1,7 @@
-<<<<<<< HEAD
+use revm::{Env, JournaledState};
 use ethers::types::{Address, H256, U256};
 use hashbrown::HashMap as Map;
-use revm::{AccountInfo, Env, SubRoutine};
+use revm::{AccountInfo};
 use serde::{Deserialize, Serialize};
 use std::collections::BTreeMap;
 
@@ -12,9 +12,6 @@
     pub storage: BTreeMap<Address, BTreeMap<U256, U256>>,
     pub block_hashes: Map<U256, H256>,
 }
-=======
-use revm::{Env, JournaledState};
->>>>>>> 20f550cb
 
 /// Represents a snapshot taken during evm execution
 #[derive(Clone, Debug)]
