--- conflicted
+++ resolved
@@ -1153,13 +1153,10 @@
     ///
     /// See also [`clone_data()`]
     pub persistent_accounts: HashSet<Address>,
-<<<<<<< HEAD
+    /// The configured precompile spec id
+    pub precompile_id: revm::precompiles::SpecId,
     /// All accounts that are allowed to execute cheatcodes
     pub cheatcode_access_accounts: HashSet<Address>,
-=======
-    /// The configured precompile spec id
-    pub precompile_id: revm::precompiles::SpecId,
->>>>>>> 014f7c44
 }
 
 // === impl BackendInner ===
@@ -1325,23 +1322,6 @@
             next_fork_id: Default::default(),
             persistent_accounts: Default::default(),
             precompile_id: revm::precompiles::SpecId::LATEST,
-        }
-    }
-}
-
-impl Default for BackendInner {
-    fn default() -> Self {
-        Self {
-            launched_with_fork: None,
-            issued_local_fork_ids: Default::default(),
-            created_forks: Default::default(),
-            forks: vec![],
-            snapshots: Default::default(),
-            has_failure_snapshot: false,
-            test_contract_address: None,
-            caller: None,
-            next_fork_id: Default::default(),
-            persistent_accounts: Default::default(),
             // grant the cheatcode address access to execute cheatcodes itself
             cheatcode_access_accounts: HashSet::from([CHEATCODE_ADDRESS]),
         }
