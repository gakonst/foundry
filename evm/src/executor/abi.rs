use ethers::types::{Address, Selector, H160};
use once_cell::sync::Lazy;
use std::collections::HashMap;

/// The cheatcode handler address (0x7109709ECfa91a80626fF3989D68f67F5b1DD12D).
///
/// This is the same address as the one used in DappTools's HEVM.
pub static CHEATCODE_ADDRESS: Address = H160([
    0x71, 0x09, 0x70, 0x9E, 0xcf, 0xa9, 0x1a, 0x80, 0x62, 0x6f, 0xf3, 0x98, 0x9d, 0x68, 0xf6, 0x7f,
    0x5b, 0x1d, 0xd1, 0x2d,
]);

// Bindings for cheatcodes
ethers::contract::abigen!(
    HEVM,
    r#"[
            roll(uint256)
            warp(uint256)
            fee(uint256)
            coinbase(address)
            store(address,bytes32,bytes32)
            load(address,bytes32)(bytes32)
            ffi(string[])(bytes)
            setEnv(string,string)
            envBool(string)(bool)
            envUint(string)(uint256)
            envInt(string)(int256)
            envAddress(string)(address)
            envBytes32(string)(bytes32)
            envString(string)(string)
            envBytes(string)(bytes)
            envBool(string,string)(bool[])
            envUint(string,string)(uint256[])
            envInt(string,string)(int256[])
            envAddress(string,string)(address[])
            envBytes32(string,string)(bytes32[])
            envString(string,string)(string[])
            envBytes(string,string)(bytes[])
            addr(uint256)(address)
            sign(uint256,bytes32)(uint8,bytes32,bytes32)
            prank(address)
            startPrank(address)
            prank(address,address)
            startPrank(address,address)
            stopPrank()
            deal(address,uint256)
            etch(address,bytes)
            expectRevert()
            expectRevert(bytes)
            expectRevert(bytes4)
            record()
            accesses(address)(bytes32[],bytes32[])
            expectEmit(bool,bool,bool,bool)
            expectEmit(bool,bool,bool,bool,address)
            mockCall(address,bytes,bytes)
            mockCall(address,uint256,bytes,bytes)
            clearMockedCalls()
            expectCall(address,bytes)
            expectCall(address,uint256,bytes)
            getCode(string)
            label(address,string)
            assume(bool)
            setNonce(address,uint64)
            getNonce(address)
            chainId(uint256)
            broadcast()
            broadcast(address)
            startBroadcast()
            startBroadcast(address)
            stopBroadcast()
<<<<<<< HEAD
            snapshot()(uint256)
            revertTo(uint256)(bool)
            createFork(string,uint256)(string)
            createFork(string)(string)
            selectFork(string)
=======
            readFile(string)(string)
            writeFile(string,string)
            openFile(string)
            readLine(string)(string)
            writeLine(string,string)
            closeFile(string)
            removeFile(string)
>>>>>>> 24d5ca0a
    ]"#,
);
pub use hevm_mod::{HEVMCalls, HEVM_ABI};

/// The Hardhat console address (0x000000000000000000636F6e736F6c652e6c6f67).
///
/// See: https://github.com/nomiclabs/hardhat/blob/master/packages/hardhat-core/console.sol
pub static HARDHAT_CONSOLE_ADDRESS: Address = H160([
    0x00, 0x00, 0x00, 0x00, 0x00, 0x00, 0x00, 0x00, 0x00, 0x63, 0x6f, 0x6e, 0x73, 0x6f, 0x6c, 0x65,
    0x2e, 0x6c, 0x6f, 0x67,
]);

// Bindings for DS-style event logs. Note that the array logs below are not actually part of DSTest,
// but are part of forge-std, so are included here to ensure they are decoded in output logs.
ethers::contract::abigen!(
    Console,
    r#"[
            event log(string)
            event logs                   (bytes)
            event log_address            (address)
            event log_bytes32            (bytes32)
            event log_int                (int)
            event log_uint               (uint)
            event log_bytes              (bytes)
            event log_string             (string)
            event log_array              (uint256[] val)
            event log_array              (int256[] val)
            event log_named_address      (string key, address val)
            event log_named_bytes32      (string key, bytes32 val)
            event log_named_decimal_int  (string key, int val, uint decimals)
            event log_named_decimal_uint (string key, uint val, uint decimals)
            event log_named_int          (string key, int val)
            event log_named_uint         (string key, uint val)
            event log_named_bytes        (string key, bytes val)
            event log_named_string       (string key, string val)
            event log_named_array        (string key, uint256[] val)
            event log_named_array        (string key, int256[] val)
    ]"#
);
pub use console_mod::{ConsoleEvents, CONSOLE_ABI};

// Bindings for Hardhat console
ethers::contract::abigen!(HardhatConsole, "./abi/console.json",);
pub use hardhatconsole_mod::HARDHATCONSOLE_ABI as HARDHAT_CONSOLE_ABI;

/// If the input starts with a known `hardhat/console.log` `uint` selector, then this will replace
/// it with the selector `abigen!` bindings expect.
pub fn patch_hardhat_console_selector(mut input: Vec<u8>) -> Vec<u8> {
    if input.len() < 4 {
        return input
    }

    let selector = Selector::try_from(&input[..4]).unwrap();
    if let Some(abigen_selector) = HARDHAT_CONSOLE_SELECTOR_PATCHES.get(&selector) {
        input.splice(..4, *abigen_selector);
    }
    input
}

/// This contains a map with all the  `hardhat/console.log` log selectors that use `uint` or `int`
/// as key and the selector of the call with `uint256`,
///
/// This is a bit terrible but a workaround for the differing selectors used by hardhat and the call
/// bindings which `abigen!` creates. `hardhat/console.log` logs its events in functions that accept
/// `uint` manually as `abi.encodeWithSignature("log(int)", p0)`, but `abigen!` uses `uint256` for
/// its call bindings (`HardhatConsoleCalls`) as generated by solc.
pub static HARDHAT_CONSOLE_SELECTOR_PATCHES: Lazy<HashMap<Selector, Selector>> = Lazy::new(|| {
    HashMap::from([
        // log(bool,uint256,uint256,address)
        ([241, 97, 178, 33], [0, 221, 135, 185]),
        // log(uint256,address,address,string)
        ([121, 67, 220, 102], [3, 28, 111, 115]),
        // log(uint256,bool,address,uint256)
        ([65, 181, 239, 59], [7, 130, 135, 245]),
        // log(bool,address,bool,uint256)
        ([76, 182, 15, 209], [7, 131, 21, 2]),
        // log(bool,uint256,address)
        ([196, 210, 53, 7], [8, 142, 249, 210]),
        // log(uint256,address,address,bool)
        ([1, 85, 11, 4], [9, 31, 250, 245]),
        // log(address,bool,uint256,string)
        ([155, 88, 142, 204], [10, 166, 207, 173]),
        // log(bool,bool,uint256,uint256)
        ([70, 103, 222, 142], [11, 176, 14, 171]),
        // log(bool,address,address,uint256)
        ([82, 132, 189, 108], [12, 102, 209, 190]),
        // log(uint256,address,uint256,uint256)
        ([202, 154, 62, 180], [12, 156, 217, 193]),
        // log(string,address,uint256)
        ([7, 200, 18, 23], [13, 38, 185, 37]),
        // log(address,string,uint256,bool)
        ([126, 37, 13, 91], [14, 247, 224, 80]),
        // log(address,uint256,address,uint256)
        ([165, 217, 135, 104], [16, 15, 101, 14]),
        // log(string,string,uint256,address)
        ([93, 79, 70, 128], [16, 35, 247, 178]),
        // log(bool,string,uint256)
        ([192, 56, 42, 172], [16, 147, 238, 17]),
        // log(bool,bool,uint256)
        ([176, 19, 101, 187], [18, 242, 22, 2]),
        // log(bool,address,uint256,address)
        ([104, 241, 88, 181], [19, 107, 5, 221]),
        // log(bool,uint256,address,uint256)
        ([202, 165, 35, 106], [21, 55, 220, 135]),
        // log(bool,string,uint256,address)
        ([91, 34, 185, 56], [21, 150, 161, 206]),
        // log(address,string,string,uint256)
        ([161, 79, 208, 57], [21, 159, 137, 39]),
        // log(uint256,address,uint256,address)
        ([253, 178, 236, 212], [21, 193, 39, 181]),
        // log(uint256,uint256,address,bool)
        ([168, 232, 32, 174], [21, 202, 196, 118]),
        // log(bool,string,bool,uint256)
        ([141, 111, 156, 165], [22, 6, 163, 147]),
        // log(address,address,uint256)
        ([108, 54, 109, 114], [23, 254, 97, 133]),
        // log(uint256,uint256,uint256,uint256)
        ([92, 160, 173, 62], [25, 63, 184, 0]),
        // log(bool,string,uint256,string)
        ([119, 161, 171, 237], [26, 217, 109, 230]),
        // log(bool,uint256,address,string)
        ([24, 9, 19, 65], [27, 179, 176, 154]),
        // log(string,uint256,address)
        ([227, 132, 159, 121], [28, 126, 196, 72]),
        // log(uint256,bool)
        ([30, 109, 212, 236], [28, 157, 126, 179]),
        // log(address,uint256,address,string)
        ([93, 113, 243, 158], [29, 169, 134, 234]),
        // log(address,string,uint256,uint256)
        ([164, 201, 42, 96], [29, 200, 225, 184]),
        // log(uint256,bool,uint256)
        ([90, 77, 153, 34], [32, 9, 128, 20]),
        // log(uint256,bool,bool)
        ([213, 206, 172, 224], [32, 113, 134, 80]),
        // log(address,uint256,uint256,address)
        ([30, 246, 52, 52], [32, 227, 152, 77]),
        // log(uint256,string,string,string)
        ([87, 221, 10, 17], [33, 173, 6, 131]),
        // log(address,uint256,bool,uint256)
        ([105, 143, 67, 146], [34, 246, 185, 153]),
        // log(uint256,address,address,address)
        ([85, 71, 69, 249], [36, 136, 180, 20]),
        // log(string,bool,string,uint256)
        ([52, 203, 48, 141], [36, 249, 20, 101]),
        // log(bool,uint256,address,address)
        ([138, 47, 144, 170], [38, 245, 96, 168]),
        // log(uint256,uint256,string,string)
        ([124, 3, 42, 50], [39, 216, 175, 210]),
        // log(bool,string,uint256,uint256)
        ([142, 74, 232, 110], [40, 134, 63, 203]),
        // log(uint256,bool,string,uint256)
        ([145, 95, 219, 40], [44, 29, 7, 70]),
        // log(address,uint256,uint256,uint256)
        ([61, 14, 157, 228], [52, 240, 230, 54]),
        // log(uint256,bool,address)
        ([66, 78, 255, 191], [53, 8, 95, 123]),
        // log(string,uint256,bool,bool)
        ([227, 127, 243, 208], [53, 76, 54, 214]),
        // log(bool,uint256,uint256)
        ([59, 92, 3, 224], [55, 16, 51, 103]),
        // log(bool,uint256,uint256,uint256)
        ([50, 223, 165, 36], [55, 75, 180, 178]),
        // log(uint256,string,uint256)
        ([91, 109, 232, 63], [55, 170, 125, 76]),
        // log(address,bool,uint256,uint256)
        ([194, 16, 160, 30], [56, 111, 245, 244]),
        // log(address,address,bool,uint256)
        ([149, 214, 95, 17], [57, 113, 231, 140]),
        // log(bool,uint256)
        ([54, 75, 106, 146], [57, 145, 116, 211]),
        // log(uint256,string,uint256,address)
        ([171, 123, 217, 253], [59, 34, 121, 180]),
        // log(address,uint256,bool,bool)
        ([254, 161, 213, 90], [59, 245, 229, 55]),
        // log(uint256,address,string,string)
        ([141, 119, 134, 36], [62, 18, 140, 163]),
        // log(string,address,bool,uint256)
        ([197, 209, 187, 139], [62, 159, 134, 106]),
        // log(uint256,uint256,string,address)
        ([67, 50, 133, 162], [66, 210, 29, 183]),
        // log(address,string,uint256,string)
        ([93, 19, 101, 201], [68, 136, 48, 168]),
        // log(uint256,bool,address,bool)
        ([145, 251, 18, 66], [69, 77, 84, 165]),
        // log(address,string,address,uint256)
        ([140, 25, 51, 169], [69, 127, 227, 207]),
        // log(uint256,address,string,uint256)
        ([160, 196, 20, 232], [70, 130, 107, 93]),
        // log(uint256,uint256,bool)
        ([103, 87, 15, 247], [71, 102, 218, 114]),
        // log(address,uint256,address,address)
        ([236, 36, 132, 111], [71, 141, 28, 98]),
        // log(address,uint256,uint256,string)
        ([137, 52, 13, 171], [74, 40, 192, 23]),
        // log(bool,bool,address,uint256)
        ([96, 147, 134, 231], [76, 18, 61, 87]),
        // log(uint256,string,bool)
        ([70, 167, 208, 206], [76, 237, 167, 90]),
        // log(string,uint256,address,uint256)
        ([88, 73, 122, 254], [79, 4, 253, 198]),
        // log(address,string,bool,uint256)
        ([231, 32, 82, 28], [81, 94, 56, 182]),
        // log(bool,address,uint256,string)
        ([160, 104, 88, 51], [81, 240, 159, 248]),
        // log(bool,bool,uint256,address)
        ([11, 255, 149, 13], [84, 167, 169, 160]),
        // log(uint256,uint256,address,address)
        ([202, 147, 155, 32], [86, 165, 209, 177]),
        // log(string,string,uint256)
        ([243, 98, 202, 89], [88, 33, 239, 161]),
        // log(string,uint256,string)
        ([163, 245, 199, 57], [89, 112, 224, 137]),
        // log(uint256,uint256,uint256,string)
        ([120, 173, 122, 12], [89, 207, 203, 227]),
        // log(string,address,uint256,string)
        ([76, 85, 242, 52], [90, 71, 118, 50]),
        // log(uint256,address,uint256)
        ([136, 67, 67, 170], [90, 155, 94, 213]),
        // log(string,uint256,string,string)
        ([108, 152, 218, 226], [90, 184, 78, 31]),
        // log(uint256,address,bool,uint256)
        ([123, 8, 232, 235], [90, 189, 153, 42]),
        // log(address,uint256,string,address)
        ([220, 121, 38, 4], [92, 67, 13, 71]),
        // log(uint256,uint256,address)
        ([190, 51, 73, 27], [92, 150, 179, 49]),
        // log(string,bool,address,uint256)
        ([40, 223, 78, 150], [93, 8, 187, 5]),
        // log(string,string,uint256,string)
        ([141, 20, 44, 221], [93, 26, 151, 26]),
        // log(uint256,uint256,string,uint256)
        ([56, 148, 22, 61], [93, 162, 151, 235]),
        // log(string,uint256,address,address)
        ([234, 200, 146, 129], [94, 162, 183, 174]),
        // log(uint256,address,uint256,bool)
        ([25, 246, 115, 105], [95, 116, 58, 124]),
        // log(bool,address,uint256)
        ([235, 112, 75, 175], [95, 123, 154, 251]),
        // log(uint256,string,address,address)
        ([127, 165, 69, 139], [97, 104, 237, 97]),
        // log(bool,bool,uint256,bool)
        ([171, 92, 193, 196], [97, 158, 77, 14]),
        // log(address,string,uint256,address)
        ([223, 215, 216, 11], [99, 24, 54, 120]),
        // log(uint256,address,string)
        ([206, 131, 4, 123], [99, 203, 65, 249]),
        // log(string,address,uint256,address)
        ([163, 102, 236, 128], [99, 251, 139, 197]),
        // log(uint256,string)
        ([15, 163, 243, 69], [100, 63, 208, 223]),
        // log(string,bool,uint256,uint256)
        ([93, 191, 240, 56], [100, 181, 187, 103]),
        // log(address,uint256,uint256,bool)
        ([236, 75, 168, 162], [102, 241, 188, 103]),
        // log(address,uint256,bool)
        ([229, 74, 225, 68], [103, 130, 9, 168]),
        // log(address,string,uint256)
        ([28, 218, 242, 138], [103, 221, 111, 241]),
        // log(uint256,bool,string,string)
        ([164, 51, 252, 253], [104, 200, 184, 189]),
        // log(uint256,string,uint256,bool)
        ([135, 90, 110, 46], [105, 26, 143, 116]),
        // log(uint256,address)
        ([88, 235, 134, 12], [105, 39, 108, 134]),
        // log(uint256,bool,bool,address)
        ([83, 6, 34, 93], [105, 100, 11, 89]),
        // log(bool,uint256,string,uint256)
        ([65, 128, 1, 27], [106, 17, 153, 226]),
        // log(bool,string,uint256,bool)
        ([32, 187, 201, 175], [107, 14, 93, 83]),
        // log(uint256,uint256,address,string)
        ([214, 162, 209, 222], [108, 222, 64, 184]),
        // log(bool,bool,bool,uint256)
        ([194, 72, 131, 77], [109, 112, 69, 193]),
        // log(uint256,uint256,string)
        ([125, 105, 14, 230], [113, 208, 74, 242]),
        // log(uint256,address,address,uint256)
        ([154, 60, 191, 150], [115, 110, 251, 182]),
        // log(string,bool,uint256,string)
        ([66, 185, 162, 39], [116, 45, 110, 231]),
        // log(uint256,bool,bool,uint256)
        ([189, 37, 173, 89], [116, 100, 206, 35]),
        // log(string,uint256,uint256,bool)
        ([247, 60, 126, 61], [118, 38, 219, 146]),
        // log(uint256,uint256,string,bool)
        ([178, 46, 175, 6], [122, 246, 171, 37]),
        // log(uint256,string,address)
        ([31, 144, 242, 74], [122, 250, 201, 89]),
        // log(address,uint256,address)
        ([151, 236, 163, 148], [123, 192, 216, 72]),
        // log(bool,string,string,uint256)
        ([93, 219, 37, 146], [123, 224, 195, 235]),
        // log(bool,address,uint256,uint256)
        ([155, 254, 114, 188], [123, 241, 129, 161]),
        // log(string,uint256,string,address)
        ([187, 114, 53, 233], [124, 70, 50, 164]),
        // log(string,string,address,uint256)
        ([74, 129, 165, 106], [124, 195, 198, 7]),
        // log(string,uint256,string,bool)
        ([233, 159, 130, 207], [125, 36, 73, 29]),
        // log(bool,bool,uint256,string)
        ([80, 97, 137, 55], [125, 212, 208, 224]),
        // log(bool,uint256,bool,uint256)
        ([211, 222, 85, 147], [127, 155, 188, 162]),
        // log(address,bool,string,uint256)
        ([158, 18, 123, 110], [128, 230, 162, 11]),
        // log(string,uint256,address,bool)
        ([17, 6, 168, 247], [130, 17, 42, 66]),
        // log(uint256,string,uint256,uint256)
        ([192, 4, 56, 7], [130, 194, 91, 116]),
        // log(address,uint256)
        ([34, 67, 207, 163], [131, 9, 232, 168]),
        // log(string,uint256,uint256,string)
        ([165, 78, 212, 189], [133, 75, 52, 150]),
        // log(uint256,bool,string)
        ([139, 14, 20, 254], [133, 119, 80, 33]),
        // log(address,uint256,string,string)
        ([126, 86, 198, 147], [136, 168, 196, 6]),
        // log(uint256,bool,uint256,address)
        ([79, 64, 5, 142], [136, 203, 96, 65]),
        // log(uint256,uint256,address,uint256)
        ([97, 11, 168, 192], [136, 246, 228, 178]),
        // log(string,bool,uint256,bool)
        ([60, 197, 181, 211], [138, 247, 207, 138]),
        // log(address,bool,bool,uint256)
        ([207, 181, 135, 86], [140, 78, 93, 230]),
        // log(address,address,uint256,address)
        ([214, 198, 82, 118], [141, 166, 222, 245]),
        // log(string,bool,bool,uint256)
        ([128, 117, 49, 232], [142, 63, 120, 169]),
        // log(bool,uint256,uint256,string)
        ([218, 6, 102, 200], [142, 105, 251, 93]),
        // log(string,string,string,uint256)
        ([159, 208, 9, 245], [142, 175, 176, 43]),
        // log(string,address,address,uint256)
        ([110, 183, 148, 61], [142, 243, 243, 153]),
        // log(uint256,string,address,bool)
        ([249, 63, 255, 55], [144, 195, 10, 86]),
        // log(uint256,address,bool,string)
        ([99, 240, 226, 66], [144, 251, 6, 170]),
        // log(bool,uint256,bool,string)
        ([182, 213, 105, 212], [145, 67, 219, 177]),
        // log(uint256,bool,uint256,bool)
        ([210, 171, 196, 253], [145, 160, 46, 42]),
        // log(string,address,string,uint256)
        ([143, 98, 75, 233], [145, 209, 17, 46]),
        // log(string,bool,uint256,address)
        ([113, 211, 133, 13], [147, 94, 9, 191]),
        // log(address,address,address,uint256)
        ([237, 94, 172, 135], [148, 37, 13, 119]),
        // log(uint256,uint256,bool,address)
        ([225, 23, 116, 79], [154, 129, 106, 131]),
        // log(bool,uint256,bool,address)
        ([66, 103, 199, 248], [154, 205, 54, 22]),
        // log(address,address,uint256,bool)
        ([194, 246, 136, 236], [155, 66, 84, 226]),
        // log(uint256,address,bool)
        ([122, 208, 18, 142], [155, 110, 192, 66]),
        // log(uint256,string,address,string)
        ([248, 152, 87, 127], [156, 58, 223, 161]),
        // log(address,bool,uint256)
        ([44, 70, 141, 21], [156, 79, 153, 251]),
        // log(uint256,address,string,address)
        ([203, 229, 142, 253], [156, 186, 143, 255]),
        // log(string,uint256,address,string)
        ([50, 84, 194, 232], [159, 251, 47, 147]),
        // log(address,uint256,address,bool)
        ([241, 129, 161, 233], [161, 188, 201, 179]),
        // log(uint256,bool,address,address)
        ([134, 237, 193, 12], [161, 239, 76, 187]),
        // log(address,uint256,string)
        ([186, 249, 104, 73], [161, 242, 232, 170]),
        // log(address,uint256,bool,address)
        ([35, 229, 73, 114], [163, 27, 253, 204]),
        // log(uint256,uint256,bool,string)
        ([239, 217, 203, 238], [165, 180, 252, 153]),
        // log(bool,string,address,uint256)
        ([27, 11, 149, 91], [165, 202, 218, 148]),
        // log(address,bool,address,uint256)
        ([220, 113, 22, 210], [167, 92, 89, 222]),
        // log(string,uint256,uint256,uint256)
        ([8, 238, 86, 102], [167, 168, 120, 83]),
        // log(uint256,uint256,bool,bool)
        ([148, 190, 59, 177], [171, 8, 90, 230]),
        // log(string,uint256,bool,string)
        ([118, 204, 96, 100], [171, 247, 58, 152]),
        // log(uint256,bool,address,string)
        ([162, 48, 118, 30], [173, 224, 82, 199]),
        // log(uint256,string,bool,address)
        ([121, 111, 40, 160], [174, 46, 197, 129]),
        // log(uint256,string,string,uint256)
        ([118, 236, 99, 94], [176, 40, 201, 189]),
        // log(uint256,string,string)
        ([63, 87, 194, 149], [177, 21, 97, 31]),
        // log(uint256,string,string,bool)
        ([18, 134, 43, 152], [179, 166, 182, 189]),
        // log(bool,uint256,address,bool)
        ([101, 173, 244, 8], [180, 195, 20, 255]),
        // log(string,uint256)
        ([151, 16, 169, 208], [182, 14, 114, 204]),
        // log(address,uint256,uint256)
        ([135, 134, 19, 94], [182, 155, 202, 246]),
        // log(uint256,bool,bool,bool)
        ([78, 108, 83, 21], [182, 245, 119, 161]),
        // log(uint256,string,uint256,string)
        ([162, 188, 12, 153], [183, 185, 20, 202]),
        // log(uint256,string,bool,bool)
        ([81, 188, 43, 193], [186, 83, 93, 156]),
        // log(uint256,address,address)
        ([125, 119, 166, 27], [188, 253, 155, 224]),
        // log(address,address,uint256,uint256)
        ([84, 253, 243, 228], [190, 85, 52, 129]),
        // log(bool,uint256,uint256,bool)
        ([164, 29, 129, 222], [190, 152, 67, 83]),
        // log(address,uint256,string,uint256)
        ([245, 18, 207, 155], [191, 1, 248, 145]),
        // log(bool,address,string,uint256)
        ([11, 153, 252, 34], [194, 31, 100, 199]),
        // log(string,string,uint256,bool)
        ([230, 86, 88, 202], [195, 168, 166, 84]),
        // log(bool,uint256,string)
        ([200, 57, 126, 176], [195, 252, 57, 112]),
        // log(address,bool,uint256,bool)
        ([133, 205, 197, 175], [196, 100, 62, 32]),
        // log(uint256,uint256,uint256,bool)
        ([100, 82, 185, 203], [197, 152, 209, 133]),
        // log(address,uint256,bool,string)
        ([142, 142, 78, 117], [197, 173, 133, 249]),
        // log(string,uint256,string,uint256)
        ([160, 196, 178, 37], [198, 126, 169, 209]),
        // log(uint256,bool,uint256,uint256)
        ([86, 130, 141, 164], [198, 172, 199, 168]),
        // log(string,bool,uint256)
        ([41, 27, 185, 208], [201, 89, 88, 214]),
        // log(string,uint256,uint256)
        ([150, 156, 221, 3], [202, 71, 196, 235]),
        // log(string,uint256,bool)
        ([241, 2, 238, 5], [202, 119, 51, 177]),
        // log(uint256,address,string,bool)
        ([34, 164, 121, 166], [204, 50, 171, 7]),
        // log(address,bool,uint256,address)
        ([13, 140, 230, 30], [204, 247, 144, 161]),
        // log(bool,uint256,bool,bool)
        ([158, 1, 247, 65], [206, 181, 244, 215]),
        // log(uint256,string,bool,uint256)
        ([164, 180, 138, 127], [207, 0, 152, 128]),
        // log(address,uint256,string,bool)
        ([164, 2, 79, 17], [207, 24, 16, 92]),
        // log(uint256,uint256,uint256)
        ([231, 130, 10, 116], [209, 237, 122, 60]),
        // log(uint256,string,bool,string)
        ([141, 72, 156, 160], [210, 212, 35, 205]),
        // log(uint256,string,string,address)
        ([204, 152, 138, 160], [213, 131, 198, 2]),
        // log(bool,address,uint256,bool)
        ([238, 141, 134, 114], [214, 1, 159, 28]),
        // log(string,string,bool,uint256)
        ([134, 129, 138, 122], [214, 174, 250, 210]),
        // log(uint256,address,uint256,string)
        ([62, 211, 189, 40], [221, 176, 101, 33]),
        // log(uint256,bool,bool,string)
        ([49, 138, 229, 155], [221, 219, 149, 97]),
        // log(uint256,bool,uint256,string)
        ([232, 221, 188, 86], [222, 3, 231, 116]),
        // log(string,uint256,bool,address)
        ([229, 84, 157, 145], [224, 233, 91, 152]),
        // log(string,uint256,uint256,address)
        ([190, 215, 40, 191], [226, 29, 226, 120]),
        // log(uint256,address,bool,bool)
        ([126, 39, 65, 13], [227, 81, 20, 15]),
        // log(bool,bool,string,uint256)
        ([23, 139, 70, 133], [227, 169, 202, 47]),
        // log(string,uint256,bool,uint256)
        ([85, 14, 110, 245], [228, 27, 111, 111]),
        // log(bool,uint256,string,bool)
        ([145, 210, 248, 19], [229, 231, 11, 43]),
        // log(uint256,string,address,uint256)
        ([152, 231, 243, 243], [232, 211, 1, 141]),
        // log(bool,uint256,bool)
        ([27, 173, 201, 235], [232, 222, 251, 169]),
        // log(uint256,uint256,bool,uint256)
        ([108, 100, 124, 140], [235, 127, 111, 210]),
        // log(uint256,bool,string,bool)
        ([52, 110, 184, 199], [235, 146, 141, 127]),
        // log(address,address,string,uint256)
        ([4, 40, 147, 0], [239, 28, 239, 231]),
        // log(uint256,bool,string,address)
        ([73, 110, 43, 180], [239, 82, 144, 24]),
        // log(uint256,address,bool,address)
        ([182, 49, 48, 148], [239, 114, 197, 19]),
        // log(string,string,uint256,uint256)
        ([213, 207, 23, 208], [244, 93, 125, 44]),
        // log(bool,uint256,string,string)
        ([211, 42, 101, 72], [245, 188, 34, 73]),
        // log(uint256,uint256)
        ([108, 15, 105, 128], [246, 102, 113, 90]),
        // log(uint256) and logUint(uint256)
        ([245, 177, 187, 169], [248, 44, 80, 241]),
        // log(string,address,uint256,uint256)
        ([218, 163, 148, 189], [248, 245, 27, 30]),
        // log(uint256,uint256,uint256,address)
        ([224, 133, 63, 105], [250, 129, 133, 175]),
        // log(string,address,uint256,bool)
        ([90, 193, 193, 60], [252, 72, 69, 240]),
        // log(address,address,uint256,string)
        ([157, 209, 46, 173], [253, 180, 249, 144]),
        // log(bool,uint256,string,address)
        ([165, 199, 13, 41], [254, 221, 31, 255]),
        // logInt(int256)
        ([78, 12, 29, 29], [101, 37, 181, 245]),
        // logBytes(bytes)
        ([11, 231, 127, 86], [225, 123, 249, 86]),
        // logBytes1(bytes1)
        ([110, 24, 161, 40], [111, 65, 113, 201]),
        // logBytes2(bytes2)
        ([233, 182, 34, 150], [155, 94, 148, 62]),
        // logBytes3(bytes3)
        ([45, 131, 73, 38], [119, 130, 250, 45]),
        // logBytes4(bytes4)
        ([224, 95, 72, 209], [251, 163, 173, 57]),
        // logBytes5(bytes5)
        ([166, 132, 128, 141], [85, 131, 190, 46]),
        // logBytes6(bytes6)
        ([174, 132, 165, 145], [73, 66, 173, 198]),
        // logBytes7(bytes7)
        ([78, 213, 126, 40], [69, 116, 175, 171]),
        // logBytes8(bytes8)
        ([79, 132, 37, 46], [153, 2, 228, 127]),
        // logBytes9(bytes9)
        ([144, 189, 140, 208], [80, 161, 56, 223]),
        // logBytes10(bytes10)
        ([1, 61, 23, 139], [157, 194, 168, 151]),
        // logBytes11(bytes11)
        ([4, 0, 74, 46], [220, 8, 182, 167]),
        // logBytes12(bytes12)
        ([134, 160, 106, 189], [118, 86, 214, 199]),
        // logBytes13(bytes13)
        ([148, 82, 158, 52], [52, 193, 216, 27]),
        // logBytes14(bytes14)
        ([146, 102, 240, 127], [60, 234, 186, 101]),
        // logBytes15(bytes15)
        ([218, 149, 116, 224], [89, 26, 61, 162]),
        // logBytes16(bytes16)
        ([102, 92, 97, 4], [31, 141, 115, 18]),
        // logBytes17(bytes17)
        ([51, 159, 103, 58], [248, 154, 83, 47]),
        // logBytes18(bytes18)
        ([196, 210, 61, 154], [216, 101, 38, 66]),
        // logBytes19(bytes19)
        ([94, 107, 90, 51], [0, 245, 107, 201]),
        // logBytes20(bytes20)
        ([81, 136, 227, 233], [236, 184, 86, 126]),
        // logBytes21(bytes21)
        ([233, 218, 53, 96], [48, 82, 192, 143]),
        // logBytes22(bytes22)
        ([213, 250, 232, 156], [128, 122, 180, 52]),
        // logBytes23(bytes23)
        ([171, 161, 207, 13], [73, 121, 176, 55]),
        // logBytes24(bytes24)
        ([241, 179, 91, 52], [9, 119, 174, 252]),
        // logBytes25(bytes25)
        ([11, 132, 188, 88], [174, 169, 150, 63]),
        // logBytes26(bytes26)
        ([248, 177, 73, 241], [211, 99, 86, 40]),
        // logBytes27(bytes27)
        ([58, 55, 87, 221], [252, 55, 47, 159]),
        // logBytes28(bytes28)
        ([200, 42, 234, 238], [56, 47, 154, 52]),
        // logBytes29(bytes29)
        ([75, 105, 195, 213], [122, 24, 118, 65]),
        // logBytes30(bytes30)
        ([238, 18, 196, 237], [196, 52, 14, 246]),
        // logBytes31(bytes31)
        ([194, 133, 77, 146], [129, 252, 134, 72]),
        // logBytes32(bytes32)
        ([39, 183, 207, 133], [45, 33, 214, 247]),
    ])
});

#[cfg(test)]
mod tests {
    use super::*;

    #[test]
    fn hardhat_console_path_works() {
        for (hh, abigen) in HARDHAT_CONSOLE_SELECTOR_PATCHES.iter() {
            let patched = patch_hardhat_console_selector(hh.to_vec());
            assert_eq!(abigen.to_vec(), patched);
        }
    }
}<|MERGE_RESOLUTION|>--- conflicted
+++ resolved
@@ -68,13 +68,6 @@
             startBroadcast()
             startBroadcast(address)
             stopBroadcast()
-<<<<<<< HEAD
-            snapshot()(uint256)
-            revertTo(uint256)(bool)
-            createFork(string,uint256)(string)
-            createFork(string)(string)
-            selectFork(string)
-=======
             readFile(string)(string)
             writeFile(string,string)
             openFile(string)
@@ -82,7 +75,11 @@
             writeLine(string,string)
             closeFile(string)
             removeFile(string)
->>>>>>> 24d5ca0a
+            snapshot()(uint256)
+            revertTo(uint256)(bool)
+            createFork(string,uint256)(string)
+            createFork(string)(string)
+            selectFork(string)
     ]"#,
 );
 pub use hevm_mod::{HEVMCalls, HEVM_ABI};
