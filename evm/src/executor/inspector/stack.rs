--- conflicted
+++ resolved
@@ -1,8 +1,4 @@
-<<<<<<< HEAD
-use super::{Cheatcodes, ChiselState, Debugger, Fuzzer, LogCollector, Tracer};
-=======
 use super::{Cheatcodes, Debugger, Fuzzer, LogCollector, TracePrinter, Tracer};
->>>>>>> 0d3bd046
 use crate::{
     coverage::HitMaps,
     debug::DebugArena,
@@ -57,11 +53,7 @@
     pub debugger: Option<Debugger>,
     pub fuzzer: Option<Fuzzer>,
     pub coverage: Option<CoverageCollector>,
-<<<<<<< HEAD
-    pub chisel_state: Option<ChiselState>,
-=======
     pub printer: Option<TracePrinter>,
->>>>>>> 0d3bd046
 }
 
 impl InspectorStack {
@@ -226,11 +218,7 @@
                 &mut self.tracer,
                 &mut self.logs,
                 &mut self.cheatcodes,
-<<<<<<< HEAD
-                &mut self.chisel_state
-=======
-                &mut self.printer
->>>>>>> 0d3bd046
+                &mut self.printer
             ],
             {
                 let status = inspector.step_end(interpreter, data, is_static, status);
@@ -375,11 +363,7 @@
                 &mut self.tracer,
                 &mut self.logs,
                 &mut self.cheatcodes,
-<<<<<<< HEAD
-                &mut self.chisel_state
-=======
-                &mut self.printer
->>>>>>> 0d3bd046
+                &mut self.printer
             ],
             {
                 Inspector::<DB>::selfdestruct(inspector);
