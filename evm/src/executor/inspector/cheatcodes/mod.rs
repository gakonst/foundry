use self::{
    env::Broadcast,
<<<<<<< HEAD
    expect::{handle_expect_emit, handle_expect_revert},
    mapping::MappingSlots,
=======
    expect::{handle_expect_emit, handle_expect_revert, ExpectedCallType},
>>>>>>> 98a1862d
    util::{check_if_fixed_gas_limit, process_create, BroadcastableTransactions},
};
use crate::{
    abi::HEVMCalls,
    error::SolError,
    executor::{
        backend::DatabaseExt, inspector::cheatcodes::env::RecordedLogs, CHEATCODE_ADDRESS,
        HARDHAT_CONSOLE_ADDRESS,
    },
    utils::{b160_to_h160, b256_to_h256, h160_to_b160, ru256_to_u256},
};
use ethers::{
    abi::{AbiDecode, AbiEncode, RawLog},
    signers::LocalWallet,
    types::{
        transaction::eip2718::TypedTransaction, Address, Bytes, NameOrAddress, TransactionRequest,
        U256,
    },
};
use foundry_common::evm::Breakpoints;
use itertools::Itertools;
use revm::{
    interpreter::{opcode, CallInputs, CreateInputs, Gas, InstructionResult, Interpreter},
    primitives::{BlockEnv, TransactTo, B160, B256},
    EVMData, Inspector,
};
use serde_json::Value;
use std::{
    collections::{BTreeMap, HashMap, VecDeque},
    fs::File,
    io::BufReader,
    ops::Range,
    path::PathBuf,
    sync::Arc,
};

/// Cheatcodes related to the execution environment.
mod env;
pub use env::{Log, Prank, RecordAccess};
/// Assertion helpers (such as `expectEmit`)
mod expect;
pub use expect::{
    ExpectedCallData, ExpectedEmit, ExpectedRevert, MockCallDataContext, MockCallReturnData,
};

/// Cheatcodes that interact with the external environment (FFI etc.)
mod ext;
/// Fork related cheatcodes
mod fork;
/// File-system related cheatcodes
mod fs;
/// Cheatcodes that configure the fuzzer
mod fuzz;
/// Mapping related cheatcodes
mod mapping;
/// Snapshot related cheatcodes
mod snapshot;
/// Utility cheatcodes (`sign` etc.)
pub mod util;
pub use util::{BroadcastableTransaction, DEFAULT_CREATE2_DEPLOYER};

mod config;
use crate::executor::{backend::RevertDiagnostic, inspector::utils::get_create_address};
pub use config::CheatsConfig;

mod error;
pub(crate) use error::{bail, ensure, fmt_err};
pub use error::{Error, Result};

/// Tracks the expected calls per address.
/// For each address, we track the expected calls per call data. We track it in such manner
/// so that we don't mix together calldatas that only contain selectors and calldatas that contain
/// selector and arguments (partial and full matches).
/// This then allows us to customize the matching behavior for each call data on the
/// `ExpectedCallData` struct and track how many times we've actually seen the call on the second
/// element of the tuple.
pub type ExpectedCallTracker = BTreeMap<Address, BTreeMap<Vec<u8>, (ExpectedCallData, u64)>>;

/// An inspector that handles calls to various cheatcodes, each with their own behavior.
///
/// Cheatcodes can be called by contracts during execution to modify the VM environment, such as
/// mocking addresses, signatures and altering call reverts.
///
/// Executing cheatcodes can be very powerful. Most cheatcodes are limited to evm internals, but
/// there are also cheatcodes like `ffi` which can execute arbitrary commands or `writeFile` and
/// `readFile` which can manipulate files of the filesystem. Therefore, several restrictions are
/// implemented for these cheatcodes:
///
///    - `ffi`, and file cheatcodes are _always_ opt-in (via foundry config) and never enabled by
///      default: all respective cheatcode handlers implement the appropriate checks
///    - File cheatcodes require explicit permissions which paths are allowed for which operation,
///      see `Config.fs_permission`
///    - Only permitted accounts are allowed to execute cheatcodes in forking mode, this ensures no
///      contract deployed on the live network is able to execute cheatcodes by simply calling the
///      cheatcode address: by default, the caller, test contract and newly deployed contracts are
///      allowed to execute cheatcodes
#[derive(Clone, Debug, Default)]
pub struct Cheatcodes {
    /// The block environment
    ///
    /// Used in the cheatcode handler to overwrite the block environment separately from the
    /// execution block environment.
    pub block: Option<BlockEnv>,

    /// The gas price
    ///
    /// Used in the cheatcode handler to overwrite the gas price separately from the gas price
    /// in the execution environment.
    pub gas_price: Option<U256>,

    /// Address labels
    pub labels: BTreeMap<Address, String>,

    /// Rememebered private keys
    pub script_wallets: Vec<LocalWallet>,

    /// Prank information
    pub prank: Option<Prank>,

    /// Expected revert information
    pub expected_revert: Option<ExpectedRevert>,

    /// Additional diagnostic for reverts
    pub fork_revert_diagnostic: Option<RevertDiagnostic>,

    /// Recorded storage reads and writes
    pub accesses: Option<RecordAccess>,

    /// Recorded logs
    pub recorded_logs: Option<RecordedLogs>,

    /// Mocked calls
    pub mocked_calls: BTreeMap<Address, BTreeMap<MockCallDataContext, MockCallReturnData>>,

    /// Expected calls
    pub expected_calls: ExpectedCallTracker,

    /// Expected emits
    pub expected_emits: VecDeque<ExpectedEmit>,

    /// Map of context depths to memory offset ranges that may be written to within the call depth.
    pub allowed_mem_writes: BTreeMap<u64, Vec<Range<u64>>>,

    /// Current broadcasting information
    pub broadcast: Option<Broadcast>,

    /// Used to correct the nonce of --sender after the initiating call. For more, check
    /// `docs/scripting`.
    pub corrected_nonce: bool,

    /// Scripting based transactions
    pub broadcastable_transactions: BroadcastableTransactions,

    /// Additional, user configurable context this Inspector has access to when inspecting a call
    pub config: Arc<CheatsConfig>,

    /// Test-scoped context holding data that needs to be reset every test run
    pub context: Context,

    // Commit FS changes such as file creations, writes and deletes.
    // Used to prevent duplicate changes file executing non-committing calls.
    pub fs_commit: bool,

    pub serialized_jsons: BTreeMap<String, BTreeMap<String, Value>>,

    /// Records all eth deals
    pub eth_deals: Vec<DealRecord>,

    /// Holds the stored gas info for when we pause gas metering. It is an `Option<Option<..>>`
    /// because the `call` callback in an `Inspector` doesn't get access to
    /// the `revm::Interpreter` which holds the `revm::Gas` struct that
    /// we need to copy. So we convert it to a `Some(None)` in `apply_cheatcode`, and once we have
    /// the interpreter, we copy the gas struct. Then each time there is an execution of an
    /// operation, we reset the gas.
    pub gas_metering: Option<Option<revm::interpreter::Gas>>,

    /// Holds stored gas info for when we pause gas metering, and we're entering/inside
    /// CREATE / CREATE2 frames. This is needed to make gas meter pausing work correctly when
    /// paused and creating new contracts.
<<<<<<< HEAD
    pub gas_metering_create: Option<Option<revm::Gas>>,

    /// Holds mapping slots info
    pub mapping_slots: Option<BTreeMap<Address, MappingSlots>>,

=======
    pub gas_metering_create: Option<Option<revm::interpreter::Gas>>,
>>>>>>> 98a1862d
    /// current program counter
    pub pc: usize,
    /// Breakpoints supplied by the `vm.breakpoint("<char>")` cheatcode
    /// char -> pc
    pub breakpoints: Breakpoints,
}

impl Cheatcodes {
    /// Creates a new `Cheatcodes` based on the given settings
    pub fn new(block: BlockEnv, gas_price: U256, config: CheatsConfig) -> Self {
        Self {
            corrected_nonce: false,
            block: Some(block),
            gas_price: Some(gas_price),
            config: Arc::new(config),
            fs_commit: true,
            ..Default::default()
        }
    }

    #[instrument(level = "error", name = "apply", target = "evm::cheatcodes", skip_all)]
    fn apply_cheatcode<DB: DatabaseExt>(
        &mut self,
        data: &mut EVMData<'_, DB>,
        caller: Address,
        call: &CallInputs,
    ) -> Result {
        // Decode the cheatcode call
        let decoded = HEVMCalls::decode(&call.input)?;

        // ensure the caller is allowed to execute cheatcodes,
        // but only if the backend is in forking mode
        data.db.ensure_cheatcode_access_forking_mode(caller)?;

        // TODO: Log the opcode for the debugger
        let opt = env::apply(self, data, caller, &decoded)
            .transpose()
            .or_else(|| util::apply(self, data, &decoded))
            .or_else(|| expect::apply(self, data, &decoded))
            .or_else(|| fuzz::apply(&decoded))
            .or_else(|| ext::apply(self, &decoded))
            .or_else(|| fs::apply(self, &decoded))
            .or_else(|| snapshot::apply(data, &decoded))
            .or_else(|| fork::apply(self, data, &decoded));
        match opt {
            Some(res) => res,
            None => Err(fmt_err!("Unhandled cheatcode: {decoded:?}. This is a bug.")),
        }
    }

    /// Determines the address of the contract and marks it as allowed
    ///
    /// There may be cheatcodes in the constructor of the new contract, in order to allow them
    /// automatically we need to determine the new address
    fn allow_cheatcodes_on_create<DB: DatabaseExt>(
        &self,
        data: &mut EVMData<'_, DB>,
        inputs: &CreateInputs,
    ) {
        let old_nonce = data
            .journaled_state
            .state
            .get(&inputs.caller)
            .map(|acc| acc.info.nonce)
            .unwrap_or_default();
        let created_address = get_create_address(inputs, old_nonce);

        if data.journaled_state.depth > 1 &&
            !data.db.has_cheatcode_access(b160_to_h160(inputs.caller))
        {
            // we only grant cheat code access for new contracts if the caller also has
            // cheatcode access and the new contract is created in top most call
            return
        }

        data.db.allow_cheatcode_access(created_address);
    }

    /// Called when there was a revert.
    ///
    /// Cleanup any previously applied cheatcodes that altered the state in such a way that revm's
    /// revert would run into issues.
    pub fn on_revert<DB: DatabaseExt>(&mut self, data: &mut EVMData<'_, DB>) {
        trace!(deals=?self.eth_deals.len(), "Rolling back deals");

        // Delay revert clean up until expected revert is handled, if set.
        if self.expected_revert.is_some() {
            return
        }

        // we only want to apply cleanup top level
        if data.journaled_state.depth() > 0 {
            return
        }

        // Roll back all previously applied deals
        // This will prevent overflow issues in revm's [`JournaledState::journal_revert`] routine
        // which rolls back any transfers.
        while let Some(record) = self.eth_deals.pop() {
            if let Some(acc) = data.journaled_state.state.get_mut(&h160_to_b160(record.address)) {
                acc.info.balance = record.old_balance.into();
            }
        }
    }
}

impl<DB> Inspector<DB> for Cheatcodes
where
    DB: DatabaseExt,
{
    fn initialize_interp(
        &mut self,
        _: &mut Interpreter,
        data: &mut EVMData<'_, DB>,
        _: bool,
    ) -> InstructionResult {
        // When the first interpreter is initialized we've circumvented the balance and gas checks,
        // so we apply our actual block data with the correct fees and all.
        if let Some(block) = self.block.take() {
            data.env.block = block;
        }
        if let Some(gas_price) = self.gas_price.take() {
            data.env.tx.gas_price = gas_price.into();
        }

        InstructionResult::Continue
    }

    fn step(
        &mut self,
        interpreter: &mut Interpreter,
        data: &mut EVMData<'_, DB>,
        _: bool,
    ) -> InstructionResult {
        self.pc = interpreter.program_counter();

        // reset gas if gas metering is turned off
        match self.gas_metering {
            Some(None) => {
                // need to store gas metering
                self.gas_metering = Some(Some(interpreter.gas));
            }
            Some(Some(gas)) => {
                match interpreter.contract.bytecode.bytecode()[interpreter.program_counter()] {
                    opcode::CREATE | opcode::CREATE2 => {
                        // set we're about to enter CREATE frame to meter its gas on first opcode
                        // inside it
                        self.gas_metering_create = Some(None)
                    }
                    opcode::STOP | opcode::RETURN | opcode::SELFDESTRUCT | opcode::REVERT => {
                        // If we are ending current execution frame, we want to just fully reset gas
                        // otherwise weird things with returning gas from a call happen
                        // ref: https://github.com/bluealloy/revm/blob/2cb991091d32330cfe085320891737186947ce5a/crates/revm/src/evm_impl.rs#L190
                        //
                        // It would be nice if we had access to the interpreter in `call_end`, as we
                        // could just do this there instead.
                        match self.gas_metering_create {
                            None | Some(None) => {
                                interpreter.gas = revm::interpreter::Gas::new(0);
                            }
                            Some(Some(gas)) => {
                                // If this was CREATE frame, set correct gas limit. This is needed
                                // because CREATE opcodes deduct additional gas for code storage,
                                // and deducted amount is compared to gas limit. If we set this to
                                // 0, the CREATE would fail with out of gas.
                                //
                                // If we however set gas limit to the limit of outer frame, it would
                                // cause a panic after erasing gas cost post-create. Reason for this
                                // is pre-create REVM records `gas_limit - (gas_limit / 64)` as gas
                                // used, and erases costs by `remaining` gas post-create.
                                // gas used ref: https://github.com/bluealloy/revm/blob/2cb991091d32330cfe085320891737186947ce5a/crates/revm/src/instructions/host.rs#L254-L258
                                // post-create erase ref: https://github.com/bluealloy/revm/blob/2cb991091d32330cfe085320891737186947ce5a/crates/revm/src/instructions/host.rs#L279
                                interpreter.gas = revm::interpreter::Gas::new(gas.limit());

                                // reset CREATE gas metering because we're about to exit its frame
                                self.gas_metering_create = None
                            }
                        }
                    }
                    _ => {
                        // if just starting with CREATE opcodes, record its inner frame gas
                        if let Some(None) = self.gas_metering_create {
                            self.gas_metering_create = Some(Some(interpreter.gas))
                        }

                        // dont monitor gas changes, keep it constant
                        interpreter.gas = gas;
                    }
                }
            }
            _ => {}
        }

        // Record writes and reads if `record` has been called
        if let Some(storage_accesses) = &mut self.accesses {
            match interpreter.contract.bytecode.bytecode()[interpreter.program_counter()] {
                opcode::SLOAD => {
                    let key = try_or_continue!(interpreter.stack().peek(0));
                    storage_accesses
                        .reads
                        .entry(b160_to_h160(interpreter.contract().address))
                        .or_insert_with(Vec::new)
                        .push(key.into());
                }
                opcode::SSTORE => {
                    let key = try_or_continue!(interpreter.stack().peek(0));

                    // An SSTORE does an SLOAD internally
                    storage_accesses
                        .reads
                        .entry(b160_to_h160(interpreter.contract().address))
                        .or_insert_with(Vec::new)
                        .push(key.into());
                    storage_accesses
                        .writes
                        .entry(b160_to_h160(interpreter.contract().address))
                        .or_insert_with(Vec::new)
                        .push(key.into());
                }
                _ => (),
            }
        }

        // If the allowed memory writes cheatcode is active at this context depth, check to see
        // if the current opcode can either mutate directly or expand memory. If the opcode at
        // the current program counter is a match, check if the modified memory lies within the
        // allowed ranges. If not, revert and fail the test.
        if let Some(ranges) = self.allowed_mem_writes.get(&data.journaled_state.depth()) {
            // The `mem_opcode_match` macro is used to match the current opcode against a list of
            // opcodes that can mutate memory (either directly or expansion via reading). If the
            // opcode is a match, the memory offsets that are being written to are checked to be
            // within the allowed ranges. If not, the test is failed and the transaction is
            // reverted. For all opcodes that can mutate memory aside from MSTORE,
            // MSTORE8, and MLOAD, the size and destination offset are on the stack, and
            // the macro expands all of these cases. For MSTORE, MSTORE8, and MLOAD, the
            // size of the memory write is implicit, so these cases are hard-coded.
            macro_rules! mem_opcode_match {
                ([$(($opcode:ident, $offset_depth:expr, $size_depth:expr, $writes:expr)),*]) => {
                    match interpreter.contract.bytecode.bytecode()[interpreter.program_counter()] {
                        ////////////////////////////////////////////////////////////////
                        //    OPERATIONS THAT CAN EXPAND/MUTATE MEMORY BY WRITING     //
                        ////////////////////////////////////////////////////////////////

                        opcode::MSTORE => {
                            // The offset of the mstore operation is at the top of the stack.
                            let offset = ru256_to_u256(try_or_continue!(interpreter.stack().peek(0))).as_u64();

                            // If none of the allowed ranges contain [offset, offset + 32), memory has been
                            // unexpectedly mutated.
                            if !ranges.iter().any(|range| {
                                range.contains(&offset) && range.contains(&(offset + 31))
                            }) {
                                revert_helper::disallowed_mem_write(offset, 32, interpreter, ranges);
                                return InstructionResult::Revert
                            }
                        }
                        opcode::MSTORE8 => {
                            // The offset of the mstore8 operation is at the top of the stack.
                            let offset = ru256_to_u256(try_or_continue!(interpreter.stack().peek(0))).as_u64();

                            // If none of the allowed ranges contain the offset, memory has been
                            // unexpectedly mutated.
                            if !ranges.iter().any(|range| range.contains(&offset)) {
                                revert_helper::disallowed_mem_write(offset, 1, interpreter, ranges);
                                return InstructionResult::Revert
                            }
                        }

                        ////////////////////////////////////////////////////////////////
                        //        OPERATIONS THAT CAN EXPAND MEMORY BY READING        //
                        ////////////////////////////////////////////////////////////////

                        opcode::MLOAD => {
                            // The offset of the mload operation is at the top of the stack
                            let offset = ru256_to_u256(try_or_continue!(interpreter.stack().peek(0))).as_u64();

                            // If the offset being loaded is >= than the memory size, the
                            // memory is being expanded. If none of the allowed ranges contain
                            // [offset, offset + 32), memory has been unexpectedly mutated.
                            if offset >= interpreter.memory.len() as u64 && !ranges.iter().any(|range| {
                                range.contains(&offset) && range.contains(&(offset + 31))
                            }) {
                                revert_helper::disallowed_mem_write(offset, 32, interpreter, ranges);
                                return InstructionResult::Revert
                            }
                        }

                        ////////////////////////////////////////////////////////////////
                        //          OPERATIONS WITH OFFSET AND SIZE ON STACK          //
                        ////////////////////////////////////////////////////////////////

                        $(opcode::$opcode => {
                            // The destination offset of the operation is at the top of the stack.
                            let dest_offset = ru256_to_u256(try_or_continue!(interpreter.stack().peek($offset_depth))).as_u64();

                            // The size of the data that will be copied is the third item on the stack.
                            let size = ru256_to_u256(try_or_continue!(interpreter.stack().peek($size_depth))).as_u64();

                            // If none of the allowed ranges contain [dest_offset, dest_offset + size),
                            // memory outside of the expected ranges has been touched. If the opcode
                            // only reads from memory, this is okay as long as the memory is not expanded.
                            let fail_cond = !ranges.iter().any(|range| {
                                    range.contains(&dest_offset) &&
                                        range.contains(&(dest_offset + size.saturating_sub(1)))
                                }) && ($writes ||
                                    [dest_offset, (dest_offset + size).saturating_sub(1)].into_iter().any(|offset| {
                                        offset >= interpreter.memory.len() as u64
                                    })
                                );

                            // If the failure condition is met, set the output buffer to a revert string
                            // that gives information about the allowed ranges and revert.
                            if fail_cond {
                                revert_helper::disallowed_mem_write(dest_offset, size, interpreter, ranges);
                                return InstructionResult::Revert
                            }
                        })*
                        _ => ()
                    }
                }
            }

            // Check if the current opcode can write to memory, and if so, check if the memory
            // being written to is registered as safe to modify.
            mem_opcode_match!([
                (CALLDATACOPY, 0, 2, true),
                (CODECOPY, 0, 2, true),
                (RETURNDATACOPY, 0, 2, true),
                (EXTCODECOPY, 1, 3, true),
                (CALL, 5, 6, true),
                (CALLCODE, 5, 6, true),
                (STATICCALL, 4, 5, true),
                (DELEGATECALL, 4, 5, true),
                (SHA3, 0, 1, false),
                (LOG0, 0, 1, false),
                (LOG1, 0, 1, false),
                (LOG2, 0, 1, false),
                (LOG3, 0, 1, false),
                (LOG4, 0, 1, false),
                (CREATE, 1, 2, false),
                (CREATE2, 1, 2, false),
                (RETURN, 0, 1, false),
                (REVERT, 0, 1, false)
            ])
        }

<<<<<<< HEAD
        // Record writes with sstore (and sha3) if `StartMappingRecording` has been called
        if let Some(mapping_slots) = &mut self.mapping_slots {
            mapping::on_evm_step(mapping_slots, interpreter, data)
        }

        Return::Continue
=======
        InstructionResult::Continue
>>>>>>> 98a1862d
    }

    fn log(
        &mut self,
        _: &mut EVMData<'_, DB>,
        address: &B160,
        topics: &[B256],
        data: &bytes::Bytes,
    ) {
        if !self.expected_emits.is_empty() {
            handle_expect_emit(
                self,
                RawLog {
                    topics: topics.iter().copied().map(b256_to_h256).collect_vec(),
                    data: data.to_vec(),
                },
                &b160_to_h160(*address),
            );
        }

        // Stores this log if `recordLogs` has been called
        if let Some(storage_recorded_logs) = &mut self.recorded_logs {
            storage_recorded_logs.entries.push(Log {
                emitter: b160_to_h160(*address),
                inner: RawLog {
                    topics: topics.iter().copied().map(b256_to_h256).collect_vec(),
                    data: data.to_vec(),
                },
            });
        }
    }

    fn call(
        &mut self,
        data: &mut EVMData<'_, DB>,
        call: &mut CallInputs,
        is_static: bool,
    ) -> (InstructionResult, Gas, bytes::Bytes) {
        if call.contract == h160_to_b160(CHEATCODE_ADDRESS) {
            let gas = Gas::new(call.gas_limit);
            match self.apply_cheatcode(data, b160_to_h160(call.context.caller), call) {
                Ok(retdata) => (InstructionResult::Return, gas, retdata.0),
                Err(err) => (InstructionResult::Revert, gas, err.encode_error().0),
            }
        } else if call.contract != h160_to_b160(HARDHAT_CONSOLE_ADDRESS) {
            // Handle expected calls

            // Grab the different calldatas expected.
            if let Some(expected_calls_for_target) =
                self.expected_calls.get_mut(&(b160_to_h160(call.contract)))
            {
                // Match every partial/full calldata
                for (calldata, (expected, actual_count)) in expected_calls_for_target.iter_mut() {
                    // Increment actual times seen if...
                    // The calldata is at most, as big as this call's input, and
                    if calldata.len() <= call.input.len() &&
                        // Both calldata match, taking the length of the assumed smaller one (which will have at least the selector), and
                        *calldata == call.input[..calldata.len()] &&
                        // The value matches, if provided
                        expected
                            .value
                            .map_or(true, |value| value == call.transfer.value.into()) &&
                        // The gas matches, if provided
                        expected.gas.map_or(true, |gas| gas == call.gas_limit) &&
                        // The minimum gas matches, if provided
                        expected.min_gas.map_or(true, |min_gas| min_gas <= call.gas_limit)
                    {
                        *actual_count += 1;
                    }
                }
            }

            // Handle mocked calls
            if let Some(mocks) = self.mocked_calls.get(&b160_to_h160(call.contract)) {
                let ctx = MockCallDataContext {
                    calldata: call.input.clone().into(),
                    value: Some(call.transfer.value.into()),
                };
                if let Some(mock_retdata) = mocks.get(&ctx) {
                    return (
                        mock_retdata.ret_type,
                        Gas::new(call.gas_limit),
                        mock_retdata.data.clone().0,
                    )
                } else if let Some((_, mock_retdata)) = mocks.iter().find(|(mock, _)| {
                    mock.calldata.len() <= call.input.len() &&
                        *mock.calldata == call.input[..mock.calldata.len()] &&
                        mock.value.map_or(true, |value| value == call.transfer.value.into())
                }) {
                    return (
                        mock_retdata.ret_type,
                        Gas::new(call.gas_limit),
                        mock_retdata.data.0.clone(),
                    )
                }
            }

            // Apply our prank
            if let Some(prank) = &self.prank {
                if data.journaled_state.depth() >= prank.depth &&
                    call.context.caller == h160_to_b160(prank.prank_caller)
                {
                    let mut prank_applied = false;
                    // At the target depth we set `msg.sender`
                    if data.journaled_state.depth() == prank.depth {
                        call.context.caller = h160_to_b160(prank.new_caller);
                        call.transfer.source = h160_to_b160(prank.new_caller);
                        prank_applied = true;
                    }

                    // At the target depth, or deeper, we set `tx.origin`
                    if let Some(new_origin) = prank.new_origin {
                        data.env.tx.caller = h160_to_b160(new_origin);
                        prank_applied = true;
                    }

                    // If prank applied for first time, then update
                    if prank_applied {
                        if let Some(applied_prank) = prank.first_time_applied() {
                            self.prank = Some(applied_prank);
                        }
                    }
                }
            }

            // Apply our broadcast
            if let Some(broadcast) = &self.broadcast {
                // We only apply a broadcast *to a specific depth*.
                //
                // We do this because any subsequent contract calls *must* exist on chain and
                // we only want to grab *this* call, not internal ones
                if data.journaled_state.depth() == broadcast.depth &&
                    call.context.caller == h160_to_b160(broadcast.original_caller)
                {
                    // At the target depth we set `msg.sender` & tx.origin.
                    // We are simulating the caller as being an EOA, so *both* must be set to the
                    // broadcast.origin.
                    data.env.tx.caller = h160_to_b160(broadcast.new_origin);

                    call.context.caller = h160_to_b160(broadcast.new_origin);
                    call.transfer.source = h160_to_b160(broadcast.new_origin);
                    // Add a `legacy` transaction to the VecDeque. We use a legacy transaction here
                    // because we only need the from, to, value, and data. We can later change this
                    // into 1559, in the cli package, relatively easily once we
                    // know the target chain supports EIP-1559.
                    if !is_static {
                        if let Err(err) = data
                            .journaled_state
                            .load_account(h160_to_b160(broadcast.new_origin), data.db)
                        {
                            return (
                                InstructionResult::Revert,
                                Gas::new(call.gas_limit),
                                err.encode_string().0,
                            )
                        }

                        let is_fixed_gas_limit = check_if_fixed_gas_limit(data, call.gas_limit);

                        let account = data
                            .journaled_state
                            .state()
                            .get_mut(&h160_to_b160(broadcast.new_origin))
                            .unwrap();

                        self.broadcastable_transactions.push_back(BroadcastableTransaction {
                            rpc: data.db.active_fork_url(),
                            transaction: TypedTransaction::Legacy(TransactionRequest {
                                from: Some(broadcast.new_origin),
                                to: Some(NameOrAddress::Address(b160_to_h160(call.contract))),
                                value: Some(call.transfer.value.into()),
                                data: Some(call.input.clone().into()),
                                nonce: Some(account.info.nonce.into()),
                                gas: if is_fixed_gas_limit {
                                    Some(call.gas_limit.into())
                                } else {
                                    None
                                },
                                ..Default::default()
                            }),
                        });

                        // call_inner does not increase nonces, so we have to do it ourselves
                        account.info.nonce += 1;
                    } else if broadcast.single_call {
                        return (
                            InstructionResult::Revert,
                            Gas::new(0),
                            "Staticcalls are not allowed after vm.broadcast. Either remove it, or use vm.startBroadcast instead."
                            .to_string()
                            .encode()
                            .into()
                        );
                    }
                }
            }

            (InstructionResult::Continue, Gas::new(call.gas_limit), bytes::Bytes::new())
        } else {
            (InstructionResult::Continue, Gas::new(call.gas_limit), bytes::Bytes::new())
        }
    }

    fn call_end(
        &mut self,
        data: &mut EVMData<'_, DB>,
        call: &CallInputs,
        remaining_gas: Gas,
        status: InstructionResult,
        retdata: bytes::Bytes,
        _: bool,
    ) -> (InstructionResult, Gas, bytes::Bytes) {
        if call.contract == h160_to_b160(CHEATCODE_ADDRESS) ||
            call.contract == h160_to_b160(HARDHAT_CONSOLE_ADDRESS)
        {
            return (status, remaining_gas, retdata)
        }

        // Clean up pranks
        if let Some(prank) = &self.prank {
            if data.journaled_state.depth() == prank.depth {
                data.env.tx.caller = h160_to_b160(prank.prank_origin);
            }
            if prank.single_call {
                std::mem::take(&mut self.prank);
            }
        }

        // Clean up broadcast
        if let Some(broadcast) = &self.broadcast {
            if data.journaled_state.depth() == broadcast.depth {
                data.env.tx.caller = h160_to_b160(broadcast.original_origin);
            }

            if broadcast.single_call {
                std::mem::take(&mut self.broadcast);
            }
        }

        // Handle expected reverts
        if let Some(expected_revert) = &self.expected_revert {
            if data.journaled_state.depth() <= expected_revert.depth {
                let expected_revert = std::mem::take(&mut self.expected_revert).unwrap();
                return match handle_expect_revert(
                    false,
                    expected_revert.reason.as_ref(),
                    status,
                    retdata.into(),
                ) {
                    Err(error) => {
                        trace!(expected=?expected_revert, ?error, ?status, "Expected revert mismatch");
                        (InstructionResult::Revert, remaining_gas, error.encode_error().0)
                    }
                    Ok((_, retdata)) => (InstructionResult::Return, remaining_gas, retdata.0),
                }
            }
        }

        // At the end of the call,
        // we need to check if we've found all the emits.
        // We know we've found all the expected emits in the right order
        // if the queue is fully matched.
        // If it's not fully matched, then either:
        // 1. Not enough events were emitted (we'll know this because the amount of times we
        // inspected events will be less than the size of the queue) 2. The wrong events
        // were emitted (The inspected events should match the size of the queue, but still some
        // events will not be matched)

        // First, check that we're at the call depth where the emits were declared from.
        let should_check_emits = self
            .expected_emits
            .iter()
            .any(|expected| expected.depth == data.journaled_state.depth()) &&
            // Ignore staticcalls
            !call.is_static;
        // If so, check the emits
        if should_check_emits {
            // Not all emits were matched.
            if self.expected_emits.iter().any(|expected| !expected.found) {
                return (
                    InstructionResult::Revert,
                    remaining_gas,
                    "Log != expected log".to_string().encode().into(),
                )
            } else {
                // All emits were found, we're good.
                // Clear the queue, as we expect the user to declare more events for the next call
                // if they wanna match further events.
                self.expected_emits.clear()
            }
        }

        // If the depth is 0, then this is the root call terminating
        if data.journaled_state.depth() == 0 {
            // Match expected calls
            for (address, calldatas) in &self.expected_calls {
                // Loop over each address, and for each address, loop over each calldata it expects.
                for (calldata, (expected, actual_count)) in calldatas {
                    // Grab the values we expect to see
                    let ExpectedCallData { gas, min_gas, value, count, call_type } = expected;
                    let calldata = Bytes::from(calldata.clone());

                    // We must match differently depending on the type of call we expect.
                    match call_type {
                        // If the cheatcode was called with a `count` argument,
                        // we must check that the EVM performed a CALL with this calldata exactly
                        // `count` times.
                        ExpectedCallType::Count => {
                            if *count != *actual_count {
                                let expected_values = [
                                    Some(format!("data {calldata}")),
                                    value.map(|v| format!("value {v}")),
                                    gas.map(|g| format!("gas {g}")),
                                    min_gas.map(|g| format!("minimum gas {g}")),
                                ]
                                .into_iter()
                                .flatten()
                                .join(" and ");
                                return (
                                    InstructionResult::Revert,
                                    remaining_gas,
                                    format!(
                                        "Expected call to {address:?} with {expected_values} to be called {count} time(s), but was called {actual_count} time(s)"
                                    )
                                    .encode()
                                    .into(),
                                )
                            }
                        }
                        // If the cheatcode was called without a `count` argument,
                        // we must check that the EVM performed a CALL with this calldata at least
                        // `count` times. The amount of times to check was
                        // the amount of time the cheatcode was called.
                        ExpectedCallType::NonCount => {
                            if *count > *actual_count {
                                let expected_values = [
                                    Some(format!("data {calldata}")),
                                    value.map(|v| format!("value {v}")),
                                    gas.map(|g| format!("gas {g}")),
                                    min_gas.map(|g| format!("minimum gas {g}")),
                                ]
                                .into_iter()
                                .flatten()
                                .join(" and ");
                                return (
                                    InstructionResult::Revert,
                                    remaining_gas,
                                    format!(
                                        "Expected call to {address:?} with {expected_values} to be called at least {count} time(s), but was called {actual_count} time(s)"
                                    )
                                    .encode()
                                    .into(),
                                )
                            }
                        }
                    }
                }
            }

            // Check if we have any leftover expected emits
            // First, if any emits were found at the root call, then we its ok and we remove them.
            self.expected_emits.retain(|expected| !expected.found);
            // If not empty, we got mismatched emits
            if !self.expected_emits.is_empty() {
                return (
                    InstructionResult::Revert,
                    remaining_gas,
                    "Expected an emit, but no logs were emitted afterward. You might have mismatched events or not enough events were emitted."
                        .to_string()
                        .encode()
                        .into(),
                )
            }
        }

        // if there's a revert and a previous call was diagnosed as fork related revert then we can
        // return a better error here
        if status == InstructionResult::Revert {
            if let Some(err) = self.fork_revert_diagnostic.take() {
                return (status, remaining_gas, err.to_error_msg(self).encode().into())
            }
        }

        // this will ensure we don't have false positives when trying to diagnose reverts in fork
        // mode
        let _ = self.fork_revert_diagnostic.take();

        // try to diagnose reverts in multi-fork mode where a call is made to an address that does
        // not exist
        if let TransactTo::Call(test_contract) = data.env.tx.transact_to {
            // if a call to a different contract than the original test contract returned with
            // `Stop` we check if the contract actually exists on the active fork
            if data.db.is_forked_mode() &&
                status == InstructionResult::Stop &&
                call.contract != test_contract
            {
                self.fork_revert_diagnostic =
                    data.db.diagnose_revert(b160_to_h160(call.contract), &data.journaled_state);
            }
        }

        (status, remaining_gas, retdata)
    }

    fn create(
        &mut self,
        data: &mut EVMData<'_, DB>,
        call: &mut CreateInputs,
    ) -> (InstructionResult, Option<B160>, Gas, bytes::Bytes) {
        // allow cheatcodes from the address of the new contract
        self.allow_cheatcodes_on_create(data, call);

        // Apply our prank
        if let Some(prank) = &self.prank {
            if data.journaled_state.depth() >= prank.depth &&
                call.caller == h160_to_b160(prank.prank_caller)
            {
                // At the target depth we set `msg.sender`
                if data.journaled_state.depth() == prank.depth {
                    call.caller = h160_to_b160(prank.new_caller);
                }

                // At the target depth, or deeper, we set `tx.origin`
                if let Some(new_origin) = prank.new_origin {
                    data.env.tx.caller = h160_to_b160(new_origin);
                }
            }
        }

        // Apply our broadcast
        if let Some(broadcast) = &self.broadcast {
            if data.journaled_state.depth() >= broadcast.depth &&
                call.caller == h160_to_b160(broadcast.original_caller)
            {
                if let Err(err) =
                    data.journaled_state.load_account(h160_to_b160(broadcast.new_origin), data.db)
                {
                    return (
                        InstructionResult::Revert,
                        None,
                        Gas::new(call.gas_limit),
                        err.encode_string().0,
                    )
                }

                data.env.tx.caller = h160_to_b160(broadcast.new_origin);

                if data.journaled_state.depth() == broadcast.depth {
                    let (bytecode, to, nonce) = match process_create(
                        broadcast.new_origin,
                        call.init_code.clone(),
                        data,
                        call,
                    ) {
                        Ok(val) => val,
                        Err(err) => {
                            return (
                                InstructionResult::Revert,
                                None,
                                Gas::new(call.gas_limit),
                                err.encode_string().0,
                            )
                        }
                    };

                    let is_fixed_gas_limit = check_if_fixed_gas_limit(data, call.gas_limit);

                    self.broadcastable_transactions.push_back(BroadcastableTransaction {
                        rpc: data.db.active_fork_url(),
                        transaction: TypedTransaction::Legacy(TransactionRequest {
                            from: Some(broadcast.new_origin),
                            to,
                            value: Some(call.value.into()),
                            data: Some(bytecode.into()),
                            nonce: Some(nonce.into()),
                            gas: if is_fixed_gas_limit {
                                Some(call.gas_limit.into())
                            } else {
                                None
                            },
                            ..Default::default()
                        }),
                    });
                }
            }
        }

        (InstructionResult::Continue, None, Gas::new(call.gas_limit), bytes::Bytes::new())
    }

    fn create_end(
        &mut self,
        data: &mut EVMData<'_, DB>,
        _: &CreateInputs,
        status: InstructionResult,
        address: Option<B160>,
        remaining_gas: Gas,
        retdata: bytes::Bytes,
    ) -> (InstructionResult, Option<B160>, Gas, bytes::Bytes) {
        // Clean up pranks
        if let Some(prank) = &self.prank {
            if data.journaled_state.depth() == prank.depth {
                data.env.tx.caller = h160_to_b160(prank.prank_origin);
            }
            if prank.single_call {
                std::mem::take(&mut self.prank);
            }
        }

        // Clean up broadcasts
        if let Some(broadcast) = &self.broadcast {
            if data.journaled_state.depth() == broadcast.depth {
                data.env.tx.caller = h160_to_b160(broadcast.original_origin);
            }

            if broadcast.single_call {
                std::mem::take(&mut self.broadcast);
            }
        }

        // Handle expected reverts
        if let Some(expected_revert) = &self.expected_revert {
            if data.journaled_state.depth() <= expected_revert.depth {
                let expected_revert = std::mem::take(&mut self.expected_revert).unwrap();
                return match handle_expect_revert(
                    true,
                    expected_revert.reason.as_ref(),
                    status,
                    retdata.into(),
                ) {
                    Ok((address, retdata)) => (
                        InstructionResult::Return,
                        address.map(h160_to_b160),
                        remaining_gas,
                        retdata.0,
                    ),
                    Err(err) => {
                        (InstructionResult::Revert, None, remaining_gas, err.encode_error().0)
                    }
                }
            }
        }

        (status, address, remaining_gas, retdata)
    }
}

/// Contains additional, test specific resources that should be kept for the duration of the test
#[derive(Debug, Default)]
pub struct Context {
    //// Buffered readers for files opened for reading (path => BufReader mapping)
    pub opened_read_files: HashMap<PathBuf, BufReader<File>>,
}

/// Every time we clone `Context`, we want it to be empty
impl Clone for Context {
    fn clone(&self) -> Self {
        Default::default()
    }
}

/// Records `deal` cheatcodes
#[derive(Debug, Clone)]
pub struct DealRecord {
    /// Target of the deal.
    pub address: Address,
    /// The balance of the address before deal was applied
    pub old_balance: U256,
    /// Balance after deal was applied
    pub new_balance: U256,
}

/// Helper module to store revert strings in memory
mod revert_helper {
    use super::*;

    /// Helper that expands memory, stores a revert string pertaining to a disallowed memory write,
    /// and sets the return range to the revert string's location in memory.
    pub fn disallowed_mem_write(
        dest_offset: u64,
        size: u64,
        interpreter: &mut Interpreter,
        ranges: &[Range<u64>],
    ) {
        let revert_string: Bytes = format!(
            "Memory write at offset 0x{:02X} of size 0x{:02X} not allowed. Safe range: {}",
            dest_offset,
            size,
            ranges.iter().map(|r| format!("(0x{:02X}, 0x{:02X}]", r.start, r.end)).join(" ∪ ")
        )
        .encode()
        .into();
        mstore_revert_string(revert_string, interpreter);
    }

    /// Expands memory, stores a revert string, and sets the return range to the revert
    /// string's location in memory.
    fn mstore_revert_string(bytes: Bytes, interpreter: &mut Interpreter) {
        let starting_offset = interpreter.memory.len();
        interpreter.memory.resize(starting_offset + bytes.len());
        interpreter.memory.set_data(starting_offset, 0, bytes.len(), &bytes);
        interpreter.return_range = starting_offset..interpreter.memory.len();
    }
}<|MERGE_RESOLUTION|>--- conflicted
+++ resolved
@@ -1,11 +1,7 @@
 use self::{
     env::Broadcast,
-<<<<<<< HEAD
-    expect::{handle_expect_emit, handle_expect_revert},
     mapping::MappingSlots,
-=======
     expect::{handle_expect_emit, handle_expect_revert, ExpectedCallType},
->>>>>>> 98a1862d
     util::{check_if_fixed_gas_limit, process_create, BroadcastableTransactions},
 };
 use crate::{
@@ -185,15 +181,11 @@
     /// Holds stored gas info for when we pause gas metering, and we're entering/inside
     /// CREATE / CREATE2 frames. This is needed to make gas meter pausing work correctly when
     /// paused and creating new contracts.
-<<<<<<< HEAD
     pub gas_metering_create: Option<Option<revm::Gas>>,
 
     /// Holds mapping slots info
     pub mapping_slots: Option<BTreeMap<Address, MappingSlots>>,
 
-=======
-    pub gas_metering_create: Option<Option<revm::interpreter::Gas>>,
->>>>>>> 98a1862d
     /// current program counter
     pub pc: usize,
     /// Breakpoints supplied by the `vm.breakpoint("<char>")` cheatcode
@@ -540,16 +532,12 @@
             ])
         }
 
-<<<<<<< HEAD
         // Record writes with sstore (and sha3) if `StartMappingRecording` has been called
         if let Some(mapping_slots) = &mut self.mapping_slots {
             mapping::on_evm_step(mapping_slots, interpreter, data)
         }
 
-        Return::Continue
-=======
         InstructionResult::Continue
->>>>>>> 98a1862d
     }
 
     fn log(
