--- conflicted
+++ resolved
@@ -37,11 +37,7 @@
     /// `Rc<RefCell<_>>` here.
     pub fn with_steps_recording(mut self, gas_inspector: Rc<RefCell<GasInspector>>) -> Self {
         self.record_steps = true;
-<<<<<<< HEAD
         self.gas_inspector = gas_inspector;
-
-=======
->>>>>>> e3ebdd06
         self
     }
 
