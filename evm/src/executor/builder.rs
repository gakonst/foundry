--- conflicted
+++ resolved
@@ -23,111 +23,7 @@
     gas_limit: Option<U256>,
 }
 
-<<<<<<< HEAD
 // === impl ExecutorBuilder ===
-=======
-/// Represents a _fork_ of a live chain whose data is available only via the `url` endpoint.
-///
-/// *Note:* this type intentionally does not implement `Clone` to prevent [Fork::spawn_backend()]
-/// from being called multiple times.
-#[derive(Debug)]
-pub struct Fork {
-    /// Where to read the cached storage from
-    pub cache_path: Option<PathBuf>,
-    /// The URL to a node for fetching remote state
-    pub url: String,
-    /// The block to fork against
-    pub pin_block: Option<u64>,
-    /// chain id retrieved from the endpoint
-    pub chain_id: u64,
-    /// The initial retry backoff
-    pub initial_backoff: u64,
-}
-
-impl Fork {
-    /// Initialises and spawns the Storage Backend, the [revm::Database]
-    ///
-    /// If configured, then this will initialise the backend with the storage cache.
-    ///
-    /// The `SharedBackend` returned is connected to a background thread that communicates with the
-    /// endpoint via channels and is intended to be cloned when multiple [revm::Database] are
-    /// required. See also [crate::executor::fork::SharedBackend]
-    pub async fn spawn_backend(self, env: &Env) -> SharedBackend {
-        let Fork { cache_path, url, pin_block, chain_id, initial_backoff } = self;
-
-        let provider = Arc::new(
-            Provider::<RetryClient<Http>>::new_client(url.clone().as_str(), 10, initial_backoff)
-                .expect("Failed to establish provider"),
-        );
-
-        let mut meta = BlockchainDbMeta::new(env.clone(), url);
-
-        // update the meta to match the forked config
-        meta.cfg_env.chain_id = chain_id.into();
-        if let Some(pin) = pin_block {
-            meta.block_env.number = pin.into();
-        }
-
-        let db = BlockchainDb::new(meta, cache_path);
-
-        SharedBackend::spawn_backend(provider, db, pin_block.map(Into::into)).await
-    }
-}
-/// Variants of a [revm::Database]
-#[derive(Debug, Clone)]
-pub enum Backend {
-    /// Simple in memory [revm::Database]
-    Simple(EmptyDB),
-    /// A [revm::Database] that forks of a remote location and can have multiple consumers of the
-    /// same data
-    Forked(SharedBackend),
-}
-
-impl Backend {
-    /// Instantiates a new backend union based on whether there was or not a fork url specified
-    pub async fn new(fork: Option<Fork>, env: &Env) -> Self {
-        if let Some(fork) = fork {
-            Backend::Forked(fork.spawn_backend(env).await)
-        } else {
-            Self::simple()
-        }
-    }
-
-    pub fn simple() -> Self {
-        Backend::Simple(EmptyDB())
-    }
-}
-
-impl DatabaseRef for Backend {
-    fn basic(&self, address: H160) -> AccountInfo {
-        match self {
-            Backend::Simple(inner) => inner.basic(address),
-            Backend::Forked(inner) => inner.basic(address),
-        }
-    }
-
-    fn code_by_hash(&self, address: H256) -> bytes::Bytes {
-        match self {
-            Backend::Simple(inner) => inner.code_by_hash(address),
-            Backend::Forked(inner) => inner.code_by_hash(address),
-        }
-    }
-
-    fn storage(&self, address: H160, index: U256) -> U256 {
-        match self {
-            Backend::Simple(inner) => inner.storage(address, index),
-            Backend::Forked(inner) => inner.storage(address, index),
-        }
-    }
-
-    fn block_hash(&self, number: U256) -> H256 {
-        match self {
-            Backend::Simple(inner) => inner.block_hash(number),
-            Backend::Forked(inner) => inner.block_hash(number),
-        }
-    }
-}
->>>>>>> 25241a63
 
 impl ExecutorBuilder {
     #[must_use]
@@ -209,6 +105,8 @@
     pub pin_block: Option<u64>,
     /// chain id retrieved from the endpoint
     pub chain_id: u64,
+    /// The initial retry backoff
+    pub initial_backoff: u64,
 }
 
 impl Fork {
@@ -220,10 +118,10 @@
     /// endpoint via channels and is intended to be cloned when multiple [revm::Database] are
     /// required. See also [crate::executor::fork::SharedBackend]
     pub async fn spawn_backend(self, env: &Env) -> SharedBackend {
-        let Fork { cache_path, url, pin_block, chain_id } = self;
+        let Fork { cache_path, url, pin_block, chain_id, initial_backoff } = self;
 
         let provider = Arc::new(
-            Provider::<RetryClient<Http>>::new_client(url.clone().as_str(), 10, 1000)
+            Provider::<RetryClient<Http>>::new_client(url.clone().as_str(), 10, initial_backoff)
                 .expect("Failed to establish provider"),
         );
 
