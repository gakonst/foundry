--- conflicted
+++ resolved
@@ -52,27 +52,4 @@
             })
             .collect()
     }
-<<<<<<< HEAD
-}
-
-/// Very simple fuzzy matching of contract bytecode.
-///
-/// Will fail for small contracts that are essentially all immutable variables.
-pub fn diff_score(a: &[u8], b: &[u8]) -> f64 {
-    let cutoff_len = usize::min(a.len(), b.len());
-    if cutoff_len == 0 {
-        return 1.0
-    }
-
-    let a = &a[..cutoff_len];
-    let b = &b[..cutoff_len];
-    let mut diff_chars = 0;
-    for i in 0..cutoff_len {
-        if a[i] != b[i] {
-            diff_chars += 1;
-        }
-    }
-    diff_chars as f64 / cutoff_len as f64
-=======
->>>>>>> e6d703c4
 }