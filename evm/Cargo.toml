[package]
name = "foundry-evm"
version = "0.2.0"
edition = "2021"
license = "MIT OR Apache-2.0"
readme = "../README.md"
repository = "https://github.com/foundry-rs/foundry"
keywords = ["ethereum", "web3", "evm"]

# TODO: We can probably reduce dependencies here or in the forge crate
[dependencies]
# foundry interal
foundry-utils = { path = "./../utils" }
foundry-common = { path = "./../common" }
foundry-config = { path = "./../config" }

# Encoding/decoding
serde_json = "1.0.67"
serde = "1.0.130"
hex = "0.4.3"

# Error handling
eyre = "0.6.5"
thiserror = "1.0.29"

# Logging
tracing = "0.1.26"
tracing-subscriber = "0.3.11"
tracing-error = "0.2.0"

# Threading/futures/async
tokio = { version = "1.10.1", features = ["time"] }
parking_lot = "0.12.0"
futures = "0.3.21"
once_cell = "1.9.0"

# EVM
ethers = { git = "https://github.com/gakonst/ethers-rs", default-features = false, features = ["solc-full"] }
revm = { version = "1.4", default-features = false, features = ["std", "k256", "with-serde", "memory_limit"] }
hashbrown = "0.12"
<<<<<<< HEAD
bytes = "1.1.0"
=======
revm = { version="1.5", default-features = false, features = ["std", "k256", "with-serde", "memory_limit"] }
>>>>>>> 2c52ef2e

# Fuzzer
proptest = "1.0.0"

# Display
yansi = "0.5.1"

# misc
url = "2.2.2"
auto_impl = "1.0"

[dev-dependencies]
tempfile = "3.3.0"<|MERGE_RESOLUTION|>--- conflicted
+++ resolved
@@ -9,15 +9,14 @@
 
 # TODO: We can probably reduce dependencies here or in the forge crate
 [dependencies]
-# foundry interal
 foundry-utils = { path = "./../utils" }
 foundry-common = { path = "./../common" }
-foundry-config = { path = "./../config" }
 
 # Encoding/decoding
 serde_json = "1.0.67"
 serde = "1.0.130"
 hex = "0.4.3"
+ethers = { git = "https://github.com/gakonst/ethers-rs", default-features = false, features = ["solc-full"] }
 
 # Error handling
 eyre = "0.6.5"
@@ -28,31 +27,23 @@
 tracing-subscriber = "0.3.11"
 tracing-error = "0.2.0"
 
-# Threading/futures/async
+# Threading/futures
 tokio = { version = "1.10.1", features = ["time"] }
 parking_lot = "0.12.0"
 futures = "0.3.21"
 once_cell = "1.9.0"
 
 # EVM
-ethers = { git = "https://github.com/gakonst/ethers-rs", default-features = false, features = ["solc-full"] }
-revm = { version = "1.4", default-features = false, features = ["std", "k256", "with-serde", "memory_limit"] }
+bytes = "1.1.0"
 hashbrown = "0.12"
-<<<<<<< HEAD
-bytes = "1.1.0"
-=======
 revm = { version="1.5", default-features = false, features = ["std", "k256", "with-serde", "memory_limit"] }
->>>>>>> 2c52ef2e
 
 # Fuzzer
 proptest = "1.0.0"
 
 # Display
 yansi = "0.5.1"
-
-# misc
 url = "2.2.2"
-auto_impl = "1.0"
 
 [dev-dependencies]
 tempfile = "3.3.0"