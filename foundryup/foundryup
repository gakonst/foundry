#!/usr/bin/env bash
set -eo pipefail

BASE_DIR=${XDG_CONFIG_HOME:-$HOME}
FOUNDRY_DIR=${FOUNDRY_DIR:-"$BASE_DIR/.foundry"}
FOUNDRY_VERSIONS_DIR="$FOUNDRY_DIR/versions"
FOUNDRY_BIN_DIR="$FOUNDRY_DIR/bin"
FOUNDRY_MAN_DIR="$FOUNDRY_DIR/share/man/man1"

FOUNDRYUP_JOBS=""

BINS=(forge cast anvil chisel)

export RUSTFLAGS="${RUSTFLAGS:--C target-cpu=native}"

main() {
  need_cmd git
  need_cmd curl

  while [[ -n $1 ]]; do
    case $1 in
      --)               shift; break;;

      -r|--repo)        shift; FOUNDRYUP_REPO=$1;;
      -b|--branch)      shift; FOUNDRYUP_BRANCH=$1;;
      -i|--install)     shift; FOUNDRYUP_VERSION=$1;;
      -l|--list)        shift; list;;
      -u|--use)         shift; FOUNDRYUP_VERSION=$1; use;;
      -p|--path)        shift; FOUNDRYUP_LOCAL_REPO=$1;;
      -P|--pr)          shift; FOUNDRYUP_PR=$1;;
      -C|--commit)      shift; FOUNDRYUP_COMMIT=$1;;
      -j|--jobs)        shift; FOUNDRYUP_JOBS=$1;;
      --arch)           shift; FOUNDRYUP_ARCH=$1;;
      --platform)       shift; FOUNDRYUP_PLATFORM=$1;;
      -h|--help)
        usage
        exit 0
        ;;
      *)
        warn "unknown option: $1"
        usage
        exit 1
    esac; shift
  done

  CARGO_BUILD_ARGS=(--release)

  if [ -n "$FOUNDRYUP_JOBS" ]; then
    CARGO_BUILD_ARGS+=(--jobs "$FOUNDRYUP_JOBS")
  fi

  # Print the banner after successfully parsing args
  banner

  if [ -n "$FOUNDRYUP_PR" ]; then
    if [ -z "$FOUNDRYUP_BRANCH" ]; then
      FOUNDRYUP_BRANCH="refs/pull/$FOUNDRYUP_PR/head"
    else
      err "can't use --pr and --branch at the same time"
    fi
  fi

  # Installs foundry from a local repository if --path parameter is provided
  if [[ -n "$FOUNDRYUP_LOCAL_REPO" ]]; then
    need_cmd cargo

    # Ignore branches/versions as we do not want to modify local git state
    if [ -n "$FOUNDRYUP_REPO" ] || [ -n "$FOUNDRYUP_BRANCH" ] || [ -n "$FOUNDRYUP_VERSION" ]; then
      warn "--branch, --version, and --repo arguments are ignored during local install"
    fi

    # Enter local repo and build
    say "installing from $FOUNDRYUP_LOCAL_REPO"
    cd "$FOUNDRYUP_LOCAL_REPO"
    ensure cargo build --bins "${CARGO_BUILD_ARGS[@]}"

    for bin in "${BINS[@]}"; do
      # Remove prior installations if they exist
      rm -f "$FOUNDRY_BIN_DIR/$bin"
      # Symlink from local repo binaries to bin dir
      ensure ln -s "$PWD/target/release/$bin" "$FOUNDRY_BIN_DIR/$bin"
    done

    say "done"
    exit 0
  fi

  FOUNDRYUP_REPO=${FOUNDRYUP_REPO:-foundry-rs/foundry}

  # Install by downloading binaries
  if [[ "$FOUNDRYUP_REPO" == "foundry-rs/foundry" && -z "$FOUNDRYUP_BRANCH" && -z "$FOUNDRYUP_COMMIT" ]]; then
<<<<<<< HEAD
    FOUNDRYUP_VERSION=${FOUNDRYUP_VERSION:-nightly}
=======
    FOUNDRYUP_VERSION=${FOUNDRYUP_VERSION:-stable}
    FOUNDRYUP_TAG=$FOUNDRYUP_VERSION
>>>>>>> f922a340

    # Normalize versions (handle channels, versions without v prefix
    if [[ "$FOUNDRYUP_VERSION" =~ ^nightly || "$FOUNDRYUP_VERSION" == "latest" ]]; then
      FOUNDRYUP_VERSION="nightly"
    elif [[ "$FOUNDRYUP_VERSION" == [[:digit:]]* ]]; then
      # Add v prefix
      FOUNDRYUP_VERSION="v${FOUNDRYUP_VERSION}"
    fi

    FOUNDRYUP_TAG=$FOUNDRYUP_VERSION

    say "installing foundry (version ${FOUNDRYUP_VERSION}, tag ${FOUNDRYUP_TAG})"

    uname_s=$(uname -s)
    PLATFORM=$(tolower "${FOUNDRYUP_PLATFORM:-$uname_s}")
    EXT="tar.gz"
    case $PLATFORM in
      linux) ;;
      darwin|mac*)
        PLATFORM="darwin"
        ;;
      mingw*|win*)
        EXT="zip"
        PLATFORM="win32"
        ;;
      *)
        err "unsupported platform: $PLATFORM"
        ;;
    esac

    uname_m=$(uname -m)
    ARCHITECTURE=$(tolower "${FOUNDRYUP_ARCH:-$uname_m}")
    if [ "${ARCHITECTURE}" = "x86_64" ]; then
      # Redirect stderr to /dev/null to avoid printing errors if non Rosetta.
      if [ "$(sysctl -n sysctl.proc_translated 2>/dev/null)" = "1" ]; then
        ARCHITECTURE="arm64" # Rosetta.
      else
        ARCHITECTURE="amd64" # Intel.
      fi
    elif [ "${ARCHITECTURE}" = "arm64" ] ||[ "${ARCHITECTURE}" = "aarch64" ] ; then
      ARCHITECTURE="arm64" # Arm.
    else
      ARCHITECTURE="amd64" # Amd.
    fi

    # Compute the URL of the release tarball in the Foundry repository.
    RELEASE_URL="https://github.com/${FOUNDRYUP_REPO}/releases/download/${FOUNDRYUP_TAG}/"
    BIN_ARCHIVE_URL="${RELEASE_URL}foundry_${FOUNDRYUP_VERSION}_${PLATFORM}_${ARCHITECTURE}.$EXT"
    MAN_TARBALL_URL="${RELEASE_URL}foundry_man_${FOUNDRYUP_VERSION}.tar.gz"

    ensure mkdir -p $FOUNDRY_VERSIONS_DIR
    # Download and extract the binaries archive
    say "downloading forge, cast, anvil, and chisel for $FOUNDRYUP_TAG version"
    if [ "$PLATFORM" = "win32" ]; then
      tmp="$(mktemp -d 2>/dev/null || echo ".")/foundry.zip"
      ensure download "$BIN_ARCHIVE_URL" "$tmp"
      ensure unzip "$tmp" -d "$FOUNDRY_VERSIONS_DIR/$FOUNDRYUP_TAG"
      rm -f "$tmp"
    else
      tmp="$(mktemp -d 2>/dev/null || echo ".")/foundry.tar.gz"
      ensure download "$BIN_ARCHIVE_URL" "$tmp"
      # Make sure it's a valid tar archive.
      ensure tar tf $tmp 1> /dev/null
      ensure mkdir -p $FOUNDRY_VERSIONS_DIR/$FOUNDRYUP_TAG
      ensure tar -C "$FOUNDRY_VERSIONS_DIR/$FOUNDRYUP_TAG" -xvf $tmp
      rm -f "$tmp"
    fi

    # Optionally download the manuals
    if check_cmd tar; then
      say "downloading manpages"
      mkdir -p "$FOUNDRY_MAN_DIR"
      download "$MAN_TARBALL_URL" | tar -xzC "$FOUNDRY_MAN_DIR"
    else
      say 'skipping manpage download: missing "tar"'
    fi

    for bin in "${BINS[@]}"; do
      bin_path="$FOUNDRY_BIN_DIR/$bin"
      cp $FOUNDRY_VERSIONS_DIR/$FOUNDRYUP_TAG/$bin $bin_path

      # Print installed msg
      say "installed - $(ensure "$bin_path" --version)"

      # Check if the default path of the binary is not in FOUNDRY_BIN_DIR
      which_path="$(command -v "$bin" || true)"
      if [ -n "$which_path" ] && [ "$which_path" != "$bin_path" ]; then
        warn ""
        cat 1>&2 <<EOF
There are multiple binaries with the name '$bin' present in your 'PATH'.
This may be the result of installing '$bin' using another method,
like Cargo or other package managers.
You may need to run 'rm $which_path' or move '$FOUNDRY_BIN_DIR'
in your 'PATH' to allow the newly installed version to take precedence!

EOF
      fi
    done

    say "done!"

  # Install by cloning the repo with the provided branch/tag
  else
    need_cmd cargo
    FOUNDRYUP_BRANCH=${FOUNDRYUP_BRANCH:-master}
    REPO_PATH="$FOUNDRY_DIR/$FOUNDRYUP_REPO"

    # If repo path does not exist, grab the author from the repo, make a directory in .foundry, cd to it and clone.
    if [ ! -d "$REPO_PATH" ]; then
      AUTHOR="$(echo "$FOUNDRYUP_REPO" | cut -d'/' -f1 -)"
      ensure mkdir -p "$FOUNDRY_DIR/$AUTHOR"
      cd "$FOUNDRY_DIR/$AUTHOR"
      ensure git clone "https://github.com/$FOUNDRYUP_REPO"
    fi

    # Force checkout, discarding any local changes
    cd "$REPO_PATH"
    ensure git fetch origin "${FOUNDRYUP_BRANCH}:remotes/origin/${FOUNDRYUP_BRANCH}"
    ensure git checkout "origin/${FOUNDRYUP_BRANCH}"

    # If set, checkout specific commit from branch
    if [ -n "$FOUNDRYUP_COMMIT" ]; then
      say "installing at commit $FOUNDRYUP_COMMIT"
      ensure git checkout "$FOUNDRYUP_COMMIT"
    fi

    # Build the repo and install the binaries locally to the .foundry bin directory.
    ensure cargo build --bins "${CARGO_BUILD_ARGS[@]}"
    for bin in "${BINS[@]}"; do
      for try_path in target/release/$bin target/release/$bin.exe; do
        if [ -f "$try_path" ]; then
          [ -e "$FOUNDRY_BIN_DIR/$bin" ] && warn "overwriting existing $bin in $FOUNDRY_BIN_DIR"
          mv -f "$try_path" "$FOUNDRY_BIN_DIR"
        fi
      done
    done

    # If help2man is installed, use it to add Foundry man pages.
    if check_cmd help2man; then
      for bin in "${BINS[@]}"; do
        help2man -N "$FOUNDRY_BIN_DIR/$bin" > "$FOUNDRY_MAN_DIR/$bin.1"
      done
    fi

    say "done"
  fi
}

usage() {
  cat 1>&2 <<EOF
The installer for Foundry.

Update or revert to a specific Foundry version with ease.

By default, the latest stable version is installed from built binaries.

USAGE:
    foundryup <OPTIONS>

OPTIONS:
    -h, --help      Print help information
    -i, --install   Install a specific version from built binaries
    -l, --list      List versions installed from built binaries
    -u, --use       Use a specific installed version from built binaries
    -b, --branch    Build and install a specific branch
    -P, --pr        Build and install a specific Pull Request
    -C, --commit    Build and install a specific commit
    -r, --repo      Build and install from a remote GitHub repo (uses default branch if no other options are set)
    -p, --path      Build and install a local repository
    -j, --jobs      Number of CPUs to use for building Foundry (default: all CPUs)
    --arch          Install a specific architecture (supports amd64 and arm64)
    --platform      Install a specific platform (supports win32, linux, and darwin)
EOF
}

list() {
  if [ -d "$FOUNDRY_VERSIONS_DIR" ]; then
    for VERSION in $FOUNDRY_VERSIONS_DIR/*; do
      say "${VERSION##*/}"
      for bin in "${BINS[@]}"; do
        bin_path="$VERSION/$bin"
        say "- $(ensure "$bin_path" --version)"
      done
      printf "\n"
    done
  else
    for bin in "${BINS[@]}"; do
      bin_path="$FOUNDRY_BIN_DIR/$bin"
      say "- $(ensure "$bin_path" --version)"
    done
  fi
  exit 0
}

use() {
  [ -z "$FOUNDRYUP_VERSION" ] && err "no version provided"
  FOUNDRY_VERSION_DIR="$FOUNDRY_VERSIONS_DIR/$FOUNDRYUP_VERSION"
  if [ -d "$FOUNDRY_VERSION_DIR" ]; then
    for bin in "${BINS[@]}"; do
      bin_path="$FOUNDRY_BIN_DIR/$bin"
      cp $FOUNDRY_VERSION_DIR/$bin $bin_path
      # Print usage msg
      say "use - $(ensure "$bin_path" --version)"
    done
    exit 0
  else
    err "version $FOUNDRYUP_VERSION not installed"
  fi
}

say() {
  printf "foundryup: %s\n" "$1"
}

warn() {
  say "warning: ${1}" >&2
}

err() {
  say "$1" >&2
  exit 1
}

tolower() {
  echo "$1" | awk '{print tolower($0)}'
}

need_cmd() {
  if ! check_cmd "$1"; then
    err "need '$1' (command not found)"
  fi
}

check_cmd() {
  command -v "$1" &>/dev/null
}

# Run a command that should never fail. If the command fails execution
# will immediately terminate with an error showing the failing command.
ensure() {
  if ! "$@"; then err "command failed: $*"; fi
}

# Downloads $1 into $2 or stdout
download() {
  if [ -n "$2" ]; then
    # output into $2
    if check_cmd curl; then
      curl -#o "$2" -L "$1"
    else
      wget --show-progress -qO "$2" "$1"
    fi
  else
    # output to stdout
    if check_cmd curl; then
      curl -#L "$1"
    else
      wget --show-progress -qO- "$1"
    fi
  fi
}

# Banner Function for Foundry
banner() {
  printf '

.xOx.xOx.xOx.xOx.xOx.xOx.xOx.xOx.xOx.xOx.xOx.xOx.xOx.xOx.xOx.xOx.xOx.xOx

 ╔═╗ ╔═╗ ╦ ╦ ╔╗╔ ╔╦╗ ╦═╗ ╦ ╦         Portable and modular toolkit
 ╠╣  ║ ║ ║ ║ ║║║  ║║ ╠╦╝ ╚╦╝    for Ethereum Application Development
 ╚   ╚═╝ ╚═╝ ╝╚╝ ═╩╝ ╩╚═  ╩                 written in Rust.

.xOx.xOx.xOx.xOx.xOx.xOx.xOx.xOx.xOx.xOx.xOx.xOx.xOx.xOx.xOx.xOx.xOx.xOx

Repo       : https://github.com/foundry-rs/foundry
Book       : https://book.getfoundry.sh/
Chat       : https://t.me/foundry_rs/
Support    : https://t.me/foundry_support/
Contribute : https://github.com/foundry-rs/foundry/blob/master/CONTRIBUTING.md

.xOx.xOx.xOx.xOx.xOx.xOx.xOx.xOx.xOx.xOx.xOx.xOx.xOx.xOx.xOx.xOx.xOx.xOx

'
}


main "$@"<|MERGE_RESOLUTION|>--- conflicted
+++ resolved
@@ -89,12 +89,7 @@
 
   # Install by downloading binaries
   if [[ "$FOUNDRYUP_REPO" == "foundry-rs/foundry" && -z "$FOUNDRYUP_BRANCH" && -z "$FOUNDRYUP_COMMIT" ]]; then
-<<<<<<< HEAD
-    FOUNDRYUP_VERSION=${FOUNDRYUP_VERSION:-nightly}
-=======
     FOUNDRYUP_VERSION=${FOUNDRYUP_VERSION:-stable}
-    FOUNDRYUP_TAG=$FOUNDRYUP_VERSION
->>>>>>> f922a340
 
     # Normalize versions (handle channels, versions without v prefix
     if [[ "$FOUNDRYUP_VERSION" =~ ^nightly || "$FOUNDRYUP_VERSION" == "latest" ]]; then
