use crate::errors::FunctionSignatureError;
use ethers_core::{
    abi::Function,
    types::{
        transaction::eip2718::TypedTransaction, Eip1559TransactionRequest, NameOrAddress,
        TransactionRequest, H160, U256,
    },
};
use ethers_providers::Middleware;
<<<<<<< HEAD
use eyre::{eyre, Result};
=======
use eyre::{eyre, Result, WrapErr};
use foundry_common::abi::{encode_args, get_func, get_func_etherscan};
>>>>>>> 32b32c6e
use foundry_config::Chain;
use futures::future::join_all;

use crate::strip_0x;

pub struct TxBuilder<'a, M: Middleware> {
    to: Option<H160>,
    chain: Chain,
    tx: TypedTransaction,
    func: Option<Function>,
    etherscan_api_key: Option<String>,
    provider: &'a M,
}

pub type TxBuilderOutput = (TypedTransaction, Option<Function>);
pub type TxBuilderPeekOutput<'a> = (&'a TypedTransaction, &'a Option<Function>);

/// Transaction builder
/// ```
/// async fn foo() -> eyre::Result<()> {
///   use ethers_core::types::{Chain, U256};
///   use cast::TxBuilder;
///   let provider = ethers_providers::test_provider::MAINNET.provider();
///   let mut builder = TxBuilder::new(&provider, "a.eth", Some("b.eth"), Chain::Mainnet, false).await?;
///   builder
///       .gas(Some(U256::from(1)));
///   let (tx, _) = builder.build();
///   Ok(())
/// }
/// ```
impl<'a, M: Middleware> TxBuilder<'a, M> {
    /// Create a new TxBuilder
    /// `provider` - provider to use
    /// `from` - 'from' field. Could be an ENS name
    /// `to` - `to`. Could be a ENS
    /// `chain` - chain to construct the tx for
    /// `legacy` - use type 1 transaction
    pub async fn new<F: Into<NameOrAddress>, T: Into<NameOrAddress>>(
        provider: &'a M,
        from: F,
        to: Option<T>,
        chain: impl Into<Chain>,
        legacy: bool,
    ) -> Result<TxBuilder<'a, M>> {
        let chain = chain.into();
        let from_addr = resolve_ens(provider, from).await?;

        let mut tx: TypedTransaction = if chain.is_legacy() || legacy {
            TransactionRequest::new().from(from_addr).chain_id(chain.id()).into()
        } else {
            Eip1559TransactionRequest::new().from(from_addr).chain_id(chain.id()).into()
        };

        let to_addr = if let Some(to) = to {
            let addr =
                resolve_ens(provider, foundry_utils::resolve_addr(to, chain.try_into().ok())?)
                    .await?;
            tx.set_to(addr);
            Some(addr)
        } else {
            None
        };
        Ok(Self { to: to_addr, chain, tx, func: None, etherscan_api_key: None, provider })
    }

    /// Set gas for tx
    pub fn set_gas(&mut self, v: U256) -> &mut Self {
        self.tx.set_gas(v);
        self
    }

    /// Set gas for tx, if `v` is not None
    pub fn gas(&mut self, v: Option<U256>) -> &mut Self {
        if let Some(value) = v {
            self.set_gas(value);
        }
        self
    }

    /// Set gas price
    pub fn set_gas_price(&mut self, v: U256) -> &mut Self {
        self.tx.set_gas_price(v);
        self
    }

    /// Set gas price, if `v` is not None
    pub fn gas_price(&mut self, v: Option<U256>) -> &mut Self {
        if let Some(value) = v {
            self.set_gas_price(value);
        }
        self
    }

    /// Set priority gas price
    pub fn set_priority_gas_price(&mut self, v: U256) -> &mut Self {
        if let TypedTransaction::Eip1559(tx) = &mut self.tx {
            tx.max_priority_fee_per_gas = Some(v)
        }
        self
    }

    /// Set priority gas price, if `v` is not None
    pub fn priority_gas_price(&mut self, v: Option<U256>) -> &mut Self {
        if let Some(value) = v {
            self.set_priority_gas_price(value);
        }
        self
    }

    /// Set value
    pub fn set_value(&mut self, v: U256) -> &mut Self {
        self.tx.set_value(v);
        self
    }

    /// Set value, if `v` is not None
    pub fn value(&mut self, v: Option<U256>) -> &mut Self {
        if let Some(value) = v {
            self.set_value(value);
        }
        self
    }

    /// Set nonce
    pub fn set_nonce(&mut self, v: U256) -> &mut Self {
        self.tx.set_nonce(v);
        self
    }

    /// Set nonce, if `v` is not None
    pub fn nonce(&mut self, v: Option<U256>) -> &mut Self {
        if let Some(value) = v {
            self.set_nonce(value);
        }
        self
    }

    /// Set etherscan API key. Used to look up function signature buy name
    pub fn set_etherscan_api_key(&mut self, v: String) -> &mut Self {
        self.etherscan_api_key = Some(v);
        self
    }

    /// Set etherscan API key, if `v` is not None
    pub fn etherscan_api_key(&mut self, v: Option<String>) -> &mut Self {
        if let Some(value) = v {
            self.set_etherscan_api_key(value);
        }
        self
    }

    pub fn set_data(&mut self, v: Vec<u8>) -> &mut Self {
        self.tx.set_data(v.into());
        self
    }

    pub async fn create_args(
        &mut self,
        sig: &str,
        args: Vec<String>,
    ) -> Result<(Vec<u8>, Function)> {
        let args = resolve_name_args(&args, self.provider).await;

        let func = if sig.contains('(') {
            // a regular function signature with parentheses
            get_func(sig)?
        } else if sig.starts_with("0x") {
            // if only calldata is provided, returning a dummy function
            get_func("x()")?
        } else {
            let chain = self
                .chain
                .try_into()
                .map_err(|_| FunctionSignatureError::UnknownChain(self.chain))?;
            get_func_etherscan(
                sig,
                self.to.ok_or(FunctionSignatureError::MissingToAddress)?,
                &args,
                chain,
                self.etherscan_api_key.as_ref().ok_or_else(|| {
                    FunctionSignatureError::MissingEtherscan { sig: sig.to_string() }
                })?,
            )
            .await?
        };

        if sig.starts_with("0x") {
            Ok((hex::decode(strip_0x(sig))?, func))
        } else {
            Ok((encode_args(&func, &args)?, func))
        }
    }

    /// Set function arguments
    /// `sig` can be:
    ///  * a fragment (`do(uint32,string)`)
    ///  * selector + abi-encoded calldata
    ///    (`0xcdba2fd40000000000000000000000000000000000000000000000000000000000007a69`)
    ///  * only function name (`do`) - in this case, etherscan lookup is performed on `tx.to`'s
    ///    contract
    pub async fn set_args(
        &mut self,
        sig: &str,
        args: Vec<String>,
    ) -> Result<&mut TxBuilder<'a, M>> {
        let (data, func) = self.create_args(sig, args).await?;
        self.tx.set_data(data.into());
        self.func = Some(func);
        Ok(self)
    }

    /// Set function arguments, if `value` is not None
    pub async fn args(
        &mut self,
        value: Option<(&str, Vec<String>)>,
    ) -> Result<&mut TxBuilder<'a, M>> {
        if let Some((sig, args)) = value {
            return self.set_args(sig, args).await
        }
        Ok(self)
    }

    /// Consuming build: returns typed transaction and optional function call
    pub fn build(self) -> TxBuilderOutput {
        (self.tx, self.func)
    }

    /// Non-consuming build: peek into the tx content
    pub fn peek(&self) -> TxBuilderPeekOutput {
        (&self.tx, &self.func)
    }
}

async fn resolve_ens<M: Middleware, T: Into<NameOrAddress>>(provider: &M, addr: T) -> Result<H160> {
    let from_addr = match addr.into() {
        NameOrAddress::Name(ref ens_name) => provider.resolve_name(ens_name).await,
        NameOrAddress::Address(addr) => Ok(addr),
    }
    .map_err(|x| eyre!("Failed to resolve ENS name: {x}"))?;
    Ok(from_addr)
}

async fn resolve_name_args<M: Middleware>(args: &[String], provider: &M) -> Vec<String> {
    join_all(args.iter().map(|arg| async {
        if arg.contains('.') {
            let addr = provider.resolve_name(arg).await;
            match addr {
                Ok(addr) => format!("0x{}", hex::encode(addr.as_bytes())),
                Err(_) => arg.to_string(),
            }
        } else {
            arg.to_string()
        }
    }))
    .await
}

#[cfg(test)]
mod tests {
    use crate::TxBuilder;
    use async_trait::async_trait;
    use ethers_core::types::{
        transaction::eip2718::TypedTransaction, Address, Chain, NameOrAddress, H160, U256,
    };
    use ethers_providers::{JsonRpcClient, Middleware, ProviderError};
    use serde::{de::DeserializeOwned, Serialize};
    use std::str::FromStr;

    const ADDR_1: &str = "0000000000000000000000000000000000000001";
    const ADDR_2: &str = "0000000000000000000000000000000000000002";

    #[derive(Debug)]
    struct MyProvider {}

    #[cfg_attr(target_arch = "wasm32", async_trait(?Send))]
    #[cfg_attr(not(target_arch = "wasm32"), async_trait)]
    impl JsonRpcClient for MyProvider {
        type Error = ProviderError;

        async fn request<T: Serialize + Send + Sync, R: DeserializeOwned>(
            &self,
            _method: &str,
            _params: T,
        ) -> Result<R, Self::Error> {
            unreachable!("There is no `request`");
        }
    }
    #[cfg_attr(target_arch = "wasm32", async_trait(?Send))]
    #[cfg_attr(not(target_arch = "wasm32"), async_trait)]
    impl Middleware for MyProvider {
        type Error = ProviderError;
        type Provider = MyProvider;
        type Inner = MyProvider;

        fn inner(&self) -> &Self::Inner {
            self
        }

        async fn resolve_name(&self, ens_name: &str) -> Result<Address, Self::Error> {
            match ens_name {
                "a.eth" => Ok(H160::from_str(ADDR_1).unwrap()),
                "b.eth" => Ok(H160::from_str(ADDR_2).unwrap()),
                _ => unreachable!("don't know how to resolve {ens_name}"),
            }
        }
    }
    #[tokio::test]
    async fn builder_new_non_legacy() -> eyre::Result<()> {
        let provider = MyProvider {};
        let builder =
            TxBuilder::new(&provider, "a.eth", Some("b.eth"), Chain::Mainnet, false).await?;
        let (tx, args) = builder.build();
        assert_eq!(*tx.from().unwrap(), H160::from_str(ADDR_1).unwrap());
        assert_eq!(*tx.to().unwrap(), NameOrAddress::Address(H160::from_str(ADDR_2).unwrap()));
        assert_eq!(args, None);

        match tx {
            TypedTransaction::Eip1559(_) => {}
            _ => {
                panic!("Wrong tx type");
            }
        }
        Ok(())
    }

    #[tokio::test]
    async fn builder_new_legacy() -> eyre::Result<()> {
        let provider = MyProvider {};
        let builder =
            TxBuilder::new(&provider, "a.eth", Some("b.eth"), Chain::Mainnet, true).await?;
        // don't check anything other than the tx type - the rest is covered in the non-legacy case
        let (tx, _) = builder.build();
        match tx {
            TypedTransaction::Legacy(_) => {}
            _ => {
                panic!("Wrong tx type");
            }
        }
        Ok(())
    }

    #[tokio::test]
    async fn builder_fields() -> eyre::Result<()> {
        let provider = MyProvider {};
        let mut builder =
            TxBuilder::new(&provider, "a.eth", Some("b.eth"), Chain::Mainnet, false).await.unwrap();
        builder
            .gas(Some(U256::from(12u32)))
            .gas_price(Some(U256::from(34u32)))
            .value(Some(U256::from(56u32)))
            .nonce(Some(U256::from(78u32)));

        builder.etherscan_api_key(Some(String::from("what a lovely day"))); // not testing for this :-/
        let (tx, _) = builder.build();

        assert_eq!(tx.gas().unwrap().as_u32(), 12);
        assert_eq!(tx.gas_price().unwrap().as_u32(), 34);
        assert_eq!(tx.value().unwrap().as_u32(), 56);
        assert_eq!(tx.nonce().unwrap().as_u32(), 78);
        assert_eq!(tx.chain_id().unwrap().as_u32(), 1);
        Ok(())
    }

    #[tokio::test]
    async fn builder_args() -> eyre::Result<()> {
        let provider = MyProvider {};
        let mut builder =
            TxBuilder::new(&provider, "a.eth", Some("b.eth"), Chain::Mainnet, false).await.unwrap();
        builder.args(Some(("what_a_day(int)", vec![String::from("31337")]))).await?;
        let (_, function_maybe) = builder.build();

        assert_ne!(function_maybe, None);
        let function = function_maybe.unwrap();
        assert_eq!(function.name, String::from("what_a_day"));
        // could test function.inputs() but that should be covered by utils's unit test
        Ok(())
    }
}<|MERGE_RESOLUTION|>--- conflicted
+++ resolved
@@ -7,12 +7,8 @@
     },
 };
 use ethers_providers::Middleware;
-<<<<<<< HEAD
 use eyre::{eyre, Result};
-=======
-use eyre::{eyre, Result, WrapErr};
 use foundry_common::abi::{encode_args, get_func, get_func_etherscan};
->>>>>>> 32b32c6e
 use foundry_config::Chain;
 use futures::future::join_all;
 
