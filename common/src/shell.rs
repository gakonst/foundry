//! Helpers for printing to output

use once_cell::sync::OnceCell;
use serde::Serialize;
use std::{
    error::Error,
    fmt, io,
    io::Write,
    sync::{Arc, Mutex},
};

/// Stores the configured shell for the duration of the program
static SHELL: OnceCell<Shell> = OnceCell::new();

/// Error indicating that `set_hook` was unable to install the provided ErrorHook
#[derive(Debug, Clone, Copy)]
pub struct InstallError;

impl fmt::Display for InstallError {
    fn fmt(&self, f: &mut fmt::Formatter<'_>) -> fmt::Result {
        f.write_str("cannot install provided Shell, a shell has already been installed")
    }
}

impl Error for InstallError {}

/// Install the provided shell
pub fn set_shell(shell: Shell) -> Result<(), InstallError> {
    SHELL.set(shell).map_err(|_| InstallError)
}

/// Runs the given closure with the current shell, or default shell if none was set
pub fn with_shell<F, R>(f: F) -> R
where
    F: FnOnce(&Shell) -> R,
{
    if let Some(shell) = SHELL.get() {
        f(shell)
    } else {
        let shell = Shell::default();
        f(&shell)
    }
}

/// Prints the given message to the shell
pub fn print(msg: impl fmt::Display) -> io::Result<()> {
    with_shell(|shell| shell.write_stdout(msg))
}
/// Prints the given message to the shell
pub fn print_json<T: Serialize>(obj: &T) -> serde_json::Result<()> {
    with_shell(|shell| shell.print_json(obj))
}

/// Prints the given message to the shell
pub fn eprint(msg: impl fmt::Display) -> io::Result<()> {
    with_shell(|shell| shell.write_stderr(msg))
}

/// Returns the configured verbosity
pub fn verbosity() -> Verbosity {
    with_shell(|shell| shell.verbosity)
}

/// An abstraction around console output that also considers verbosity
#[derive(Default)]
pub struct Shell {
    /// Wrapper around stdout/stderr.
    output: ShellOut,
    /// How to emit messages.
    verbosity: Verbosity,
}

// === impl Shell ===

impl Shell {
    /// Creates a new shell instance
    pub fn new(output: ShellOut, verbosity: Verbosity) -> Self {
        Self { output, verbosity }
    }

    /// Returns a new shell that conforms to the specified verbosity arguments, where `json` takes
    /// higher precedence
    pub fn from_args(silent: bool, json: bool) -> Self {
        match (silent, json) {
            (_, true) => Self::json(),
            (true, _) => Self::silent(),
            _ => Default::default(),
        }
    }

    /// Returns a new shell that won't emit anything
    pub fn silent() -> Self {
        Self::from_verbosity(Verbosity::Silent)
    }

    /// Returns a new shell that'll only emit json
    pub fn json() -> Self {
        Self::from_verbosity(Verbosity::Json)
    }

    /// Creates a new shell instance with default output and the given verbosity
    pub fn from_verbosity(verbosity: Verbosity) -> Self {
        Self::new(Default::default(), verbosity)
    }

    /// Write a fragment to stdout
    ///
    /// Caller is responsible for deciding whether [`Shell::verbosity`] is affects output.
    pub fn write_stdout(&self, fragment: impl fmt::Display) -> io::Result<()> {
        self.output.write_stdout(fragment)
    }

    /// Write a fragment to stderr
    ///
    /// Caller is responsible for deciding whether [`Shell::verbosity`] is affects output.
    pub fn write_stderr(&self, fragment: impl fmt::Display) -> io::Result<()> {
        self.output.write_stderr(fragment)
    }

    /// Prints the object to stdout as json
    pub fn print_json<T: serde::ser::Serialize>(&self, obj: &T) -> serde_json::Result<()> {
        if self.verbosity.is_json() {
            let json = serde_json::to_string(&obj)?;
            let _ = self.output.with_stdout(|out| writeln!(out, "{}", json));
        }
        Ok(())
    }
    /// Prints the object to stdout as pretty json
    pub fn pretty_print_json<T: serde::ser::Serialize>(&self, obj: &T) -> serde_json::Result<()> {
        if self.verbosity.is_json() {
            let json = serde_json::to_string_pretty(&obj)?;
            let _ = self.output.with_stdout(|out| writeln!(out, "{}", json));
        }
        Ok(())
    }
}

impl fmt::Debug for Shell {
    fn fmt(&self, f: &mut fmt::Formatter<'_>) -> fmt::Result {
        match self.output {
            ShellOut::Write(_) => {
                f.debug_struct("Shell").field("verbosity", &self.verbosity).finish()
            }
            ShellOut::Stream => {
                f.debug_struct("Shell").field("verbosity", &self.verbosity).finish()
            }
        }
    }
}

/// Helper trait for custom shell output
///
/// Can be used for debugging
pub trait ShellWrite {
    /// Write the fragment
    fn write(&self, fragment: impl fmt::Display) -> io::Result<()>;

    /// Executes a closure on the current stdout
    fn with_stdout<F, R>(&self, f: F) -> R
    where
        for<'r> F: FnOnce(&'r mut (dyn Write + 'r)) -> R;

    /// Executes a closure on the current stderr
    fn with_err<F, R>(&self, f: F) -> R
    where
        for<'r> F: FnOnce(&'r mut (dyn Write + 'r)) -> R;
}

/// A guarded shell output type
pub struct WriteShellOut(Arc<Mutex<Box<dyn Write>>>);

unsafe impl Send for WriteShellOut {}
unsafe impl Sync for WriteShellOut {}

impl ShellWrite for WriteShellOut {
    fn write(&self, fragment: impl fmt::Display) -> io::Result<()> {
        if let Ok(mut lock) = self.0.lock() {
            write!(lock, "{}", fragment)?;
        }
        Ok(())
    }
    /// Executes a closure on the current stdout
    fn with_stdout<F, R>(&self, f: F) -> R
    where
        for<'r> F: FnOnce(&'r mut (dyn Write + 'r)) -> R,
    {
        let mut lock = self.0.lock().unwrap();
        f(&mut *lock)
    }

    /// Executes a closure on the current stderr
    fn with_err<F, R>(&self, f: F) -> R
    where
        for<'r> F: FnOnce(&'r mut (dyn Write + 'r)) -> R,
    {
        let mut lock = self.0.lock().unwrap();
        f(&mut *lock)
    }
}

/// A `Write`able object, either with or without color support
pub enum ShellOut {
    /// A plain write object
    ///
    /// Can be used for debug purposes
    Write(WriteShellOut),
    /// Streams to `stdio`
    Stream,
}

// === impl ShellOut ===

impl ShellOut {
    /// Creates a new shell that writes to memory
    pub fn memory() -> Self {
<<<<<<< HEAD
        ShellOut::Write(WriteShellOut(Arc::new(Mutex::new(Box::new(vec![])))))
=======
        #[allow(clippy::box_default)]
        ShellOut::Write(WriteShellOut(Arc::new(Mutex::new(Box::new(Vec::new())))))
>>>>>>> b554ab1f
    }

    /// Write a fragment to stdout
    fn write_stdout(&self, fragment: impl fmt::Display) -> io::Result<()> {
        match *self {
            ShellOut::Stream => {
                let stdout = io::stdout();
                let mut handle = stdout.lock();
                write!(handle, "{}", fragment)?;
            }
            ShellOut::Write(ref w) => {
                w.write(fragment)?;
            }
        }
        Ok(())
    }

    /// Write output to stderr
    fn write_stderr(&self, fragment: impl fmt::Display) -> io::Result<()> {
        match *self {
            ShellOut::Stream => {
                let stderr = io::stderr();
                let mut handle = stderr.lock();
                write!(handle, "{}", fragment)?;
            }
            ShellOut::Write(ref w) => {
                w.write(fragment)?;
            }
        }
        Ok(())
    }

    /// Executes a closure on the current stdout
    fn with_stdout<F, R>(&self, f: F) -> R
    where
        for<'r> F: FnOnce(&'r mut (dyn Write + 'r)) -> R,
    {
        match *self {
            ShellOut::Stream => {
                let stdout = io::stdout();
                let mut handler = stdout.lock();
                f(&mut handler)
            }
            ShellOut::Write(ref w) => w.with_stdout(f),
        }
    }

    /// Executes a closure on the current stderr
    #[allow(unused)]
    fn with_err<F, R>(&self, f: F) -> R
    where
        for<'r> F: FnOnce(&'r mut (dyn Write + 'r)) -> R,
    {
        match *self {
            ShellOut::Stream => {
                let stderr = io::stderr();
                let mut handler = stderr.lock();
                f(&mut handler)
            }
            ShellOut::Write(ref w) => w.with_err(f),
        }
    }
}

impl Default for ShellOut {
    fn default() -> Self {
        ShellOut::Stream
    }
}

/// The requested verbosity of output.
#[derive(Debug, Clone, Copy, PartialEq, Eq)]
pub enum Verbosity {
    /// only allow json output
    Json,
    /// print as is
    Normal,
    /// print nothing
    Silent,
}

// === impl Verbosity ===

impl Verbosity {
    /// Returns true if json mode
    pub fn is_json(&self) -> bool {
        matches!(self, Verbosity::Json)
    }

    /// Returns true if silent
    pub fn is_silent(&self) -> bool {
        matches!(self, Verbosity::Silent)
    }

    /// Returns true if normal verbosity
    pub fn is_normal(&self) -> bool {
        matches!(self, Verbosity::Normal)
    }
}

impl Default for Verbosity {
    fn default() -> Self {
        Verbosity::Normal
    }
}<|MERGE_RESOLUTION|>--- conflicted
+++ resolved
@@ -213,12 +213,8 @@
 impl ShellOut {
     /// Creates a new shell that writes to memory
     pub fn memory() -> Self {
-<<<<<<< HEAD
-        ShellOut::Write(WriteShellOut(Arc::new(Mutex::new(Box::new(vec![])))))
-=======
         #[allow(clippy::box_default)]
         ShellOut::Write(WriteShellOut(Arc::new(Mutex::new(Box::new(Vec::new())))))
->>>>>>> b554ab1f
     }
 
     /// Write a fragment to stdout
