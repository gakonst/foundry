<<<<<<< HEAD
use crate::{runner::TestOptions, ContractRunner, SuiteResult, TestFilter};
=======
use crate::{result::SuiteResult, ContractRunner, TestFilter};
>>>>>>> 1b9c6693
use ethers::{
    abi::Abi,
    prelude::{artifacts::CompactContractBytecode, ArtifactId, ArtifactOutput},
    solc::{utils::RuntimeOrHandle, Artifact, ProjectCompileOutput},
    types::{Address, Bytes, U256},
};
use eyre::Result;
use foundry_evm::executor::{
    builder::Backend, inspector::CheatsConfig, opts::EvmOpts, DatabaseRef, Executor,
    ExecutorBuilder, Fork, SpecId,
};
use foundry_utils::PostLinkInput;
use proptest::test_runner::TestRunner;
use rayon::prelude::*;
use std::{collections::BTreeMap, marker::Sync, path::Path, sync::mpsc::Sender};

/// Builder used for instantiating the multi-contract runner
#[derive(Debug, Default)]
pub struct MultiContractRunnerBuilder {
    /// The fuzzer to be used for running fuzz tests
    pub fuzzer: Option<TestRunner>,
    /// The address which will be used to deploy the initial contracts and send all
    /// transactions
    pub sender: Option<Address>,
    /// The initial balance for each one of the deployed smart contracts
    pub initial_balance: U256,
    /// The EVM spec to use
    pub evm_spec: Option<SpecId>,
    /// The fork config
    pub fork: Option<Fork>,
    /// Additional cheatcode inspector related settings derived from the `Config`
    pub cheats_config: Option<CheatsConfig>,
    /// Whether or not to collect coverage info
    pub coverage: bool,
}

pub type DeployableContracts = BTreeMap<ArtifactId, (Abi, Bytes, Vec<Bytes>)>;

impl MultiContractRunnerBuilder {
    /// Given an EVM, proceeds to return a runner which is able to execute all tests
    /// against that evm
    pub fn build<A>(
        self,
        root: impl AsRef<Path>,
        output: ProjectCompileOutput<A>,
        evm_opts: EvmOpts,
    ) -> Result<MultiContractRunner>
    where
        A: ArtifactOutput,
    {
        // This is just the contracts compiled, but we need to merge this with the read cached
        // artifacts
        let contracts = output
            .with_stripped_file_prefixes(root)
            .into_artifacts()
            .map(|(i, c)| (i, c.into_contract_bytecode()))
            .collect::<Vec<(ArtifactId, CompactContractBytecode)>>();

        let mut known_contracts: BTreeMap<ArtifactId, (Abi, Vec<u8>)> = Default::default();
        let source_paths = contracts
            .iter()
            .map(|(i, _)| (i.identifier(), i.source.to_string_lossy().into()))
            .collect::<BTreeMap<String, String>>();

        // create a mapping of name => (abi, deployment code, Vec<library deployment code>)
        let mut deployable_contracts = DeployableContracts::default();

        foundry_utils::link_with_nonce_or_address(
            BTreeMap::from_iter(contracts),
            &mut known_contracts,
            Default::default(),
            evm_opts.sender,
            U256::one(),
            &mut deployable_contracts,
            |file, key| (format!("{key}.json:{key}"), file, key),
            |post_link_input| {
                let PostLinkInput {
                    contract,
                    known_contracts,
                    id,
                    extra: deployable_contracts,
                    dependencies,
                } = post_link_input;

                // get bytes
                let bytecode =
                    if let Some(b) = contract.bytecode.expect("No bytecode").object.into_bytes() {
                        b
                    } else {
                        return Ok(())
                    };

                let abi = contract.abi.expect("We should have an abi by now");
                // if its a test, add it to deployable contracts
                if abi.constructor.as_ref().map(|c| c.inputs.is_empty()).unwrap_or(true) &&
                    abi.functions().any(|func| {
                        func.name.starts_with("test") || func.name.starts_with("invariant")
                    })
                {
                    deployable_contracts.insert(
                        id.clone(),
                        (
                            abi.clone(),
                            bytecode,
                            dependencies
                                .into_iter()
                                .map(|(_, bytecode)| bytecode)
                                .collect::<Vec<_>>(),
                        ),
                    );
                }

                contract
                    .deployed_bytecode
                    .and_then(|d_bcode| d_bcode.bytecode)
                    .and_then(|bcode| bcode.object.into_bytes())
                    .and_then(|bytes| known_contracts.insert(id.clone(), (abi, bytes.to_vec())));
                Ok(())
            },
        )?;

        let execution_info = foundry_utils::flatten_known_contracts(&known_contracts);
        Ok(MultiContractRunner {
            contracts: deployable_contracts,
            known_contracts,
            evm_opts,
            evm_spec: self.evm_spec.unwrap_or(SpecId::LONDON),
            sender: self.sender,
            fuzzer: self.fuzzer,
            errors: Some(execution_info.2),
            source_paths,
            fork: self.fork,
            cheats_config: self.cheats_config.unwrap_or_default(),
            coverage: self.coverage,
        })
    }

    #[must_use]
    pub fn sender(mut self, sender: Address) -> Self {
        self.sender = Some(sender);
        self
    }

    #[must_use]
    pub fn initial_balance(mut self, initial_balance: U256) -> Self {
        self.initial_balance = initial_balance;
        self
    }

    #[must_use]
    pub fn fuzzer(mut self, fuzzer: TestRunner) -> Self {
        self.fuzzer = Some(fuzzer);
        self
    }

    #[must_use]
    pub fn evm_spec(mut self, spec: SpecId) -> Self {
        self.evm_spec = Some(spec);
        self
    }

    #[must_use]
    pub fn with_fork(mut self, fork: Option<Fork>) -> Self {
        self.fork = fork;
        self
    }

    #[must_use]
    pub fn with_cheats_config(mut self, cheats_config: CheatsConfig) -> Self {
        self.cheats_config = Some(cheats_config);
        self
    }

    #[must_use]
    pub fn set_coverage(mut self, enable: bool) -> Self {
        self.coverage = enable;
        self
    }
}

/// A multi contract runner receives a set of contracts deployed in an EVM instance and proceeds
/// to run all test functions in these contracts.
pub struct MultiContractRunner {
    /// Mapping of contract name to Abi, creation bytecode and library bytecode which
    /// needs to be deployed & linked against
    pub contracts: DeployableContracts,
    /// Compiled contracts by name that have an Abi and runtime bytecode
    pub known_contracts: BTreeMap<ArtifactId, (Abi, Vec<u8>)>,
    /// The EVM instance used in the test runner
    pub evm_opts: EvmOpts,
    /// The EVM spec
    pub evm_spec: SpecId,
    /// All known errors, used for decoding reverts
    pub errors: Option<Abi>,
    /// The fuzzer which will be used to run parametric tests (w/ non-0 solidity args)
    fuzzer: Option<TestRunner>,
    /// The address which will be used as the `from` field in all EVM calls
    sender: Option<Address>,
    /// A map of contract names to absolute source file paths
    pub source_paths: BTreeMap<String, String>,
    /// The fork config
    pub fork: Option<Fork>,
    /// Additional cheatcode inspector related settings derived from the `Config`
    pub cheats_config: CheatsConfig,
    /// Whether or not to collect coverage info
    pub coverage: bool,
}

impl MultiContractRunner {
    pub fn count_filtered_tests(&self, filter: &(impl TestFilter + Send + Sync)) -> usize {
        self.contracts
            .iter()
            .filter(|(id, _)| {
                filter.matches_path(id.source.to_string_lossy()) &&
                    filter.matches_contract(&id.name)
            })
            .flat_map(|(_, (abi, _, _))| {
                abi.functions().filter(|func| filter.matches_test(func.signature()))
            })
            .count()
    }

    // Get all tests of matching path and contract
    pub fn get_tests(&self, filter: &(impl TestFilter + Send + Sync)) -> Vec<String> {
        self.contracts
            .iter()
            .filter(|(id, _)| {
                filter.matches_path(id.source.to_string_lossy()) &&
                    filter.matches_contract(&id.name)
            })
            .flat_map(|(_, (abi, _, _))| abi.functions().map(|func| func.name.clone()))
            .filter(|sig| sig.starts_with("test"))
            .collect()
    }

    pub fn list(
        &self,
        filter: &(impl TestFilter + Send + Sync),
    ) -> BTreeMap<String, BTreeMap<String, Vec<String>>> {
        self.contracts
            .iter()
            .filter(|(id, _)| {
                filter.matches_path(id.source.to_string_lossy()) &&
                    filter.matches_contract(&id.name)
            })
            .filter(|(_, (abi, _, _))| abi.functions().any(|func| filter.matches_test(&func.name)))
            .map(|(id, (abi, _, _))| {
                let source = id.source.as_path().display().to_string();
                let name = id.name.clone();
                let tests = abi
                    .functions()
                    .filter(|func| func.name.starts_with("test"))
                    .filter(|func| filter.matches_test(func.signature()))
                    .map(|func| func.name.clone())
                    .collect::<Vec<_>>();

                (source, name, tests)
            })
            .fold(BTreeMap::new(), |mut acc, (source, name, tests)| {
                acc.entry(source).or_insert(BTreeMap::new()).insert(name, tests);
                acc
            })
    }

    pub fn test(
        &mut self,
        filter: &(impl TestFilter + Send + Sync),
        stream_result: Option<Sender<(String, SuiteResult)>>,
        test_options: TestOptions,
    ) -> Result<BTreeMap<String, SuiteResult>> {
        tracing::info!(include_fuzz_tests= ?include_fuzz_tests, "running all tests");

        let runtime = RuntimeOrHandle::new();
        let env = runtime.block_on(self.evm_opts.evm_env());

        // the db backend that serves all the data
        let db = runtime.block_on(Backend::new(self.fork.take(), &env));

        let results = self
            .contracts
            .par_iter()
            .filter(|(id, _)| {
                filter.matches_path(id.source.to_string_lossy()) &&
                    filter.matches_contract(&id.name)
            })
            .filter(|(_, (abi, _, _))| abi.functions().any(|func| filter.matches_test(&func.name)))
            .map(|(id, (abi, deploy_code, libs))| {
                let identifier = id.identifier();
                tracing::trace!(contract= ?identifier, "start executing all tests in contract");

                let executor = ExecutorBuilder::default()
                    .with_cheatcodes(self.cheats_config.clone())
                    .with_config(env.clone())
                    .with_spec(self.evm_spec)
                    .with_gas_limit(self.evm_opts.gas_limit())
                    .set_tracing(self.evm_opts.verbosity >= 3)
                    .set_coverage(self.coverage)
                    .build(db.clone());

                let result = self.run_tests(
                    &identifier,
                    abi,
                    executor,
                    deploy_code.clone(),
                    libs,
                    (filter, test_options),
                )?;

                tracing::trace!(contract= ?identifier, "executed all tests in contract");
                Ok((identifier, result))
            })
            .filter_map(Result::<_>::ok)
            .filter(|(_, results)| !results.is_empty())
            .map_with(stream_result, |stream_result, (name, result)| {
                if let Some(stream_result) = stream_result.as_ref() {
                    stream_result.send((name.clone(), result.clone())).unwrap();
                }
                (name, result)
            })
            .collect::<BTreeMap<_, _>>();

        tracing::info!(num_tests= ?results.len(),"ran all tests");
        Ok(results)
    }

    // The _name field is unused because we only want it for tracing
    #[tracing::instrument(
        name = "contract",
        skip_all,
        err,
        fields(name = %_name)
    )]
    fn run_tests<DB: DatabaseRef + Send + Sync + Clone>(
        &self,
        _name: &str,
        contract: &Abi,
        executor: Executor<DB>,
        deploy_code: Bytes,
        libs: &[Bytes],
        (filter, test_options): (&impl TestFilter, TestOptions),
    ) -> Result<SuiteResult> {
        let mut runner = ContractRunner::new(
            executor,
            contract,
            deploy_code,
            self.evm_opts.initial_balance,
            self.sender,
            self.errors.as_ref(),
            libs,
        );
        runner.run_tests(filter, self.fuzzer.clone(), test_options, Some(&self.known_contracts))
    }
}

#[cfg(test)]
mod tests {
    use super::*;
    use crate::{
        decode::decode_console_logs,
        test_helpers::{
            filter::Filter, COMPILED, COMPILED_WITH_LIBS, EVM_OPTS, LIBS_PROJECT, PROJECT,
        },
    };
    use foundry_config::Config;
    use foundry_evm::trace::TraceKind;
    use std::env;

    static TEST_OPTS: TestOptions = TestOptions {
        include_fuzz_tests: true,
        invariant_depth: 15,
        invariant_fail_on_revert: false,
    };

    /// Builds a base runner
    fn base_runner() -> MultiContractRunnerBuilder {
        MultiContractRunnerBuilder::default()
            .sender(EVM_OPTS.sender)
            .with_cheats_config(CheatsConfig::new(&Config::default(), &*EVM_OPTS))
    }

    /// Builds a non-tracing runner
    fn runner() -> MultiContractRunner {
        base_runner()
            .with_cheats_config(CheatsConfig::new(&Config::with_root(PROJECT.root()), &*EVM_OPTS))
            .build(&(*PROJECT).paths.root, (*COMPILED).clone(), EVM_OPTS.clone())
            .unwrap()
    }

    /// Builds a tracing runner
    fn tracing_runner() -> MultiContractRunner {
        let mut opts = EVM_OPTS.clone();
        opts.verbosity = 5;
        base_runner().build(&(*PROJECT).paths.root, (*COMPILED).clone(), opts).unwrap()
    }

    // Builds a runner that runs against forked state
    fn forked_runner(rpc: &str) -> MultiContractRunner {
        let mut opts = EVM_OPTS.clone();

        opts.env.chain_id = None; // clear chain id so the correct one gets fetched from the RPC
        opts.fork_url = Some(rpc.to_string());
        let chain_id = opts.get_chain_id();

        let fork = Some(Fork {
            cache_path: None,
            url: rpc.to_string(),
            pin_block: None,
            chain_id,
            initial_backoff: 50,
        });
        base_runner()
            .with_fork(fork)
            .build(&(*LIBS_PROJECT).paths.root, (*COMPILED_WITH_LIBS).clone(), opts)
            .unwrap()
    }

    /// A helper to assert the outcome of multiple tests with helpful assert messages
    fn assert_multiple(
        actuals: &BTreeMap<String, SuiteResult>,
        expecteds: BTreeMap<
            &str,
            Vec<(&str, bool, Option<String>, Option<Vec<String>>, Option<usize>)>,
        >,
    ) {
        assert_eq!(
            actuals.len(),
            expecteds.len(),
            "We did not run as many contracts as we expected"
        );
        for (contract_name, tests) in &expecteds {
            assert_eq!(
                actuals[*contract_name].len(),
                expecteds[contract_name].len(),
                "We did not run as many test functions as we expected for {}",
                contract_name
            );
            for (test_name, should_pass, reason, expected_logs, expected_warning_count) in tests {
                let logs =
                    decode_console_logs(&actuals[*contract_name].test_results[*test_name].logs);

                let warnings_count = &actuals[*contract_name].warnings.len();

                if *should_pass {
                    assert!(
                        actuals[*contract_name].test_results[*test_name].success,
                        "Test {} did not pass as expected.\nReason: {:?}\nLogs:\n{}",
                        test_name,
                        actuals[*contract_name].test_results[*test_name].reason,
                        logs.join("\n")
                    );
                } else {
                    assert!(
                        !actuals[*contract_name].test_results[*test_name].success,
                        "Test {} did not fail as expected.\nLogs:\n{}",
                        test_name,
                        logs.join("\n")
                    );
                    assert_eq!(
                        actuals[*contract_name].test_results[*test_name].reason, *reason,
                        "Failure reason for test {} did not match what we expected.",
                        test_name
                    );
                }

                if let Some(expected_logs) = expected_logs {
                    assert!(
                        logs.iter().eq(expected_logs.iter()),
                        "Logs did not match for test {}.\nExpected:\n{}\n\nGot:\n{}",
                        test_name,
                        logs.join("\n"),
                        expected_logs.join("\n")
                    );
                }

                if let Some(expected_warning_count) = expected_warning_count {
                    assert_eq!(
                        warnings_count, expected_warning_count,
                        "Test {} did not pass as expected. Expected:\n{}Got:\n{}",
                        test_name, warnings_count, expected_warning_count
                    );
                }
            }
        }
    }

    #[test]
    fn test_core() {
        let mut runner = runner();
        let results = runner.test(&Filter::new(".*", ".*", ".*core"), None, TEST_OPTS).unwrap();

        assert_multiple(
            &results,
            BTreeMap::from([
                (
                    "core/FailingSetup.t.sol:FailingSetupTest",
                    vec![(
                        "setUp()",
                        false,
                        Some("Setup failed: setup failed predictably".to_string()),
                        None,
                        None,
                    )],
                ),
                (
                    "core/MultipleSetup.t.sol:MultipleSetup",
                    vec![(
                        "setUp()",
                        false,
                        Some("Multiple setUp functions".to_string()),
                        None,
                        Some(1),
                    )],
                ),
                (
                    "core/Reverting.t.sol:RevertingTest",
                    vec![("testFailRevert()", true, None, None, None)],
                ),
                (
                    "core/SetupConsistency.t.sol:SetupConsistencyCheck",
                    vec![
                        ("testAdd()", true, None, None, None),
                        ("testMultiply()", true, None, None, None),
                    ],
                ),
                (
                    "core/DSStyle.t.sol:DSStyleTest",
                    vec![("testFailingAssertions()", true, None, None, None)],
                ),
                (
                    "core/ContractEnvironment.t.sol:ContractEnvironmentTest",
                    vec![
                        ("testAddresses()", true, None, None, None),
                        ("testEnvironment()", true, None, None, None),
                    ],
                ),
                (
                    "core/PaymentFailure.t.sol:PaymentFailureTest",
                    vec![("testCantPay()", false, Some("Revert".to_string()), None, None)],
                ),
                (
                    "core/LibraryLinking.t.sol:LibraryLinkingTest",
                    vec![
                        ("testDirect()", true, None, None, None),
                        ("testNested()", true, None, None, None),
                    ],
                ),
                (
                    "core/Abstract.t.sol:AbstractTest",
                    vec![("testSomething()", true, None, None, None)],
                ),
            ]),
        );
    }

    #[test]
    fn test_logs() {
        let mut runner = runner();
        let results = runner.test(&Filter::new(".*", ".*", ".*logs"), None, TEST_OPTS).unwrap();

        assert_multiple(
            &results,
            BTreeMap::from([
                (
                    "logs/DebugLogs.t.sol:DebugLogsTest",
                    vec![
                        (
                            "test1()",
                            true,
                            None,
                            Some(vec!["0".into(), "1".into(), "2".into()]),
                            None,
                        ),
                        (
                            "test2()",
                            true,
                            None,
                            Some(vec!["0".into(), "1".into(), "3".into()]),
                            None,
                        ),
                        (
                            "testFailWithRequire()",
                            true,
                            None,
                            Some(vec!["0".into(), "1".into(), "5".into()]),
                            None,
                        ),
                        (
                            "testFailWithRevert()",
                            true,
                            None,
                            Some(vec!["0".into(), "1".into(), "4".into(), "100".into()]),
                            None,
                        ),
                        (
                            "testLog()",
                            true,
                            None,
                            Some(vec!["0".into(), "1".into(), "Error: Assertion Failed".into()]),
                            None,
                        ),
                        (
                            "testLogs()",
                            true,
                            None,
                            Some(vec!["0".into(), "1".into(), "0x61626364".into()]),
                            None,
                        ),
                        (
                            "testLogAddress()",
                            true,
                            None,
                            Some(vec![
                                "0".into(),
                                "1".into(),
                                "0x0000000000000000000000000000000000000001".into(),
                            ]),
                            None,
                        ),
                        (
                            "testLogBytes32()",
                            true,
                            None,
                            Some(vec![
                                "0".into(),
                                "1".into(),
                                "0x6162636400000000000000000000000000000000000000000000000000000000".into()]),
                            None,
                        ),
                        (
                            "testLogInt()",
                            true,
                            None,
                            Some(vec!["0".into(), "1".into(), "-31337".into()]),
                            None,
                        ),
                        (
                            "testLogBytes()",
                            true,
                            None,
                            Some(vec!["0".into(), "1".into(), "0x61626364".into()]),
                            None,
                        ),
                        (
                            "testLogString()",
                            true,
                            None,
                            Some(vec!["0".into(), "1".into(), "here".into()]),
                            None,
                        ),
                        (
                            "testLogNamedAddress()",
                            true,
                            None,
                            Some(vec![
                                "0".into(),
                                "1".into(),
                                "address: 0x0000000000000000000000000000000000000001".into()]),
                            None,
                        ),
                        (
                            "testLogNamedBytes32()",
                            true,
                            None,
                            Some(vec![
                                "0".into(),
                                "1".into(),
                                "abcd: 0x6162636400000000000000000000000000000000000000000000000000000000".into()]),
                            None,
                        ),
                        (
                            "testLogNamedDecimalInt()",
                            true,
                            None,
                            Some(vec![
                                "0".into(),
                                "1".into(),
                                "amount: -0.000000000000031337".into()]),
                            None,
                        ),
                        (
                            "testLogNamedDecimalUint()",
                            true,
                            None,
                            Some(vec![
                                "0".into(),
                                "1".into(),
                                "amount: 1.000000000000000000".into()]),
                            None,
                        ),
                        (
                            "testLogNamedInt()",
                            true,
                            None,
                            Some(vec![
                                "0".into(),
                                "1".into(),
                                "amount: -31337".into()]),
                            None,
                        ),
                        (
                            "testLogNamedUint()",
                            true,
                            None,
                            Some(vec![
                                "0".into(),
                                "1".into(),
                                "amount: 1000000000000000000".into()]),
                            None,
                        ),
                        (
                            "testLogNamedBytes()",
                            true,
                            None,
                            Some(vec![
                                "0".into(),
                                "1".into(),
                                "abcd: 0x61626364".into()]),
                            None,
                        ),
                        (
                            "testLogNamedString()",
                            true,
                            None,
                            Some(vec![
                                "0".into(),
                                "1".into(),
                                "key: val".into()]),
                            None,
                        ),
                    ],
                ),
                (
                    "logs/HardhatLogs.t.sol:HardhatLogsTest",
                    vec![
                        (
                            "testInts()",
                            true,
                            None,
                            Some(vec![
                                "constructor".into(),
                                "0".into(),
                                "1".into(),
                                "2".into(),
                                "3".into(),
                            ]),
                            None,
                        ),
                        (
                            "testMisc()",
                            true,
                            None,
                            Some(vec![
                                "constructor".into(),
                                "testMisc, 0x0000000000000000000000000000000000000001".into(),
                                "testMisc, 42".into(),
                            ]),
                            None,
                        ),
                        (
                            "testStrings()",
                            true,
                            None,
                            Some(vec!["constructor".into(), "testStrings".into()]),
                            None,
                        ),
                        (
                            "testConsoleLog()",
                            true,
                            None,
                            Some(vec!["constructor".into(), "test".into()]),
                            None,
                        ),
                        (
                            "testLogInt()",
                            true,
                            None,
                            Some(vec!["constructor".into(), "-31337".into()]),
                            None,
                        ),
                        (
                            "testLogUint()",
                            true,
                            None,
                            Some(vec!["constructor".into(), "1".into()]),
                            None,
                        ),
                        (
                            "testLogString()",
                            true,
                            None,
                            Some(vec!["constructor".into(), "test".into()]),
                            None,
                        ),
                        (
                            "testLogBool()",
                            true,
                            None,
                            Some(vec!["constructor".into(), "false".into()]),
                            None,
                        ),
                        (
                            "testLogAddress()",
                            true,
                            None,
                            Some(vec!["constructor".into(), "0x0000000000000000000000000000000000000001".into()]),
                            None,
                        ),
                        (
                            "testLogBytes()",
                            true,
                            None,
                            Some(vec!["constructor".into(), "0x61".into()]),
                            None,
                        ),
                        (
                            "testLogBytes1()",
                            true,
                            None,
                            Some(vec!["constructor".into(), "0x61".into()]),
                            None,
                        ),
                        (
                            "testLogBytes2()",
                            true,
                            None,
                            Some(vec!["constructor".into(), "0x6100".into()]),
                            None,
                        ),
                        (
                            "testLogBytes3()",
                            true,
                            None,
                            Some(vec!["constructor".into(), "0x610000".into()]),
                            None,
                        ),
                        (
                            "testLogBytes4()",
                            true,
                            None,
                            Some(vec!["constructor".into(), "0x61000000".into()]),
                            None,
                        ),
                        (
                            "testLogBytes5()",
                            true,
                            None,
                            Some(vec!["constructor".into(), "0x6100000000".into()]),
                            None,
                        ),
                        (
                            "testLogBytes6()",
                            true,
                            None,
                            Some(vec!["constructor".into(), "0x610000000000".into()]),
                            None,
                        ),
                        (
                            "testLogBytes7()",
                            true,
                            None,
                            Some(vec!["constructor".into(), "0x61000000000000".into()]),
                            None,
                        ),
                        (
                            "testLogBytes8()",
                            true,
                            None,
                            Some(vec!["constructor".into(), "0x6100000000000000".into()]),
                            None,
                        ),
                        (
                            "testLogBytes9()",
                            true,
                            None,
                            Some(vec!["constructor".into(), "0x610000000000000000".into()]),
                            None,
                        ),
                        (
                            "testLogBytes10()",
                            true,
                            None,
                            Some(vec!["constructor".into(), "0x61000000000000000000".into()]),
                            None,
                        ),
                        (
                            "testLogBytes11()",
                            true,
                            None,
                            Some(vec!["constructor".into(), "0x6100000000000000000000".into()]),
                            None,
                        ),
                        (
                            "testLogBytes12()",
                            true,
                            None,
                            Some(vec!["constructor".into(), "0x610000000000000000000000".into()]),
                            None,
                        ),
                        (
                            "testLogBytes13()",
                            true,
                            None,
                            Some(vec!["constructor".into(), "0x61000000000000000000000000".into()]),
                            None,
                        ),
                        (
                            "testLogBytes14()",
                            true,
                            None,
                            Some(vec!["constructor".into(), "0x6100000000000000000000000000".into()]),
                            None,
                        ),
                        (
                            "testLogBytes15()",
                            true,
                            None,
                            Some(vec!["constructor".into(), "0x610000000000000000000000000000".into()]),
                            None,
                        ),
                        (
                            "testLogBytes16()",
                            true,
                            None,
                            Some(vec!["constructor".into(), "0x61000000000000000000000000000000".into()]),
                            None,
                        ),
                        (
                            "testLogBytes17()",
                            true,
                            None,
                            Some(vec!["constructor".into(), "0x6100000000000000000000000000000000".into()]),
                            None,
                        ),
                        (
                            "testLogBytes18()",
                            true,
                            None,
                            Some(vec!["constructor".into(), "0x610000000000000000000000000000000000".into()]),
                            None,
                        ),
                        (
                            "testLogBytes19()",
                            true,
                            None,
                            Some(vec!["constructor".into(), "0x61000000000000000000000000000000000000".into()]),
                            None,
                        ),
                        (
                            "testLogBytes20()",
                            true,
                            None,
                            Some(vec!["constructor".into(), "0x6100000000000000000000000000000000000000".into()]),
                            None,
                        ),
                        (
                            "testLogBytes21()",
                            true,
                            None,
                            Some(vec!["constructor".into(), "0x610000000000000000000000000000000000000000".into()]),
                            None,
                        ),
                        (
                            "testLogBytes22()",
                            true,
                            None,
                            Some(vec!["constructor".into(), "0x61000000000000000000000000000000000000000000".into()]),
                            None,
                        ),
                        (
                            "testLogBytes23()",
                            true,
                            None,
                            Some(vec!["constructor".into(), "0x6100000000000000000000000000000000000000000000".into()]),
                            None,
                        ),
                        (
                            "testLogBytes24()",
                            true,
                            None,
                            Some(vec!["constructor".into(), "0x610000000000000000000000000000000000000000000000".into()]),
                            None,
                        ),
                        (
                            "testLogBytes25()",
                            true,
                            None,
                            Some(vec!["constructor".into(), "0x61000000000000000000000000000000000000000000000000".into()]),
                            None,
                        ),
                        (
                            "testLogBytes26()",
                            true,
                            None,
                            Some(vec!["constructor".into(), "0x6100000000000000000000000000000000000000000000000000".into()]),
                            None,
                        ),
                        (
                            "testLogBytes27()",
                            true,
                            None,
                            Some(vec!["constructor".into(), "0x610000000000000000000000000000000000000000000000000000".into()]),
                            None,
                        ),
                        (
                            "testLogBytes28()",
                            true,
                            None,
                            Some(vec!["constructor".into(), "0x61000000000000000000000000000000000000000000000000000000".into()]),
                            None,
                        ),
                        (
                            "testLogBytes29()",
                            true,
                            None,
                            Some(vec!["constructor".into(), "0x6100000000000000000000000000000000000000000000000000000000".into()]),
                            None,
                        ),
                        (
                            "testLogBytes30()",
                            true,
                            None,
                            Some(vec!["constructor".into(), "0x610000000000000000000000000000000000000000000000000000000000".into()]),
                            None,
                        ),
                        (
                            "testLogBytes31()",
                            true,
                            None,
                            Some(vec!["constructor".into(), "0x61000000000000000000000000000000000000000000000000000000000000".into()]),
                            None,
                        ),
                        (
                            "testLogBytes32()",
                            true,
                            None,
                            Some(vec!["constructor".into(), "0x6100000000000000000000000000000000000000000000000000000000000000".into()]),
                            None,
                        ),
                        (
                            "testConsoleLogUint()",
                            true,
                            None,
                            Some(vec!["constructor".into(), "1".into()]),
                            None,
                        ),
                        (
                            "testConsoleLogString()",
                            true,
                            None,
                            Some(vec!["constructor".into(), "test".into()]),
                            None,
                        ),
                        (
                            "testConsoleLogBool()",
                            true,
                            None,
                            Some(vec!["constructor".into(), "false".into()]),
                            None,
                        ),
                        (
                            "testConsoleLogAddress()",
                            true,
                            None,
                            Some(vec!["constructor".into(), "0x0000000000000000000000000000000000000001".into()]),
                            None,
                        ),
                    ],
                ),
            ]),
        );
    }

    #[test]
    fn test_cheats() {
        let mut runner = runner();

        // test `setEnv` first, and confirm that it can correctly set environment variables,
        // so that we can use it in subsequent `env*` tests
        runner.test(&Filter::new("testSetEnv", ".*", ".*"), None, TEST_OPTS).unwrap();
        let env_var_key = "_foundryCheatcodeSetEnvTestKey";
        let env_var_val = "_foundryCheatcodeSetEnvTestVal";
        let res = env::var(env_var_key);
        assert!(
            res.is_ok() && res.unwrap() == env_var_val,
            "Test `testSetEnv` did not pass as expected.
Reason: `setEnv` failed to set an environment variable `{}={}`",
            env_var_key,
            env_var_val
        );

<<<<<<< HEAD
        let suite_result =
            runner.test(&Filter::new(".*", ".*", ".*cheats"), None, TEST_OPTS).unwrap();
        assert!(suite_result.len() > 0);
=======
        let suite_result = runner.test(&Filter::new(".*", ".*", ".*cheats"), None, true).unwrap();
        assert!(!suite_result.is_empty());
>>>>>>> 1b9c6693
        for (_, SuiteResult { test_results, .. }) in suite_result {
            for (test_name, result) in test_results {
                let logs = decode_console_logs(&result.logs);
                assert!(
                    result.success,
                    "Test {} did not pass as expected.\nReason: {:?}\nLogs:\n{}",
                    test_name,
                    result.reason,
                    logs.join("\n")
                );
            }
        }
    }

    #[test]
    fn test_fuzz() {
        let mut runner = runner();
        let suite_result =
            runner.test(&Filter::new(".*", ".*", ".*fuzz"), None, TEST_OPTS).unwrap();

        for (_, SuiteResult { test_results, .. }) in suite_result {
            for (test_name, result) in test_results {
                let logs = decode_console_logs(&result.logs);

                match test_name.as_ref() {
                    "testPositive(uint256)" | "testSuccessfulFuzz(uint128,uint128)" => assert!(
                        result.success,
                        "Test {} did not pass as expected.\nReason: {:?}\nLogs:\n{}",
                        test_name,
                        result.reason,
                        logs.join("\n")
                    ),
                    _ => assert!(
                        !result.success,
                        "Test {} did not fail as expected.\nReason: {:?}\nLogs:\n{}",
                        test_name,
                        result.reason,
                        logs.join("\n")
                    ),
                }
            }
        }
    }

    #[test]
    fn test_trace() {
        let mut runner = tracing_runner();
        let suite_result =
            runner.test(&Filter::new(".*", ".*", ".*trace"), None, TEST_OPTS).unwrap();

        // TODO: This trace test is very basic - it is probably a good candidate for snapshot
        // testing.
        for (_, SuiteResult { test_results, .. }) in suite_result {
            for (test_name, result) in test_results {
                let deployment_traces =
                    result.traces.iter().filter(|(kind, _)| *kind == TraceKind::Deployment);
                let setup_traces =
                    result.traces.iter().filter(|(kind, _)| *kind == TraceKind::Setup);
                let execution_traces =
                    result.traces.iter().filter(|(kind, _)| *kind == TraceKind::Deployment);

                assert_eq!(
                    deployment_traces.count(),
                    1,
                    "Test {} did not have exactly 1 deployment trace.",
                    test_name
                );
                assert!(
                    setup_traces.count() <= 1,
                    "Test {} had more than 1 setup trace.",
                    test_name
                );
                assert_eq!(
                    execution_traces.count(),
                    1,
                    "Test {} did not not have exactly 1 execution trace.",
                    test_name
                );
            }
        }
    }

    #[test]
    fn test_fork() {
        let rpc_url = foundry_utils::rpc::next_http_archive_rpc_endpoint();
        let mut runner = forked_runner(&rpc_url);
        let suite_result =
            runner.test(&Filter::new(".*", ".*", ".*fork"), None, TEST_OPTS).unwrap();

        for (_, SuiteResult { test_results, .. }) in suite_result {
            for (test_name, result) in test_results {
                let logs = decode_console_logs(&result.logs);

                assert!(
                    result.success,
                    "Test {} did not pass as expected.\nReason: {:?}\nLogs:\n{}",
                    test_name,
                    result.reason,
                    logs.join("\n")
                );
            }
        }
    }

    #[test]
    fn test_doesnt_run_abstract_contract() {
        let mut runner = runner();
        let results = runner
            .test(&Filter::new(".*", ".*", ".*core/Abstract.t.sol"), None, TEST_OPTS)
            .unwrap();
        assert!(results.get("core/Abstract.t.sol:AbstractTestBase").is_none());
        assert!(results.get("core/Abstract.t.sol:AbstractTest").is_some());
    }

    #[test]
    fn test_invariant() {
        let mut runner = runner();
        runner.fuzzer = Some(TestRunner::new(proptest::test_runner::Config::default()));

        let results =
            runner.test(&Filter::new(".*", ".*", ".*fuzz/invariant/"), None, TEST_OPTS).unwrap();

        assert_multiple(
            &results,
            BTreeMap::from([
                (
                    "fuzz/invariant/InvariantInnerContract.t.sol:InvariantInnerContract",
                    vec![("invariantHideJesus", false, Some("jesus betrayed.".into()), None, None)],
                ),
                (
                    "fuzz/invariant/InvariantReentrancy.t.sol:InvariantReentrancy",
                    vec![("invariantNotStolen", false, Some("stolen.".into()), None, None)],
                ),
                (
                    "fuzz/invariant/InvariantTest1.t.sol:InvariantTest",
                    vec![("invariant_neverFalse", false, Some("false.".into()), None, None)],
                ),
                (
                    "fuzz/invariant/target/ExcludeContracts.t.sol:ExcludeContracts",
                    vec![("invariantTrueWorld", true, None, None, None)],
                ),
                (
                    "fuzz/invariant/target/TargetContracts.t.sol:TargetContracts",
                    vec![("invariantTrueWorld", true, None, None, None)],
                ),
                (
                    "fuzz/invariant/target/TargetSenders.t.sol:TargetSenders",
                    vec![("invariantTrueWorld", false, Some("false world.".into()), None, None)],
                ),
                (
                    "fuzz/invariant/target/TargetSelectors.t.sol:TargetSelectors",
                    vec![("invariantTrueWorld", true, None, None, None)],
                ),
            ]),
        );
    }
}<|MERGE_RESOLUTION|>--- conflicted
+++ resolved
@@ -1,8 +1,4 @@
-<<<<<<< HEAD
-use crate::{runner::TestOptions, ContractRunner, SuiteResult, TestFilter};
-=======
-use crate::{result::SuiteResult, ContractRunner, TestFilter};
->>>>>>> 1b9c6693
+use crate::{result::SuiteResult, runner::TestOptions, ContractRunner, TestFilter};
 use ethers::{
     abi::Abi,
     prelude::{artifacts::CompactContractBytecode, ArtifactId, ArtifactOutput},
@@ -273,7 +269,7 @@
         stream_result: Option<Sender<(String, SuiteResult)>>,
         test_options: TestOptions,
     ) -> Result<BTreeMap<String, SuiteResult>> {
-        tracing::info!(include_fuzz_tests= ?include_fuzz_tests, "running all tests");
+        tracing::info!(include_fuzz_tests= ?test_options.include_fuzz_tests, "running all tests");
 
         let runtime = RuntimeOrHandle::new();
         let env = runtime.block_on(self.evm_opts.evm_env());
@@ -1093,14 +1089,9 @@
             env_var_val
         );
 
-<<<<<<< HEAD
         let suite_result =
             runner.test(&Filter::new(".*", ".*", ".*cheats"), None, TEST_OPTS).unwrap();
-        assert!(suite_result.len() > 0);
-=======
-        let suite_result = runner.test(&Filter::new(".*", ".*", ".*cheats"), None, true).unwrap();
         assert!(!suite_result.is_empty());
->>>>>>> 1b9c6693
         for (_, SuiteResult { test_results, .. }) in suite_result {
             for (test_name, result) in test_results {
                 let logs = decode_console_logs(&result.logs);
