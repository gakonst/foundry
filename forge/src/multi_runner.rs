--- conflicted
+++ resolved
@@ -363,1097 +363,4 @@
         self.coverage = enable;
         self
     }
-<<<<<<< HEAD
-}
-
-#[cfg(test)]
-mod tests {
-    use super::*;
-    use crate::{
-        decode::decode_console_logs,
-        test_helpers::{
-            filter::Filter, COMPILED, COMPILED_WITH_LIBS, EVM_OPTS, LIBS_PROJECT, PROJECT,
-            RE_PATH_SEPARATOR,
-        },
-    };
-    use foundry_config::{Config, RpcEndpoint, RpcEndpoints};
-    use foundry_evm::trace::TraceKind;
-    use std::env;
-
-    static TEST_OPTS: TestOptions = TestOptions {
-        fuzz_runs: 256,
-        fuzz_max_local_rejects: 1024,
-        fuzz_max_global_rejects: 65536,
-        fuzz_seed: None,
-        invariant_runs: 256,
-        invariant_depth: 15,
-        invariant_fail_on_revert: false,
-        invariant_call_override: false,
-    };
-
-    /// Builds a base runner
-    fn base_runner() -> MultiContractRunnerBuilder {
-        MultiContractRunnerBuilder::default().sender(EVM_OPTS.sender)
-    }
-
-    /// Builds a non-tracing runner
-    fn runner() -> MultiContractRunner {
-        let mut config = Config::with_root(PROJECT.root());
-        config.rpc_endpoints = rpc_endpoints();
-
-        base_runner()
-            .with_cheats_config(CheatsConfig::new(&config, &EVM_OPTS))
-            .build(
-                &PROJECT.paths.root,
-                (*COMPILED).clone(),
-                EVM_OPTS.evm_env_blocking(),
-                EVM_OPTS.clone(),
-            )
-            .unwrap()
-    }
-
-    /// Builds a tracing runner
-    fn tracing_runner() -> MultiContractRunner {
-        let mut opts = EVM_OPTS.clone();
-        opts.verbosity = 5;
-        base_runner()
-            .build(&PROJECT.paths.root, (*COMPILED).clone(), EVM_OPTS.evm_env_blocking(), opts)
-            .unwrap()
-    }
-
-    // Builds a runner that runs against forked state
-    fn forked_runner(rpc: &str) -> MultiContractRunner {
-        let mut opts = EVM_OPTS.clone();
-
-        opts.env.chain_id = None; // clear chain id so the correct one gets fetched from the RPC
-        opts.fork_url = Some(rpc.to_string());
-
-        let env = opts.evm_env_blocking();
-        let fork = opts.get_fork(&Default::default(), env.clone());
-
-        base_runner()
-            .with_fork(fork)
-            .build(&LIBS_PROJECT.paths.root, (*COMPILED_WITH_LIBS).clone(), env, opts)
-            .unwrap()
-    }
-
-    /// the RPC endpoints used during tests
-    fn rpc_endpoints() -> RpcEndpoints {
-        RpcEndpoints::new([
-            (
-                "rpcAlias",
-                RpcEndpoint::Url(
-                    "https://eth-mainnet.alchemyapi.io/v2/Lc7oIGYeL_QvInzI0Wiu_pOZZDEKBrdf"
-                        .to_string(),
-                ),
-            ),
-            ("rpcEnvAlias", RpcEndpoint::Env("${RPC_ENV_ALIAS}".to_string())),
-        ])
-    }
-
-    /// A helper to assert the outcome of multiple tests with helpful assert messages
-    fn assert_multiple(
-        actuals: &BTreeMap<String, SuiteResult>,
-        expecteds: BTreeMap<
-            &str,
-            Vec<(&str, bool, Option<String>, Option<Vec<String>>, Option<usize>)>,
-        >,
-    ) {
-        assert_eq!(
-            actuals.len(),
-            expecteds.len(),
-            "We did not run as many contracts as we expected"
-        );
-        for (contract_name, tests) in &expecteds {
-            assert!(
-                actuals.contains_key(*contract_name),
-                "We did not run the contract {}",
-                contract_name
-            );
-
-            assert_eq!(
-                actuals[*contract_name].len(),
-                expecteds[contract_name].len(),
-                "We did not run as many test functions as we expected for {}",
-                contract_name
-            );
-            for (test_name, should_pass, reason, expected_logs, expected_warning_count) in tests {
-                let logs =
-                    decode_console_logs(&actuals[*contract_name].test_results[*test_name].logs);
-
-                let warnings_count = &actuals[*contract_name].warnings.len();
-
-                if *should_pass {
-                    assert!(
-                        actuals[*contract_name].test_results[*test_name].success,
-                        "Test {} did not pass as expected.\nReason: {:?}\nLogs:\n{}",
-                        test_name,
-                        actuals[*contract_name].test_results[*test_name].reason,
-                        logs.join("\n")
-                    );
-                } else {
-                    assert!(
-                        !actuals[*contract_name].test_results[*test_name].success,
-                        "Test {} did not fail as expected.\nLogs:\n{}",
-                        test_name,
-                        logs.join("\n")
-                    );
-                    assert_eq!(
-                        actuals[*contract_name].test_results[*test_name].reason, *reason,
-                        "Failure reason for test {} did not match what we expected.",
-                        test_name
-                    );
-                }
-
-                if let Some(expected_logs) = expected_logs {
-                    assert!(
-                        logs.iter().eq(expected_logs.iter()),
-                        "Logs did not match for test {}.\nExpected:\n{}\n\nGot:\n{}",
-                        test_name,
-                        expected_logs.join("\n"),
-                        logs.join("\n")
-                    );
-                }
-
-                if let Some(expected_warning_count) = expected_warning_count {
-                    assert_eq!(
-                        warnings_count, expected_warning_count,
-                        "Test {} did not pass as expected. Expected:\n{}Got:\n{}",
-                        test_name, expected_warning_count, warnings_count
-                    );
-                }
-            }
-        }
-    }
-
-    #[test]
-    fn test_core() {
-        let mut runner = runner();
-        let results = runner.test(&Filter::new(".*", ".*", ".*core"), None, TEST_OPTS).unwrap();
-
-        assert_multiple(
-            &results,
-            BTreeMap::from([
-                (
-                    "core/FailingSetup.t.sol:FailingSetupTest",
-                    vec![(
-                        "setUp()",
-                        false,
-                        Some("Setup failed: setup failed predictably".to_string()),
-                        None,
-                        None,
-                    )],
-                ),
-                (
-                    "core/MultipleSetup.t.sol:MultipleSetup",
-                    vec![(
-                        "setUp()",
-                        false,
-                        Some("Multiple setUp functions".to_string()),
-                        None,
-                        Some(1),
-                    )],
-                ),
-                (
-                    "core/Reverting.t.sol:RevertingTest",
-                    vec![("testFailRevert()", true, None, None, None)],
-                ),
-                (
-                    "core/SetupConsistency.t.sol:SetupConsistencyCheck",
-                    vec![
-                        ("testAdd()", true, None, None, None),
-                        ("testMultiply()", true, None, None, None),
-                    ],
-                ),
-                (
-                    "core/DSStyle.t.sol:DSStyleTest",
-                    vec![("testFailingAssertions()", true, None, None, None)],
-                ),
-                (
-                    "core/ContractEnvironment.t.sol:ContractEnvironmentTest",
-                    vec![
-                        ("testAddresses()", true, None, None, None),
-                        ("testEnvironment()", true, None, None, None),
-                    ],
-                ),
-                (
-                    "core/PaymentFailure.t.sol:PaymentFailureTest",
-                    vec![(
-                        "testCantPay()",
-                        false,
-                        Some("EvmError: Revert".to_string()),
-                        None,
-                        None,
-                    )],
-                ),
-                (
-                    "core/LibraryLinking.t.sol:LibraryLinkingTest",
-                    vec![
-                        ("testDirect()", true, None, None, None),
-                        ("testNested()", true, None, None, None),
-                    ],
-                ),
-                (
-                    "core/Abstract.t.sol:AbstractTest",
-                    vec![("testSomething()", true, None, None, None)],
-                ),
-            ]),
-        );
-    }
-
-    #[test]
-    fn test_logs() {
-        let mut runner = runner();
-        let results = runner.test(&Filter::new(".*", ".*", ".*logs"), None, TEST_OPTS).unwrap();
-
-        assert_multiple(
-            &results,
-            BTreeMap::from([
-                (
-                    "logs/DebugLogs.t.sol:DebugLogsTest",
-                    vec![
-                        (
-                            "test1()",
-                            true,
-                            None,
-                            Some(vec!["0".into(), "1".into(), "2".into()]),
-                            None,
-                        ),
-                        (
-                            "test2()",
-                            true,
-                            None,
-                            Some(vec!["0".into(), "1".into(), "3".into()]),
-                            None,
-                        ),
-                        (
-                            "testFailWithRequire()",
-                            true,
-                            None,
-                            Some(vec!["0".into(), "1".into(), "5".into()]),
-                            None,
-                        ),
-                        (
-                            "testFailWithRevert()",
-                            true,
-                            None,
-                            Some(vec!["0".into(), "1".into(), "4".into(), "100".into()]),
-                            None,
-                        ),
-                        (
-                            "testLog()",
-                            true,
-                            None,
-                            Some(vec!["0".into(), "1".into(), "Error: Assertion Failed".into()]),
-                            None,
-                        ),
-                        (
-                            "testLogs()",
-                            true,
-                            None,
-                            Some(vec!["0".into(), "1".into(), "0x61626364".into()]),
-                            None,
-                        ),
-                        (
-                            "testLogAddress()",
-                            true,
-                            None,
-                            Some(vec![
-                                "0".into(),
-                                "1".into(),
-                                "0x0000000000000000000000000000000000000001".into(),
-                            ]),
-                            None,
-                        ),
-                        (
-                            "testLogBytes32()",
-                            true,
-                            None,
-                            Some(vec![
-                                "0".into(),
-                                "1".into(),
-                                "0x6162636400000000000000000000000000000000000000000000000000000000".into()]),
-                            None,
-                        ),
-                        (
-                            "testLogInt()",
-                            true,
-                            None,
-                            Some(vec!["0".into(), "1".into(), "-31337".into()]),
-                            None,
-                        ),
-                        (
-                            "testLogBytes()",
-                            true,
-                            None,
-                            Some(vec!["0".into(), "1".into(), "0x61626364".into()]),
-                            None,
-                        ),
-                        (
-                            "testLogString()",
-                            true,
-                            None,
-                            Some(vec!["0".into(), "1".into(), "here".into()]),
-                            None,
-                        ),
-                        (
-                            "testLogNamedAddress()",
-                            true,
-                            None,
-                            Some(vec![
-                                "0".into(),
-                                "1".into(),
-                                "address: 0x0000000000000000000000000000000000000001".into()]),
-                            None,
-                        ),
-                        (
-                            "testLogNamedBytes32()",
-                            true,
-                            None,
-                            Some(vec![
-                                "0".into(),
-                                "1".into(),
-                                "abcd: 0x6162636400000000000000000000000000000000000000000000000000000000".into()]),
-                            None,
-                        ),
-                        (
-                            "testLogNamedDecimalInt()",
-                            true,
-                            None,
-                            Some(vec![
-                                "0".into(),
-                                "1".into(),
-                                "amount: -0.000000000000031337".into()]),
-                            None,
-                        ),
-                        (
-                            "testLogNamedDecimalUint()",
-                            true,
-                            None,
-                            Some(vec![
-                                "0".into(),
-                                "1".into(),
-                                "amount: 1.000000000000000000".into()]),
-                            None,
-                        ),
-                        (
-                            "testLogNamedInt()",
-                            true,
-                            None,
-                            Some(vec![
-                                "0".into(),
-                                "1".into(),
-                                "amount: -31337".into()]),
-                            None,
-                        ),
-                        (
-                            "testLogNamedUint()",
-                            true,
-                            None,
-                            Some(vec![
-                                "0".into(),
-                                "1".into(),
-                                "amount: 1000000000000000000".into()]),
-                            None,
-                        ),
-                        (
-                            "testLogNamedBytes()",
-                            true,
-                            None,
-                            Some(vec![
-                                "0".into(),
-                                "1".into(),
-                                "abcd: 0x61626364".into()]),
-                            None,
-                        ),
-                        (
-                            "testLogNamedString()",
-                            true,
-                            None,
-                            Some(vec![
-                                "0".into(),
-                                "1".into(),
-                                "key: val".into()]),
-                            None,
-                        ),
-                    ],
-                ),
-                (
-                    "logs/HardhatLogs.t.sol:HardhatLogsTest",
-                    vec![
-                        (
-                            "testInts()",
-                            true,
-                            None,
-                            Some(vec![
-                                "constructor".into(),
-                                "0".into(),
-                                "1".into(),
-                                "2".into(),
-                                "3".into(),
-                            ]),
-                            None,
-                        ),
-                        (
-                            "testMisc()",
-                            true,
-                            None,
-                            Some(vec![
-                                "constructor".into(),
-                                "testMisc 0x0000000000000000000000000000000000000001".into(),
-                                "testMisc 42".into(),
-                            ]),
-                            None,
-                        ),
-                        (
-                            "testStrings()",
-                            true,
-                            None,
-                            Some(vec!["constructor".into(), "testStrings".into()]),
-                            None,
-                        ),
-                        (
-                            "testConsoleLog()",
-                            true,
-                            None,
-                            Some(vec!["constructor".into(), "test".into()]),
-                            None,
-                        ),
-                        (
-                            "testLogInt()",
-                            true,
-                            None,
-                            Some(vec!["constructor".into(), "-31337".into()]),
-                            None,
-                        ),
-                        (
-                            "testLogUint()",
-                            true,
-                            None,
-                            Some(vec!["constructor".into(), "1".into()]),
-                            None,
-                        ),
-                        (
-                            "testLogString()",
-                            true,
-                            None,
-                            Some(vec!["constructor".into(), "test".into()]),
-                            None,
-                        ),
-                        (
-                            "testLogBool()",
-                            true,
-                            None,
-                            Some(vec!["constructor".into(), "false".into()]),
-                            None,
-                        ),
-                        (
-                            "testLogAddress()",
-                            true,
-                            None,
-                            Some(vec!["constructor".into(), "0x0000000000000000000000000000000000000001".into()]),
-                            None,
-                        ),
-                        (
-                            "testLogBytes()",
-                            true,
-                            None,
-                            Some(vec!["constructor".into(), "0x61".into()]),
-                            None,
-                        ),
-                        (
-                            "testLogBytes1()",
-                            true,
-                            None,
-                            Some(vec!["constructor".into(), "0x61".into()]),
-                            None,
-                        ),
-                        (
-                            "testLogBytes2()",
-                            true,
-                            None,
-                            Some(vec!["constructor".into(), "0x6100".into()]),
-                            None,
-                        ),
-                        (
-                            "testLogBytes3()",
-                            true,
-                            None,
-                            Some(vec!["constructor".into(), "0x610000".into()]),
-                            None,
-                        ),
-                        (
-                            "testLogBytes4()",
-                            true,
-                            None,
-                            Some(vec!["constructor".into(), "0x61000000".into()]),
-                            None,
-                        ),
-                        (
-                            "testLogBytes5()",
-                            true,
-                            None,
-                            Some(vec!["constructor".into(), "0x6100000000".into()]),
-                            None,
-                        ),
-                        (
-                            "testLogBytes6()",
-                            true,
-                            None,
-                            Some(vec!["constructor".into(), "0x610000000000".into()]),
-                            None,
-                        ),
-                        (
-                            "testLogBytes7()",
-                            true,
-                            None,
-                            Some(vec!["constructor".into(), "0x61000000000000".into()]),
-                            None,
-                        ),
-                        (
-                            "testLogBytes8()",
-                            true,
-                            None,
-                            Some(vec!["constructor".into(), "0x6100000000000000".into()]),
-                            None,
-                        ),
-                        (
-                            "testLogBytes9()",
-                            true,
-                            None,
-                            Some(vec!["constructor".into(), "0x610000000000000000".into()]),
-                            None,
-                        ),
-                        (
-                            "testLogBytes10()",
-                            true,
-                            None,
-                            Some(vec!["constructor".into(), "0x61000000000000000000".into()]),
-                            None,
-                        ),
-                        (
-                            "testLogBytes11()",
-                            true,
-                            None,
-                            Some(vec!["constructor".into(), "0x6100000000000000000000".into()]),
-                            None,
-                        ),
-                        (
-                            "testLogBytes12()",
-                            true,
-                            None,
-                            Some(vec!["constructor".into(), "0x610000000000000000000000".into()]),
-                            None,
-                        ),
-                        (
-                            "testLogBytes13()",
-                            true,
-                            None,
-                            Some(vec!["constructor".into(), "0x61000000000000000000000000".into()]),
-                            None,
-                        ),
-                        (
-                            "testLogBytes14()",
-                            true,
-                            None,
-                            Some(vec!["constructor".into(), "0x6100000000000000000000000000".into()]),
-                            None,
-                        ),
-                        (
-                            "testLogBytes15()",
-                            true,
-                            None,
-                            Some(vec!["constructor".into(), "0x610000000000000000000000000000".into()]),
-                            None,
-                        ),
-                        (
-                            "testLogBytes16()",
-                            true,
-                            None,
-                            Some(vec!["constructor".into(), "0x61000000000000000000000000000000".into()]),
-                            None,
-                        ),
-                        (
-                            "testLogBytes17()",
-                            true,
-                            None,
-                            Some(vec!["constructor".into(), "0x6100000000000000000000000000000000".into()]),
-                            None,
-                        ),
-                        (
-                            "testLogBytes18()",
-                            true,
-                            None,
-                            Some(vec!["constructor".into(), "0x610000000000000000000000000000000000".into()]),
-                            None,
-                        ),
-                        (
-                            "testLogBytes19()",
-                            true,
-                            None,
-                            Some(vec!["constructor".into(), "0x61000000000000000000000000000000000000".into()]),
-                            None,
-                        ),
-                        (
-                            "testLogBytes20()",
-                            true,
-                            None,
-                            Some(vec!["constructor".into(), "0x6100000000000000000000000000000000000000".into()]),
-                            None,
-                        ),
-                        (
-                            "testLogBytes21()",
-                            true,
-                            None,
-                            Some(vec!["constructor".into(), "0x610000000000000000000000000000000000000000".into()]),
-                            None,
-                        ),
-                        (
-                            "testLogBytes22()",
-                            true,
-                            None,
-                            Some(vec!["constructor".into(), "0x61000000000000000000000000000000000000000000".into()]),
-                            None,
-                        ),
-                        (
-                            "testLogBytes23()",
-                            true,
-                            None,
-                            Some(vec!["constructor".into(), "0x6100000000000000000000000000000000000000000000".into()]),
-                            None,
-                        ),
-                        (
-                            "testLogBytes24()",
-                            true,
-                            None,
-                            Some(vec!["constructor".into(), "0x610000000000000000000000000000000000000000000000".into()]),
-                            None,
-                        ),
-                        (
-                            "testLogBytes25()",
-                            true,
-                            None,
-                            Some(vec!["constructor".into(), "0x61000000000000000000000000000000000000000000000000".into()]),
-                            None,
-                        ),
-                        (
-                            "testLogBytes26()",
-                            true,
-                            None,
-                            Some(vec!["constructor".into(), "0x6100000000000000000000000000000000000000000000000000".into()]),
-                            None,
-                        ),
-                        (
-                            "testLogBytes27()",
-                            true,
-                            None,
-                            Some(vec!["constructor".into(), "0x610000000000000000000000000000000000000000000000000000".into()]),
-                            None,
-                        ),
-                        (
-                            "testLogBytes28()",
-                            true,
-                            None,
-                            Some(vec!["constructor".into(), "0x61000000000000000000000000000000000000000000000000000000".into()]),
-                            None,
-                        ),
-                        (
-                            "testLogBytes29()",
-                            true,
-                            None,
-                            Some(vec!["constructor".into(), "0x6100000000000000000000000000000000000000000000000000000000".into()]),
-                            None,
-                        ),
-                        (
-                            "testLogBytes30()",
-                            true,
-                            None,
-                            Some(vec!["constructor".into(), "0x610000000000000000000000000000000000000000000000000000000000".into()]),
-                            None,
-                        ),
-                        (
-                            "testLogBytes31()",
-                            true,
-                            None,
-                            Some(vec!["constructor".into(), "0x61000000000000000000000000000000000000000000000000000000000000".into()]),
-                            None,
-                        ),
-                        (
-                            "testLogBytes32()",
-                            true,
-                            None,
-                            Some(vec!["constructor".into(), "0x6100000000000000000000000000000000000000000000000000000000000000".into()]),
-                            None,
-                        ),
-                        (
-                            "testConsoleLogUint()",
-                            true,
-                            None,
-                            Some(vec!["constructor".into(), "1".into()]),
-                            None,
-                        ),
-                        (
-                            "testConsoleLogString()",
-                            true,
-                            None,
-                            Some(vec!["constructor".into(), "test".into()]),
-                            None,
-                        ),
-                        (
-                            "testConsoleLogBool()",
-                            true,
-                            None,
-                            Some(vec!["constructor".into(), "false".into()]),
-                            None,
-                        ),
-                        (
-                            "testConsoleLogAddress()",
-                            true,
-                            None,
-                            Some(vec!["constructor".into(), "0x0000000000000000000000000000000000000001".into()]),
-                            None,
-                        ),
-                        (
-                            "testConsoleLogFormatString()",
-                            true,
-                            None,
-                            Some(vec!["constructor".into(), "formatted log str=test".into()]),
-                            None,
-                        ),
-                        (
-                            "testConsoleLogFormatUint()",
-                            true,
-                            None,
-                            Some(vec!["constructor".into(), "formatted log uint=1".into()]),
-                            None,
-                        ),
-                        (
-                            "testConsoleLogFormatAddress()",
-                            true,
-                            None,
-                            Some(vec!["constructor".into(), "formatted log addr=0x0000000000000000000000000000000000000001".into()]),
-                            None,
-                        ),
-                        (
-                            "testConsoleLogFormatMulti()",
-                            true,
-                            None,
-                            Some(vec!["constructor".into(), "formatted log str=test uint=1".into()]),
-                            None,
-                        ),
-                        (
-                            "testConsoleLogFormatEscape()",
-                            true,
-                            None,
-                            Some(vec!["constructor".into(), "formatted log % test".into()]),
-                            None,
-                        ),
-                        (
-                            "testConsoleLogFormatSpill()",
-                            true,
-                            None,
-                            Some(vec!["constructor".into(), "formatted log test 1".into()]),
-                            None,
-                        ),
-                    ],
-                ),
-            ]),
-        );
-    }
-
-    #[test]
-    fn test_env_vars() {
-        let mut runner = runner();
-
-        // test `setEnv` first, and confirm that it can correctly set environment variables,
-        // so that we can use it in subsequent `env*` tests
-        runner.test(&Filter::new("testSetEnv", ".*", ".*"), None, TEST_OPTS).unwrap();
-        let env_var_key = "_foundryCheatcodeSetEnvTestKey";
-        let env_var_val = "_foundryCheatcodeSetEnvTestVal";
-        let res = env::var(env_var_key);
-        assert!(
-            res.is_ok() && res.unwrap() == env_var_val,
-            "Test `testSetEnv` did not pass as expected.
-Reason: `setEnv` failed to set an environment variable `{}={}`",
-            env_var_key,
-            env_var_val
-        );
-    }
-
-    /// Executes reverting fork test
-    #[test]
-    fn test_cheats_fork_revert() {
-        let mut runner = runner();
-        let suite_result = runner
-            .test(
-                &Filter::new(
-                    "testNonExistingContractRevert",
-                    ".*",
-                    &format!(".*cheats{}Fork", RE_PATH_SEPARATOR),
-                ),
-                None,
-                TEST_OPTS,
-            )
-            .unwrap();
-        assert_eq!(suite_result.len(), 1);
-
-        for (_, SuiteResult { test_results, .. }) in suite_result {
-            for (_, result) in test_results {
-                assert_eq!(
-                     result.reason.unwrap(),
-                     "Contract 0xCe71065D4017F316EC606Fe4422e11eB2c47c246 does not exists on active fork with id `1`\n        But exists on non active forks: `[0]`"
-                );
-            }
-        }
-    }
-
-    // <https://github.com/foundry-rs/foundry/issues/2623>
-    #[test]
-    fn test_issue_2623() {
-        let mut runner = runner();
-        let suite_result =
-            runner.test(&Filter::new(".*", ".*", ".*repros/Issue2623"), None, TEST_OPTS).unwrap();
-        assert!(!suite_result.is_empty());
-
-        for (_, SuiteResult { test_results, .. }) in suite_result {
-            for (test_name, result) in test_results {
-                let logs = decode_console_logs(&result.logs);
-                assert!(
-                    result.success,
-                    "Test {} did not pass as expected.\nReason: {:?}\nLogs:\n{}",
-                    test_name,
-                    result.reason,
-                    logs.join("\n")
-                );
-            }
-        }
-    }
-
-    /// Executes all non-reverting fork cheatcodes
-    #[test]
-    fn test_cheats_fork() {
-        let mut runner = runner();
-        let suite_result = runner
-            .test(
-                &Filter::new(".*", ".*", &format!(".*cheats{}Fork", RE_PATH_SEPARATOR))
-                    .exclude_tests(".*Revert"),
-                None,
-                TEST_OPTS,
-            )
-            .unwrap();
-        assert!(!suite_result.is_empty());
-
-        for (_, SuiteResult { test_results, .. }) in suite_result {
-            for (test_name, result) in test_results {
-                let logs = decode_console_logs(&result.logs);
-                assert!(
-                    result.success,
-                    "Test {} did not pass as expected.\nReason: {:?}\nLogs:\n{}",
-                    test_name,
-                    result.reason,
-                    logs.join("\n")
-                );
-            }
-        }
-    }
-
-    /// Executes all cheat code tests but not fork cheat codes
-    #[test]
-    fn test_cheats_local() {
-        let mut runner = runner();
-        let suite_result = runner
-            .test(
-                &Filter::new(".*", ".*", &format!(".*cheats{}[^Fork]", RE_PATH_SEPARATOR)),
-                None,
-                TEST_OPTS,
-            )
-            .unwrap();
-        assert!(!suite_result.is_empty());
-
-        for (_, SuiteResult { test_results, .. }) in suite_result {
-            for (test_name, result) in test_results {
-                let logs = decode_console_logs(&result.logs);
-                assert!(
-                    result.success,
-                    "Test {} did not pass as expected.\nReason: {:?}\nLogs:\n{}",
-                    test_name,
-                    result.reason,
-                    logs.join("\n")
-                );
-            }
-        }
-    }
-
-    #[test]
-    fn test_fuzz() {
-        let mut runner = runner();
-
-        let suite_result =
-            runner.test(&Filter::new(".*", ".*", ".*fuzz/[^invariant]"), None, TEST_OPTS).unwrap();
-
-        assert!(!suite_result.is_empty());
-
-        for (_, SuiteResult { test_results, .. }) in suite_result {
-            for (test_name, result) in test_results {
-                let logs = decode_console_logs(&result.logs);
-
-                match test_name.as_str() {
-                    "testPositive(uint256)" |
-                    "testPositive(int256)" |
-                    "testSuccessfulFuzz(uint128,uint128)" |
-                    "testToStringFuzz(bytes32)" => assert!(
-                        result.success,
-                        "Test {} did not pass as expected.\nReason: {:?}\nLogs:\n{}",
-                        test_name,
-                        result.reason,
-                        logs.join("\n")
-                    ),
-                    _ => assert!(
-                        !result.success,
-                        "Test {} did not fail as expected.\nReason: {:?}\nLogs:\n{}",
-                        test_name,
-                        result.reason,
-                        logs.join("\n")
-                    ),
-                }
-            }
-        }
-    }
-
-    #[test]
-    fn test_trace() {
-        let mut runner = tracing_runner();
-        let suite_result =
-            runner.test(&Filter::new(".*", ".*", ".*trace"), None, TEST_OPTS).unwrap();
-
-        // TODO: This trace test is very basic - it is probably a good candidate for snapshot
-        // testing.
-        for (_, SuiteResult { test_results, .. }) in suite_result {
-            for (test_name, result) in test_results {
-                let deployment_traces =
-                    result.traces.iter().filter(|(kind, _)| *kind == TraceKind::Deployment);
-                let setup_traces =
-                    result.traces.iter().filter(|(kind, _)| *kind == TraceKind::Setup);
-                let execution_traces =
-                    result.traces.iter().filter(|(kind, _)| *kind == TraceKind::Deployment);
-
-                assert_eq!(
-                    deployment_traces.count(),
-                    1,
-                    "Test {} did not have exactly 1 deployment trace.",
-                    test_name
-                );
-                assert!(
-                    setup_traces.count() <= 1,
-                    "Test {} had more than 1 setup trace.",
-                    test_name
-                );
-                assert_eq!(
-                    execution_traces.count(),
-                    1,
-                    "Test {} did not not have exactly 1 execution trace.",
-                    test_name
-                );
-            }
-        }
-    }
-
-    #[test]
-    fn test_fork() {
-        let rpc_url = foundry_utils::rpc::next_http_archive_rpc_endpoint();
-        let mut runner = forked_runner(&rpc_url);
-        let suite_result =
-            runner.test(&Filter::new(".*", ".*", ".*fork"), None, TEST_OPTS).unwrap();
-
-        for (_, SuiteResult { test_results, .. }) in suite_result {
-            for (test_name, result) in test_results {
-                let logs = decode_console_logs(&result.logs);
-
-                assert!(
-                    result.success,
-                    "Test {} did not pass as expected.\nReason: {:?}\nLogs:\n{}",
-                    test_name,
-                    result.reason,
-                    logs.join("\n")
-                );
-            }
-        }
-    }
-
-    #[test]
-    fn test_doesnt_run_abstract_contract() {
-        let mut runner = runner();
-        let results = runner
-            .test(
-                &Filter::new(".*", ".*", ".*Abstract.t.sol".to_string().as_str()),
-                None,
-                TEST_OPTS,
-            )
-            .unwrap();
-        assert!(results.get("core/Abstract.t.sol:AbstractTestBase").is_none());
-        assert!(results.get("core/Abstract.t.sol:AbstractTest").is_some());
-    }
-
-    #[test]
-    fn test_invariant() {
-        let mut runner = runner();
-
-        let mut opts = TEST_OPTS;
-        opts.invariant_call_override = true;
-        runner.test_options = opts;
-
-        let results =
-            runner.test(&Filter::new(".*", ".*", ".*fuzz/invariant/"), None, opts).unwrap();
-
-        assert_multiple(
-            &results,
-            BTreeMap::from([
-                (
-                    "fuzz/invariant/InvariantInnerContract.t.sol:InvariantInnerContract",
-                    vec![("invariantHideJesus", false, Some("jesus betrayed.".into()), None, None)],
-                ),
-                (
-                    "fuzz/invariant/InvariantReentrancy.t.sol:InvariantReentrancy",
-                    vec![("invariantNotStolen", false, Some("stolen.".into()), None, None)],
-                ),
-                (
-                    "fuzz/invariant/InvariantTest1.t.sol:InvariantTest",
-                    vec![("invariant_neverFalse", false, Some("false.".into()), None, None)],
-                ),
-                (
-                    "fuzz/invariant/target/ExcludeContracts.t.sol:ExcludeContracts",
-                    vec![("invariantTrueWorld", true, None, None, None)],
-                ),
-                (
-                    "fuzz/invariant/target/TargetContracts.t.sol:TargetContracts",
-                    vec![("invariantTrueWorld", true, None, None, None)],
-                ),
-                (
-                    "fuzz/invariant/target/TargetSenders.t.sol:TargetSenders",
-                    vec![("invariantTrueWorld", false, Some("false world.".into()), None, None)],
-                ),
-                (
-                    "fuzz/invariant/target/TargetSelectors.t.sol:TargetSelectors",
-                    vec![("invariantTrueWorld", true, None, None, None)],
-                ),
-                (
-                    "fuzz/invariant/targetAbi/ExcludeAbi.t.sol:ExcludeAbi",
-                    vec![("invariantTrueWorld", true, None, None, None)],
-                ),
-                (
-                    "fuzz/invariant/targetAbi/TargetAbi.t.sol:TargetAbi",
-                    vec![
-                        ("invariantTrueWorld", true, None, None, None),
-                        ("invariantFalseWorld", false, Some("false world.".into()), None, None),
-                    ],
-                ),
-                (
-                    "fuzz/invariant/targetAbi/TargetAbiSelectors.t.sol:TargetAbiSelectors",
-                    vec![("invariantTrueWorld", true, None, None, None)],
-                ),
-            ]),
-        );
-    }
-=======
->>>>>>> 8d0b5781
 }