--- conflicted
+++ resolved
@@ -118,6 +118,8 @@
         stream_result: Option<Sender<(String, SuiteResult)>>,
         include_fuzz_tests: bool,
     ) -> Result<BTreeMap<String, SuiteResult>> {
+        tracing::info!(include_fuzz_tests= ?include_fuzz_tests, "running all tests");
+
         let db = Backend::spawn(self.fork.take());
 
         let results =
@@ -142,16 +144,20 @@
                         .set_tracing(self.evm_opts.verbosity >= 3)
                         .set_coverage(self.coverage)
                         .build(db.clone());
+                    let identifier = id.identifier();
+                    tracing::trace!(contract= ?identifier, "start executing all tests in contract");
 
                     let result = self.run_tests(
-                        &id.identifier(),
+                        &identifier,
                         abi,
                         executor,
                         deploy_code.clone(),
                         libs,
                         (filter, include_fuzz_tests),
                     )?;
-                    Ok((id.identifier(), result))
+
+                    tracing::trace!(contract= ?identifier, "executed all tests in contract");
+                    Ok((identifier, result))
                 })
                 .filter_map(Result::<_>::ok)
                 .filter(|(_, results)| !results.is_empty())
@@ -358,183 +364,6 @@
     }
 }
 
-<<<<<<< HEAD
-=======
-/// A multi contract runner receives a set of contracts deployed in an EVM instance and proceeds
-/// to run all test functions in these contracts.
-pub struct MultiContractRunner {
-    /// Mapping of contract name to Abi, creation bytecode and library bytecode which
-    /// needs to be deployed & linked against
-    pub contracts: DeployableContracts,
-    /// Compiled contracts by name that have an Abi and runtime bytecode
-    pub known_contracts: BTreeMap<ArtifactId, (Abi, Vec<u8>)>,
-    /// The EVM instance used in the test runner
-    pub evm_opts: EvmOpts,
-    /// The EVM spec
-    pub evm_spec: SpecId,
-    /// All known errors, used for decoding reverts
-    pub errors: Option<Abi>,
-    /// The fuzzer which will be used to run parametric tests (w/ non-0 solidity args)
-    fuzzer: Option<TestRunner>,
-    /// The address which will be used as the `from` field in all EVM calls
-    sender: Option<Address>,
-    /// A map of contract names to absolute source file paths
-    pub source_paths: BTreeMap<String, String>,
-    /// The fork config
-    pub fork: Option<Fork>,
-    /// Additional cheatcode inspector related settings derived from the `Config`
-    pub cheats_config: CheatsConfig,
-    /// Whether or not to collect coverage info
-    pub coverage: bool,
-}
-
-impl MultiContractRunner {
-    pub fn count_filtered_tests(&self, filter: &(impl TestFilter + Send + Sync)) -> usize {
-        self.contracts
-            .iter()
-            .filter(|(id, _)| {
-                filter.matches_path(id.source.to_string_lossy()) &&
-                    filter.matches_contract(&id.name)
-            })
-            .flat_map(|(_, (abi, _, _))| {
-                abi.functions().filter(|func| filter.matches_test(func.signature()))
-            })
-            .count()
-    }
-
-    // Get all tests of matching path and contract
-    pub fn get_tests(&self, filter: &(impl TestFilter + Send + Sync)) -> Vec<String> {
-        self.contracts
-            .iter()
-            .filter(|(id, _)| {
-                filter.matches_path(id.source.to_string_lossy()) &&
-                    filter.matches_contract(&id.name)
-            })
-            .flat_map(|(_, (abi, _, _))| abi.functions().map(|func| func.name.clone()))
-            .filter(|sig| sig.starts_with("test"))
-            .collect()
-    }
-
-    pub fn list(
-        &self,
-        filter: &(impl TestFilter + Send + Sync),
-    ) -> BTreeMap<String, BTreeMap<String, Vec<String>>> {
-        self.contracts
-            .iter()
-            .filter(|(id, _)| {
-                filter.matches_path(id.source.to_string_lossy()) &&
-                    filter.matches_contract(&id.name)
-            })
-            .filter(|(_, (abi, _, _))| abi.functions().any(|func| filter.matches_test(&func.name)))
-            .map(|(id, (abi, _, _))| {
-                let source = id.source.as_path().display().to_string();
-                let name = id.name.clone();
-                let tests = abi
-                    .functions()
-                    .filter(|func| func.name.starts_with("test"))
-                    .filter(|func| filter.matches_test(func.signature()))
-                    .map(|func| func.name.clone())
-                    .collect::<Vec<_>>();
-
-                (source, name, tests)
-            })
-            .fold(BTreeMap::new(), |mut acc, (source, name, tests)| {
-                acc.entry(source).or_insert(BTreeMap::new()).insert(name, tests);
-                acc
-            })
-    }
-
-    pub fn test(
-        &mut self,
-        filter: &(impl TestFilter + Send + Sync),
-        stream_result: Option<Sender<(String, SuiteResult)>>,
-        include_fuzz_tests: bool,
-    ) -> Result<BTreeMap<String, SuiteResult>> {
-        tracing::info!(include_fuzz_tests= ?include_fuzz_tests, "running all tests");
-
-        let runtime = RuntimeOrHandle::new();
-        let env = runtime.block_on(self.evm_opts.evm_env());
-
-        // the db backend that serves all the data
-        let db = runtime.block_on(Backend::new(self.fork.take(), &env));
-
-        let results = self
-            .contracts
-            .par_iter()
-            .filter(|(id, _)| {
-                filter.matches_path(id.source.to_string_lossy()) &&
-                    filter.matches_contract(&id.name)
-            })
-            .filter(|(_, (abi, _, _))| abi.functions().any(|func| filter.matches_test(&func.name)))
-            .map(|(id, (abi, deploy_code, libs))| {
-                let identifier = id.identifier();
-                tracing::trace!(contract= ?identifier, "start executing all tests in contract");
-
-                let executor = ExecutorBuilder::default()
-                    .with_cheatcodes(self.cheats_config.clone())
-                    .with_config(env.clone())
-                    .with_spec(self.evm_spec)
-                    .with_gas_limit(self.evm_opts.gas_limit())
-                    .set_tracing(self.evm_opts.verbosity >= 3)
-                    .set_coverage(self.coverage)
-                    .build(db.clone());
-
-                let result = self.run_tests(
-                    &identifier,
-                    abi,
-                    executor,
-                    deploy_code.clone(),
-                    libs,
-                    (filter, include_fuzz_tests),
-                )?;
-
-                tracing::trace!(contract= ?identifier, "executed all tests in contract");
-                Ok((identifier, result))
-            })
-            .filter_map(Result::<_>::ok)
-            .filter(|(_, results)| !results.is_empty())
-            .map_with(stream_result, |stream_result, (name, result)| {
-                if let Some(stream_result) = stream_result.as_ref() {
-                    stream_result.send((name.clone(), result.clone())).unwrap();
-                }
-                (name, result)
-            })
-            .collect::<BTreeMap<_, _>>();
-
-        tracing::info!(num_tests= ?results.len(),"ran all tests");
-        Ok(results)
-    }
-
-    // The _name field is unused because we only want it for tracing
-    #[tracing::instrument(
-        name = "contract",
-        skip_all,
-        err,
-        fields(name = %_name)
-    )]
-    fn run_tests<DB: DatabaseRef + Send + Sync>(
-        &self,
-        _name: &str,
-        contract: &Abi,
-        executor: Executor<DB>,
-        deploy_code: Bytes,
-        libs: &[Bytes],
-        (filter, include_fuzz_tests): (&impl TestFilter, bool),
-    ) -> Result<SuiteResult> {
-        let mut runner = ContractRunner::new(
-            executor,
-            contract,
-            deploy_code,
-            self.evm_opts.initial_balance,
-            self.sender,
-            self.errors.as_ref(),
-            libs,
-        );
-        runner.run_tests(filter, self.fuzzer.clone(), include_fuzz_tests)
-    }
-}
-
->>>>>>> 483dc09a
 #[cfg(test)]
 mod tests {
     use super::*;
@@ -551,25 +380,19 @@
 
     /// Builds a base runner
     fn base_runner() -> MultiContractRunnerBuilder {
-        MultiContractRunnerBuilder::default()
-            .sender(EVM_OPTS.sender)
-            .with_cheats_config(CheatsConfig::new(&Config::default(), &*EVM_OPTS))
+        MultiContractRunnerBuilder::default().sender(EVM_OPTS.sender)
     }
 
     /// Builds a non-tracing runner
     fn runner() -> MultiContractRunner {
         base_runner()
-<<<<<<< HEAD
+            .with_cheats_config(CheatsConfig::new(&Config::with_root(PROJECT.root()), &*EVM_OPTS))
             .build(
                 &(*PROJECT).paths.root,
                 (*COMPILED).clone(),
                 EVM_OPTS.evm_env_blocking(),
                 EVM_OPTS.clone(),
             )
-=======
-            .with_cheats_config(CheatsConfig::new(&Config::with_root(PROJECT.root()), &*EVM_OPTS))
-            .build(&(*PROJECT).paths.root, (*COMPILED).clone(), EVM_OPTS.clone())
->>>>>>> 483dc09a
             .unwrap()
     }
 
