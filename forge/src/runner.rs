--- conflicted
+++ resolved
@@ -133,27 +133,7 @@
         self.executor.deploy_create2_deployer()?;
 
         // Optionally call the `setUp` function
-<<<<<<< HEAD
         let setup = if setup {
-            tracing::trace!("setting up");
-            let (setup_failed, setup_logs, setup_traces, labeled_addresses, reason) = match self
-                .executor
-                .setup(None, address)
-            {
-                Ok(CallResult { traces, labels, logs, .. }) => (false, logs, traces, labels, None),
-                Err(EvmError::Execution { traces, labels, logs, reason, .. }) => {
-                    (true, logs, traces, labels, Some(format!("Setup failed: {reason}")))
-                }
-                Err(e) => (
-                    true,
-                    Vec::new(),
-                    None,
-                    BTreeMap::new(),
-                    Some(format!("Setup failed: {}", &e.to_string())),
-                ),
-            };
-=======
-        Ok(if setup {
             trace!("setting up");
             let (setup_failed, setup_logs, setup_traces, labeled_addresses, reason) =
                 match self.executor.setup(None, address) {
@@ -176,7 +156,6 @@
                         )
                     }
                 };
->>>>>>> 483dc09a
             traces.extend(setup_traces.map(|traces| (TraceKind::Setup, traces)).into_iter());
             logs.extend(setup_logs);
 
@@ -376,7 +355,7 @@
         );
 
         // Record test execution time
-        tracing::trace!(
+        tracing::debug!(
             duration = ?start.elapsed(),
             %success,
             %gas
