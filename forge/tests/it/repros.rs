//! Tests for reproducing issues

use crate::{config::*, test_helpers::filter::Filter};
use ethers::abi::{Address, Event, EventParam, Log, LogParam, ParamType, RawLog, Token};
use foundry_config::Config;
use std::str::FromStr;

/// A macro that tests a single pattern (".*/repros/<issue>")
macro_rules! test_repro {
    ($issue:expr) => {
        test_repro!($issue, false, None)
    };
    ($issue:expr, $should_fail:expr, $sender:expr) => {
        let pattern = concat!(".*repros/", $issue);
        let filter = Filter::path(pattern);

        let mut config = Config::default();
        if let Some(sender) = $sender {
            config.sender = sender;
        }

        let mut config = TestConfig::with_filter(runner_with_config(config), filter)
            .set_should_fail($should_fail);
        config.run();
    };
}

macro_rules! test_repro_fail {
    ($issue:expr) => {
        test_repro!($issue, true, None)
    };
}

macro_rules! test_repro_with_sender {
    ($issue:expr, $sender:expr) => {
        test_repro!($issue, false, Some($sender))
    };
}

macro_rules! run_test_repro {
    ($issue:expr) => {
        run_test_repro!($issue, false, None)
    };
    ($issue:expr, $should_fail:expr, $sender:expr) => {{
        let pattern = concat!(".*repros/", $issue);
        let filter = Filter::path(pattern);

        let mut config = Config::default();
        if let Some(sender) = $sender {
            config.sender = sender;
        }

        let mut config = TestConfig::with_filter(runner_with_config(config), filter)
            .set_should_fail($should_fail);
        config.test()
    }};
}

// <https://github.com/foundry-rs/foundry/issues/2623>
#[test]
fn test_issue_2623() {
    test_repro!("Issue2623");
}

// <https://github.com/foundry-rs/foundry/issues/2629>
#[test]
fn test_issue_2629() {
    test_repro!("Issue2629");
}

// <https://github.com/foundry-rs/foundry/issues/2723>
#[test]
fn test_issue_2723() {
    test_repro!("Issue2723");
}

// <https://github.com/foundry-rs/foundry/issues/2898>
#[test]
fn test_issue_2898() {
    test_repro!("Issue2898");
}

// <https://github.com/foundry-rs/foundry/issues/2956>
#[test]
fn test_issue_2956() {
    test_repro!("Issue2956");
}

// <https://github.com/foundry-rs/foundry/issues/2984>
#[test]
fn test_issue_2984() {
    test_repro!("Issue2984");
}

// <https://github.com/foundry-rs/foundry/issues/3077>
#[test]
fn test_issue_3077() {
    test_repro!("Issue3077");
}

// <https://github.com/foundry-rs/foundry/issues/3055>
#[test]
fn test_issue_3055() {
    test_repro_fail!("Issue3055");
}
// <https://github.com/foundry-rs/foundry/issues/3192>
#[test]
fn test_issue_3192() {
    test_repro!("Issue3192");
}

// <https://github.com/foundry-rs/foundry/issues/3110>
#[test]
fn test_issue_3110() {
    test_repro!("Issue3110");
}

// <https://github.com/foundry-rs/foundry/issues/3189>
#[test]
fn test_issue_3189() {
    test_repro_fail!("Issue3189");
}

// <https://github.com/foundry-rs/foundry/issues/3119>
#[test]
fn test_issue_3119() {
    test_repro!("Issue3119");
}

// <https://github.com/foundry-rs/foundry/issues/3190>
#[test]
fn test_issue_3190() {
    test_repro!("Issue3190");
}

// <https://github.com/foundry-rs/foundry/issues/3221>
#[test]
fn test_issue_3221() {
    test_repro!("Issue3221");
}

// <https://github.com/foundry-rs/foundry/issues/3221>
#[test]
fn test_issue_3223() {
    test_repro_with_sender!(
        "Issue3223",
        Address::from_str("0xF0959944122fb1ed4CfaBA645eA06EED30427BAA").unwrap()
    );
}

// <https://github.com/foundry-rs/foundry/issues/3220>
#[test]
fn test_issue_3220() {
    test_repro!("Issue3220");
}

// <https://github.com/foundry-rs/foundry/issues/3347>
#[test]
fn test_issue_3347() {
    let mut res = run_test_repro!("Issue3347");
    let mut res = res.remove("repros/Issue3347.sol:Issue3347Test").unwrap();
    let test = res.test_results.remove("test()").unwrap();
    assert_eq!(test.logs.len(), 1);
    let event = Event {
        name: "log2".to_string(),
        inputs: vec![
            EventParam { name: "x".to_string(), kind: ParamType::Uint(256), indexed: false },
            EventParam { name: "y".to_string(), kind: ParamType::Uint(256), indexed: false },
        ],
        anonymous: false,
    };
    let raw_log =
        RawLog { topics: test.logs[0].topics.clone(), data: test.logs[0].data.clone().to_vec() };
    let log = event.parse_log(raw_log).unwrap();
    assert_eq!(
        log,
        Log {
            params: vec![
                LogParam { name: "x".to_string(), value: Token::Uint(1u64.into()) },
                LogParam { name: "y".to_string(), value: Token::Uint(2u64.into()) }
            ]
        }
    );
}

// <https://github.com/foundry-rs/foundry/issues/3616>
#[test]
fn test_issue_3616() {
    test_repro!("Issue3616");
}

// <https://github.com/foundry-rs/foundry/issues/3653>
#[test]
fn test_issue_3653() {
    test_repro!("Issue3653");
}

<<<<<<< HEAD
// <https://github.com/foundry-rs/foundry/issues/3596>
#[test]
fn test_issue_3596() {
    test_repro!("Issue3596", true, None);
=======
// <https://github.com/foundry-rs/foundry/issues/3221>
#[test]
fn test_issue_3674() {
    test_repro_with_sender!(
        "Issue3674",
        Address::from_str("0xF0959944122fb1ed4CfaBA645eA06EED30427BAA").unwrap()
    );
>>>>>>> 8d8fd721
}<|MERGE_RESOLUTION|>--- conflicted
+++ resolved
@@ -195,12 +195,12 @@
     test_repro!("Issue3653");
 }
 
-<<<<<<< HEAD
 // <https://github.com/foundry-rs/foundry/issues/3596>
 #[test]
 fn test_issue_3596() {
     test_repro!("Issue3596", true, None);
-=======
+}
+
 // <https://github.com/foundry-rs/foundry/issues/3221>
 #[test]
 fn test_issue_3674() {
@@ -208,5 +208,4 @@
         "Issue3674",
         Address::from_str("0xF0959944122fb1ed4CfaBA645eA06EED30427BAA").unwrap()
     );
->>>>>>> 8d8fd721
 }