#![doc = include_str!("../README.md")]
#[cfg(feature = "sputnik")]
/// Abstraction over [Sputnik EVM](https://github.com/rust-blockchain/evm)
pub mod sputnik;

/// Abstraction over [evmodin](https://github.com/rust-blockchain/evm)
#[cfg(feature = "evmodin")]
pub mod evmodin;

mod blocking_provider;
use crate::call_tracing::CallTraceArena;
pub use blocking_provider::BlockingProvider;

pub mod fuzz;

pub mod call_tracing;

use ethers::{
    abi::{Detokenize, Tokenize},
    contract::{decode_function_data, encode_function_data},
    core::types::{Address, Bytes, U256},
};

use foundry_utils::IntoFunction;

use eyre::Result;
use once_cell::sync::Lazy;

/// The account that we use to fund all the deployed contracts
pub static FAUCET_ACCOUNT: Lazy<Address> =
    Lazy::new(|| Address::from_slice(&ethers::utils::keccak256("turbodapp faucet")[12..]));

/// Errors related to the EVM call execution
#[derive(thiserror::Error, Debug)]
pub enum EvmError {
    #[error("Execution reverted: {reason}, (gas: {gas_used})")]
    // TODO: Add proper log printing.
    /// Error which occured during execution of an EVM transaction
    Execution { reason: String, gas_used: u64, logs: Vec<String> },
    #[error(transparent)]
    /// Error which occured during ABI encoding / decoding of data
    AbiError(#[from] ethers::contract::AbiError),
    #[error(transparent)]
    /// Any other generic error
    Eyre(#[from] eyre::Error),
}

// TODO: Any reason this should be an async trait?
/// Low-level abstraction layer for interfacing with various EVMs. Once instantiated, one
/// only needs to specify the transaction parameters
pub trait Evm<State> {
    /// The returned reason type from an EVM (Success / Revert/ Stopped etc.)
    type ReturnReason: std::fmt::Debug + PartialEq;

    /// Gets the revert reason type
    fn revert() -> Self::ReturnReason;

    fn expected_revert(&self) -> Option<&[u8]>;

    /// Whether a return reason should be considered successful
    fn is_success(reason: &Self::ReturnReason) -> bool;
    /// Whether a return reason should be considered failing
    fn is_fail(reason: &Self::ReturnReason) -> bool;

    /// Sets the provided contract bytecode at the corresponding addresses
    fn initialize_contracts<I: IntoIterator<Item = (Address, Bytes)>>(&mut self, contracts: I);

    /// Gets a reference to the current state of the EVM
    fn state(&self) -> &State;

    fn code(&self, address: Address) -> Vec<u8>;

    /// Sets the balance at the specified address
    fn set_balance(&mut self, address: Address, amount: U256);

    /// Resets the EVM's state to the provided value
    fn reset(&mut self, state: State);

<<<<<<< HEAD
    /// Turns on/off tracing, returning the previously set value
    fn set_tracing_enabled(&mut self, enabled: bool) -> bool;

    /// Returns whether tracing is enabled
    fn tracing_enabled(&self) -> bool;
=======
    /// Gets all logs from the execution, regardless of reverts
    fn all_logs(&self) -> Vec<String>;
>>>>>>> c5f18b63

    /// Performs a [`call_unchecked`](Self::call_unchecked), checks if execution reverted, and
    /// proceeds to return the decoded response to the user.
    fn call<D: Detokenize, T: Tokenize, F: IntoFunction>(
        &mut self,
        from: Address,
        to: Address,
        func: F,
        args: T, // derive arbitrary for Tokenize?
        value: U256,
    ) -> std::result::Result<(D, Self::ReturnReason, u64, Vec<String>), EvmError> {
        let func = func.into();
        let (retdata, status, gas, logs) = self.call_unchecked(from, to, &func, args, value)?;
        if Self::is_fail(&status) {
            let reason = foundry_utils::decode_revert(retdata.as_ref()).unwrap_or_default();
            Err(EvmError::Execution { reason, gas_used: gas, logs })
        } else {
            let retdata = decode_function_data(&func, retdata, false)?;
            Ok((retdata, status, gas, logs))
        }
    }

    fn traces(&self) -> Vec<CallTraceArena> {
        vec![]
    }

    fn reset_traces(&mut self) {}
    /// Executes the specified EVM call against the state
    // TODO: Should we just make this take a `TransactionRequest` or other more
    // ergonomic type?
    #[tracing::instrument(skip_all, fields(from, to, func = %func.name))]
    fn call_unchecked<T: Tokenize>(
        &mut self,
        from: Address,
        to: Address,
        func: &ethers::abi::Function,
        args: T, // derive arbitrary for Tokenize?
        value: U256,
    ) -> Result<(Bytes, Self::ReturnReason, u64, Vec<String>)> {
        let calldata = encode_function_data(func, args)?;
        #[allow(deprecated)]
        let is_static = func.constant ||
            matches!(
                func.state_mutability,
                ethers::abi::StateMutability::View | ethers::abi::StateMutability::Pure
            );
        self.call_raw(from, to, calldata, value, is_static)
    }

    fn call_raw(
        &mut self,
        from: Address,
        to: Address,
        calldata: Bytes,
        value: U256,
        is_static: bool,
    ) -> Result<(Bytes, Self::ReturnReason, u64, Vec<String>)>;

    /// Deploys the provided contract bytecode and returns the address
    fn deploy(
        &mut self,
        from: Address,
        calldata: Bytes,
        value: U256,
    ) -> Result<(Address, Self::ReturnReason, u64, Vec<String>)>;

    /// Runs the `setUp()` function call to instantiate the contract's state
    fn setup(&mut self, address: Address) -> Result<(Self::ReturnReason, Vec<String>)> {
        let span = tracing::trace_span!("setup", ?address);
        let _enter = span.enter();
        let (_, status, _, logs) =
            self.call::<(), _, _>(Address::zero(), address, "setUp()", (), 0.into())?;
        Ok((status, logs))
    }

    /// Runs the `failed()` function call to inspect the test contract's state and
    /// see whether the `failed` state var is set. This is to allow compatibility
    /// with dapptools-style DSTest smart contracts to preserve emiting of logs
    fn failed(&mut self, address: Address) -> Result<bool> {
        let (failed, _, _, _) =
            self.call::<bool, _, _>(Address::zero(), address, "failed()(bool)", (), 0.into())?;
        Ok(failed)
    }

    /// Given a smart contract address, the result type and whether it's expected to fail,
    /// it returns the test's success status
    fn check_success(
        &mut self,
        address: Address,
        reason: &Self::ReturnReason,
        should_fail: bool,
    ) -> bool {
        // Check if the call is successful
        let mut success = Self::is_success(reason);
        // for successful calls, we should also check the ds-test `failed`
        // value
        if success {
            if let Ok(failed) = self.failed(address) {
                success = !failed;
            }
        }
        // check if there is a remaining expected revert
        if self.expected_revert().is_some() {
            success = false;
        }

        // Check Success output: Should Fail vs Success
        //
        //                           Success
        //                -----------------------
        //               |       | false | true  |
        //               | ----------------------|
        // Should Fail   | false | false | true  |
        //               | ----------------------|
        //               | true  | true  | false |
        //                -----------------------
        (should_fail && !success) || (!should_fail && success)
    }

    // TODO: Should we add a "deploy contract" function as well, or should we assume that
    // the EVM is instantiated with a DB that includes any needed contracts?
}

// Test helpers which are generic over EVM implementation
#[cfg(test)]
mod test_helpers {
    use super::*;
    use ethers::{
        prelude::Lazy,
        solc::{artifacts::CompactContractRef, CompilerOutput, Project, ProjectPathsConfig},
    };

    pub static COMPILED: Lazy<CompilerOutput> = Lazy::new(|| {
        let paths =
            ProjectPathsConfig::builder().root("testdata").sources("testdata").build().unwrap();
        let project = Project::builder().paths(paths).ephemeral().no_artifacts().build().unwrap();
        let res = project.compile().unwrap();
        if res.has_compiler_errors() {
            panic!("{}", res);
        }
        res.output()
    });

    pub fn can_call_vm_directly<S, E: Evm<S>>(mut evm: E, compiled: CompactContractRef) {
        let (addr, _, _, _) =
            evm.deploy(Address::zero(), compiled.bytecode().unwrap().clone(), 0.into()).unwrap();

        let (_, status1, _, _) = evm
            .call::<(), _, _>(Address::zero(), addr, "greet(string)", "hi".to_owned(), 0.into())
            .unwrap();

        let (retdata, status2, _, _) = evm
            .call::<String, _, _>(Address::zero(), addr, "greeting()(string)", (), 0.into())
            .unwrap();
        assert_eq!(retdata, "hi");

        vec![status1, status2].iter().for_each(|reason| {
            let res = evm.check_success(addr, reason, false);
            assert!(res);
        });
    }

    pub fn solidity_unit_test<S, E: Evm<S>>(mut evm: E, compiled: CompactContractRef) {
        let (addr, _, _, _) =
            evm.deploy(Address::zero(), compiled.bytecode().unwrap().clone(), 0.into()).unwrap();

        // call the setup function to deploy the contracts inside the test
        let status1 = evm.setup(addr).unwrap().0;

        let (_, status2, _, _) =
            evm.call::<(), _, _>(Address::zero(), addr, "testGreeting()", (), 0.into()).unwrap();

        vec![status1, status2].iter().for_each(|reason| {
            let res = evm.check_success(addr, reason, false);
            assert!(res);
        });

        // TODO: Add testFail
    }
}<|MERGE_RESOLUTION|>--- conflicted
+++ resolved
@@ -76,16 +76,14 @@
     /// Resets the EVM's state to the provided value
     fn reset(&mut self, state: State);
 
-<<<<<<< HEAD
     /// Turns on/off tracing, returning the previously set value
     fn set_tracing_enabled(&mut self, enabled: bool) -> bool;
 
     /// Returns whether tracing is enabled
     fn tracing_enabled(&self) -> bool;
-=======
+
     /// Gets all logs from the execution, regardless of reverts
     fn all_logs(&self) -> Vec<String>;
->>>>>>> c5f18b63
 
     /// Performs a [`call_unchecked`](Self::call_unchecked), checks if execution reverted, and
     /// proceeds to return the decoded response to the user.
