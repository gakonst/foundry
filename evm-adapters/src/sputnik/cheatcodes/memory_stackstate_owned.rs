use sputnik::{
    backend::{Backend, Basic},
    executor::stack::{MemoryStackSubstate, StackState, StackSubstateMetadata},
    ExitError, Transfer,
};

use crate::{call_tracing::CallTraceArena, sputnik::cheatcodes::debugger::DebugArena};

use ethers::{
    abi::RawLog,
    types::{H160, H256, U256},
};

use std::{cell::RefCell, collections::BTreeMap, rc::Rc};

#[derive(Clone, Default)]
pub struct RecordAccess {
    pub reads: RefCell<BTreeMap<H160, Vec<H256>>>,
    pub writes: RefCell<BTreeMap<H160, Vec<H256>>>,
}

#[derive(Clone, Default, Debug)]
pub struct ExpectedEmit {
    pub depth: usize,
    pub log: Option<RawLog>,
    pub checks: [bool; 4],
    /// Whether this expected emit was actually found in the subcall
    pub found: bool,
}

/// This struct implementation is copied from [upstream](https://github.com/rust-blockchain/evm/blob/5ecf36ce393380a89c6f1b09ef79f686fe043624/src/executor/stack/state.rs#L412) and modified to own the Backend type.
///
/// We had to copy it so that we can modify the Stack's internal backend, because
/// the upstream MemoryStackState only has an immutable reference to `Backend` which
/// does not allow us to do so.
#[derive(Clone)]
pub struct MemoryStackStateOwned<'config, B> {
    pub backend: B,
    pub substate: MemoryStackSubstate<'config>,
    /// Tracing enabled
    pub trace_enabled: bool,
    /// Current call index used for incrementing traces index vec below
    pub call_index: usize,
    /// Temporary value used for putting logs in the correct trace
    pub trace_index: usize,
    /// Arena allocator that holds a tree of traces
    pub traces: Vec<CallTraceArena>,
    /// Expected revert storage of bytes
    pub expected_revert: Option<Vec<u8>>,
    /// Msg.sender of next call
    pub next_msg_sender: Option<H160>,
    /// Tuple of (address that called startPrank, new address to use, depth)
    pub msg_sender: Option<(H160, H160, usize)>,
    /// List of accesses done during a call
    pub accesses: Option<RecordAccess>,
    /// All logs accumulated (regardless of revert status)
    pub all_logs: Vec<String>,
    /// Expected events by end of the next call
    pub expected_emits: Vec<ExpectedEmit>,
<<<<<<< HEAD
    pub mocked_calls: BTreeMap<H160, BTreeMap<Vec<u8>, Vec<u8>>>,
    pub expected_calls: BTreeMap<H160, Vec<Vec<u8>>>,
=======
    /// Debug enabled
    pub debug_enabled: bool,
    /// An arena allocator of DebugNodes for debugging purposes
    pub debug_steps: Vec<DebugArena>,
    /// Instruction pointers that maps an address to a mapping of pc to ic
    pub debug_instruction_pointers: Dip,
>>>>>>> a2287d9d
}

impl<'config, B: Backend> MemoryStackStateOwned<'config, B> {
    pub fn deposit(&mut self, address: H160, value: U256) {
        self.substate.deposit(address, value, &self.backend);
    }

    pub fn increment_call_index(&mut self) {
        self.traces.push(Default::default());
        self.debug_steps.push(Default::default());
        self.call_index += 1;
    }
    pub fn trace_mut(&mut self) -> &mut CallTraceArena {
        &mut self.traces[self.call_index]
    }

    pub fn debug_mut(&mut self) -> &mut DebugArena {
        &mut self.debug_steps[self.call_index]
    }

    pub fn trace(&self) -> &CallTraceArena {
        &self.traces[self.call_index]
    }

    pub fn reset_traces(&mut self) {
        self.traces = vec![Default::default()];
        self.call_index = 0;
    }
}

/// Debug Instruction pointers: a tuple with 2 maps, the first being for creation
/// sourcemaps, the second for runtime sourcemaps.
///
/// Each has a structure of (Address => (program_counter => instruction_counter))
/// For sourcemap usage, we need to convert a program counter to an instruction counter and use the
/// instruction counter as the index into the sourcemap vector. An instruction counter (pointer) is
/// just the program counter minus the sum of push bytes (i.e. PUSH1(0x01), would apply a -1 effect
/// to all subsequent instruction counters)
pub type Dip =
    (BTreeMap<H160, Rc<BTreeMap<usize, usize>>>, BTreeMap<H160, Rc<BTreeMap<usize, usize>>>);

impl<'config, B: Backend> MemoryStackStateOwned<'config, B> {
    pub fn new(
        metadata: StackSubstateMetadata<'config>,
        backend: B,
        trace_enabled: bool,
        debug_enabled: bool,
    ) -> Self {
        Self {
            backend,
            substate: MemoryStackSubstate::new(metadata),
            trace_enabled,
            call_index: 0,
            trace_index: 1,
            traces: vec![Default::default()],
            expected_revert: None,
            next_msg_sender: None,
            msg_sender: None,
            accesses: None,
            all_logs: Default::default(),
            expected_emits: Default::default(),
<<<<<<< HEAD
            mocked_calls: Default::default(),
            expected_calls: Default::default(),
=======
            debug_enabled,
            debug_steps: vec![Default::default()],
            debug_instruction_pointers: (BTreeMap::new(), BTreeMap::new()),
>>>>>>> a2287d9d
        }
    }
}

impl<'config, B: Backend> Backend for MemoryStackStateOwned<'config, B> {
    fn gas_price(&self) -> U256 {
        self.backend.gas_price()
    }
    fn origin(&self) -> H160 {
        self.backend.origin()
    }
    fn block_hash(&self, number: U256) -> H256 {
        self.backend.block_hash(number)
    }
    fn block_number(&self) -> U256 {
        self.backend.block_number()
    }
    fn block_coinbase(&self) -> H160 {
        self.backend.block_coinbase()
    }
    fn block_timestamp(&self) -> U256 {
        self.backend.block_timestamp()
    }
    fn block_difficulty(&self) -> U256 {
        self.backend.block_difficulty()
    }
    fn block_gas_limit(&self) -> U256 {
        self.backend.block_gas_limit()
    }
    fn block_base_fee_per_gas(&self) -> U256 {
        self.backend.block_base_fee_per_gas()
    }
    fn chain_id(&self) -> U256 {
        self.backend.chain_id()
    }

    fn exists(&self, address: H160) -> bool {
        self.substate.known_account(address).is_some() || self.backend.exists(address)
    }

    fn basic(&self, address: H160) -> Basic {
        self.substate.known_basic(address).unwrap_or_else(|| self.backend.basic(address))
    }

    fn code(&self, address: H160) -> Vec<u8> {
        self.substate.known_code(address).unwrap_or_else(|| self.backend.code(address))
    }

    fn storage(&self, address: H160, key: H256) -> H256 {
        if let Some(record_accesses) = &self.accesses {
            record_accesses.reads.borrow_mut().entry(address).or_insert_with(Vec::new).push(key);
        }
        self.substate
            .known_storage(address, key)
            .unwrap_or_else(|| self.backend.storage(address, key))
    }

    fn original_storage(&self, address: H160, key: H256) -> Option<H256> {
        if let Some(value) = self.substate.known_original_storage(address, key) {
            return Some(value)
        }

        self.backend.original_storage(address, key)
    }
}

impl<'config, B: Backend> StackState<'config> for MemoryStackStateOwned<'config, B> {
    fn metadata(&self) -> &StackSubstateMetadata<'config> {
        self.substate.metadata()
    }

    fn metadata_mut(&mut self) -> &mut StackSubstateMetadata<'config> {
        self.substate.metadata_mut()
    }

    fn enter(&mut self, gas_limit: u64, is_static: bool) {
        self.substate.enter(gas_limit, is_static)
    }

    fn exit_commit(&mut self) -> Result<(), ExitError> {
        self.substate.exit_commit()
    }

    fn exit_revert(&mut self) -> Result<(), ExitError> {
        self.substate.exit_revert()
    }

    fn exit_discard(&mut self) -> Result<(), ExitError> {
        self.substate.exit_discard()
    }

    fn is_empty(&self, address: H160) -> bool {
        if let Some(known_empty) = self.substate.known_empty(address) {
            return known_empty
        }

        self.backend.basic(address).balance == U256::zero() &&
            self.backend.basic(address).nonce == U256::zero() &&
            self.backend.code(address).len() == 0
    }

    fn deleted(&self, address: H160) -> bool {
        self.substate.deleted(address)
    }

    fn is_cold(&self, address: H160) -> bool {
        self.substate.is_cold(address)
    }

    fn is_storage_cold(&self, address: H160, key: H256) -> bool {
        self.substate.is_storage_cold(address, key)
    }

    fn inc_nonce(&mut self, address: H160) {
        self.substate.inc_nonce(address, &self.backend);
    }

    fn set_storage(&mut self, address: H160, key: H256, value: H256) {
        if let Some(record_accesses) = &self.accesses {
            record_accesses.writes.borrow_mut().entry(address).or_insert_with(Vec::new).push(key);
        }
        self.substate.set_storage(address, key, value)
    }

    fn reset_storage(&mut self, address: H160) {
        self.substate.reset_storage(address, &self.backend);
    }

    fn log(&mut self, address: H160, topics: Vec<H256>, data: Vec<u8>) {
        self.substate.log(address, topics, data);
    }

    fn set_deleted(&mut self, address: H160) {
        self.substate.set_deleted(address)
    }

    fn set_code(&mut self, address: H160, code: Vec<u8>) {
        self.substate.set_code(address, code, &self.backend)
    }

    fn transfer(&mut self, transfer: Transfer) -> Result<(), ExitError> {
        self.substate.transfer(transfer, &self.backend)
    }

    fn reset_balance(&mut self, address: H160) {
        self.substate.reset_balance(address, &self.backend)
    }

    fn touch(&mut self, address: H160) {
        self.substate.touch(address, &self.backend)
    }
}<|MERGE_RESOLUTION|>--- conflicted
+++ resolved
@@ -57,17 +57,14 @@
     pub all_logs: Vec<String>,
     /// Expected events by end of the next call
     pub expected_emits: Vec<ExpectedEmit>,
-<<<<<<< HEAD
     pub mocked_calls: BTreeMap<H160, BTreeMap<Vec<u8>, Vec<u8>>>,
     pub expected_calls: BTreeMap<H160, Vec<Vec<u8>>>,
-=======
     /// Debug enabled
     pub debug_enabled: bool,
     /// An arena allocator of DebugNodes for debugging purposes
     pub debug_steps: Vec<DebugArena>,
     /// Instruction pointers that maps an address to a mapping of pc to ic
     pub debug_instruction_pointers: Dip,
->>>>>>> a2287d9d
 }
 
 impl<'config, B: Backend> MemoryStackStateOwned<'config, B> {
@@ -129,14 +126,11 @@
             accesses: None,
             all_logs: Default::default(),
             expected_emits: Default::default(),
-<<<<<<< HEAD
             mocked_calls: Default::default(),
             expected_calls: Default::default(),
-=======
             debug_enabled,
             debug_steps: vec![Default::default()],
             debug_instruction_pointers: (BTreeMap::new(), BTreeMap::new()),
->>>>>>> a2287d9d
         }
     }
 }
