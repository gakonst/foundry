--- conflicted
+++ resolved
@@ -26,11 +26,8 @@
     pub expected_revert: Option<Vec<u8>>,
     pub next_msg_sender: Option<H160>,
     pub msg_sender: Option<(H160, H160, usize)>,
-<<<<<<< HEAD
     pub accesses: Option<(RefCell<BTreeMap<H160, Vec<H256>>>, RefCell<BTreeMap<H160, Vec<H256>>>)>,
-=======
     pub all_logs: Vec<String>,
->>>>>>> 709aa93a
 }
 
 impl<'config, B: Backend> MemoryStackStateOwned<'config, B> {
@@ -68,11 +65,8 @@
             expected_revert: None,
             next_msg_sender: None,
             msg_sender: None,
-<<<<<<< HEAD
             accesses: None,
-=======
             all_logs: Default::default(),
->>>>>>> 709aa93a
         }
     }
 }
