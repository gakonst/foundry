--- conflicted
+++ resolved
@@ -1111,18 +1111,17 @@
     }
 
     fn log(&mut self, address: H160, topics: Vec<H256>, data: Vec<u8>) -> Result<(), ExitError> {
-<<<<<<< HEAD
         if self.state().trace_enabled {
             let index = self.state().trace_index;
             let node = &mut self.state_mut().traces.last_mut().expect("no traces").arena[index];
             node.ordering.push(LogCallOrder::Log(node.logs.len()));
             node.logs.push(RawLog { topics: topics.clone(), data: data.clone() });
-=======
+        }
+
         if let Some(decoded) =
             convert_log(Log { address, topics: topics.clone(), data: data.clone() })
         {
             self.state_mut().all_logs.push(decoded);
->>>>>>> c5f18b63
         }
 
         self.handler.log(address, topics, data)
